--- conflicted
+++ resolved
@@ -1,410 +1,401 @@
-#region License
-
-// Copyright (c) 2013, ClearCanvas Inc.
-// All rights reserved.
-// http://www.clearcanvas.ca
-//
-// This file is part of the ClearCanvas RIS/PACS open source project.
-//
-// The ClearCanvas RIS/PACS open source project is free software: you can
-// redistribute it and/or modify it under the terms of the GNU General Public
-// License as published by the Free Software Foundation, either version 3 of the
-// License, or (at your option) any later version.
-//
-// The ClearCanvas RIS/PACS open source project is distributed in the hope that it
-// will be useful, but WITHOUT ANY WARRANTY; without even the implied warranty of
-// MERCHANTABILITY or FITNESS FOR A PARTICULAR PURPOSE.  See the GNU General
-// Public License for more details.
-//
-// You should have received a copy of the GNU General Public License along with
-// the ClearCanvas RIS/PACS open source project.  If not, see
-// <http://www.gnu.org/licenses/>.
-
-#endregion
-
-using System;
-using System.ComponentModel;
-using System.Drawing;
-using System.Text;
-using ClearCanvas.Common;
-using ClearCanvas.Common.Utilities;
-using ClearCanvas.Desktop;
-using ClearCanvas.Desktop.Actions;
-using ClearCanvas.Desktop.Tools;
-using ClearCanvas.ImageViewer.Automation;
-using ClearCanvas.ImageViewer.BaseTools;
-using ClearCanvas.ImageViewer.Graphics;
-using ClearCanvas.ImageViewer.Imaging;
-using ClearCanvas.ImageViewer.InputManagement;
-using ClearCanvas.ImageViewer.StudyManagement;
-
-namespace ClearCanvas.ImageViewer.Tools.Standard
-{
-	[ExtensionPoint]
-	public sealed class ProbeToolDropDownToolExtensionPoint : ExtensionPoint<ITool> {}
-
-	[MenuAction("activate", "imageviewer-contextmenu/MenuProbe", "Select", Flags = ClickActionFlags.CheckAction, InitiallyAvailable = false)]
-	[MenuAction("activate", "global-menus/MenuTools/MenuStandard/MenuProbe", "Select", Flags = ClickActionFlags.CheckAction)]
-	[DropDownButtonAction("activate", "global-toolbars/ToolbarStandard/ToolbarProbe", "Select", "DropDownMenuModel", Flags = ClickActionFlags.CheckAction, KeyStroke = XKeys.B)]
-	[TooltipValueObserver("activate", "Tooltip", "TooltipChanged")]
-	[MouseButtonIconSet("activate", "Icons.ProbeToolSmall.png", "Icons.ProbeToolMedium.png", "Icons.ProbeToolLarge.png")]
-	[CheckedStateObserver("activate", "Active", "ActivationChanged")]
-	[GroupHint("activate", "Tools.Image.Inspection.Probe")]
-	//
-	[MouseToolButton(XMouseButtons.Left, false)]
-	//
-	[MenuAction("showRawPix", "probetool-dropdown/MenuShowRawPixelValue", "ToggleShowRawPix")]
-	[CheckedStateObserver("showRawPix", "ShowRawPix", "ShowRawPixChanged")]
-	[GroupHint("showRawPix", "Tools.Image.Inspection.Probe.Modality.CT.ShowPixel")]
-	//
-	[MenuAction("showVoiLut", "probetool-dropdown/MenuShowVoiPixelValue", "ToggleShowVoiLut")]
-	[CheckedStateObserver("showVoiLut", "ShowVoiLut", "ShowVoiLutChanged")]
-	[GroupHint("showVoiLut", "Tools.Image.Inspection.Probe.General.ShowVoiLut")]
-	//
-	[ExtensionOf(typeof (ImageViewerToolExtensionPoint))]
-	public class ProbeTool : MouseImageViewerTool, IProbe
-	{
-		private Tile _selectedTile;
-		private ISpatialTransform _selectedSpatialTransform;
-		private ImageGraphic _selectedImageGraphic;
-		private Frame _selectedFrame;
-		private ActionModelNode _actionModel;
-
-		/// <summary>
-		/// Default constructor.  A no-args constructor is required by the
-		/// framework.  Do not remove.
-		/// </summary>
-		public ProbeTool()
-			: base(SR.TooltipProbe)
-		{
-			CursorToken = new CursorToken("ProbeCursor.png", this.GetType().Assembly);
-			Behaviour |= MouseButtonHandlerBehaviour.ConstrainToTile;
-		}
-
-		public override event EventHandler TooltipChanged
-		{
-			add { base.TooltipChanged += value; }
-			remove { base.TooltipChanged -= value; }
-		}
-
-		public ActionModelNode DropDownMenuModel
-		{
-			get
-			{
-				if (_actionModel == null)
-				{
-					_actionModel = ActionModelRoot.CreateModel("ClearCanvas.ImageViewer.Tools.Standard", "probetool-dropdown", this.Actions);
-				}
-
-				return _actionModel;
-			}
-		}
-
-		public override bool Start(IMouseInformation mouseInformation)
-		{
-			if (SelectedSpatialTransformProvider == null || SelectedImageSopProvider == null)
-				return false;
-
-			_selectedTile = mouseInformation.Tile as Tile;
-			if (_selectedTile == null) return false; // if it's not Tile, then we can't do anything
-
-			_selectedTile.InformationBox = new InformationBox();
-			_selectedImageGraphic = SelectedImageGraphicProvider != null ? SelectedImageGraphicProvider.ImageGraphic : null;
-			_selectedFrame = ((IImageSopProvider) SelectedPresentationImage).Frame;
-			_selectedSpatialTransform = SelectedSpatialTransformProvider.SpatialTransform;
-
-			Probe(mouseInformation.Location);
-
-			return true;
-		}
-
-		/// <summary>
-		/// Called by the framework as the mouse moves while the assigned mouse button
-		/// is pressed.
-		/// </summary>
-		/// <returns>True if the event was handled, false otherwise</returns>
-		public override bool Track(IMouseInformation mouseInformation)
-		{
-			if (_selectedTile == null || _selectedSpatialTransform == null)
-				return false;
-
-			Probe(mouseInformation.Location);
-
-			return true;
-		}
-
-		/// <summary>
-		/// Called by the framework when the assigned mouse button is released.
-		/// </summary>
-		/// <returns>True if the event was handled, false otherwise</returns>
-		public override bool Stop(IMouseInformation mouseInformation)
-		{
-			Cancel();
-			return false;
-		}
-
-		public override void Cancel()
-		{
-			if (_selectedTile == null || _selectedSpatialTransform == null)
-				return;
-
-			_selectedImageGraphic = null;
-			_selectedSpatialTransform = null;
-			_selectedFrame = null;
-			_selectedTile.InformationBox.Visible = false;
-			_selectedTile.InformationBox = null;
-			_selectedTile = null;
-		}
-
-		private void Probe(Point destinationPoint)
-		{
-			Point sourcePointRounded = Point.Truncate(_selectedSpatialTransform.ConvertToSource(destinationPoint));
-
-			ToolSettings settings = ToolSettings.DefaultInstance;
-			bool showPixelValue = settings.ShowRawPixelValue;
-			bool showVoiValue = settings.ShowVOIPixelValue;
-
-			Probe(sourcePointRounded, showPixelValue, showVoiValue);
-		}
-
-		private void Probe(Point sourcePointRounded, bool showPixelValue, bool showVoiValue)
-		{
-			string probeString;
-			string pixelValueString = String.Format(SR.FormatProbeInfo, SR.LabelRawPixel, SR.LabelNotApplicable);
-			string modalityLutString = String.Format(SR.FormatProbeInfo, SR.LabelModalityLut, SR.LabelNotApplicable);
-			string voiLutString = String.Format(SR.FormatProbeInfo, SR.LabelVOILut, SR.LabelNotApplicable);
-
-			try
-			{
-				var displayString = new StringBuilder();
-
-				if (_selectedImageGraphic != null && _selectedImageGraphic.BoundingBox.Contains(sourcePointRounded))
-				{
-					if (_selectedImageGraphic is ILutPipelineProvider)
-					{
-						var luts = _selectedImageGraphic as ILutPipelineProvider;
-						var pixelValue = _selectedImageGraphic.PixelData.GetPixel(sourcePointRounded.X, sourcePointRounded.Y);
-
-						GetPixelValue(luts, pixelValue, ref pixelValueString);
-						GetModalityLutValue(luts, pixelValue, ref modalityLutString);
-						GetVoiLutValue(luts, pixelValue, ref voiLutString);
-
-						// the modality LUT value is always shown
-						displayString.AppendLine(modalityLutString);
-
-						if (showPixelValue) displayString.AppendLine(pixelValueString);
-						if (showVoiValue) displayString.AppendLine(voiLutString);
-					}
-					else if (_selectedImageGraphic is ColorImageGraphic)
-					{
-						ColorImageGraphic image = _selectedImageGraphic as ColorImageGraphic;
-						Color color = image.PixelData.GetPixelAsColor(sourcePointRounded.X, sourcePointRounded.Y);
-						string rgbFormatted = String.Format(SR.FormatRGB, color.R, color.G, color.B);
-						pixelValueString = String.Format(SR.FormatProbeInfo, SR.LabelRGBPixel, rgbFormatted);
-						displayString.AppendLine(pixelValueString);
-					}
-				}
-
-				// show the coordinates last, cause it's probably the least interesting information
-				var coordinateString = String.Format(SR.FormatProbeInfo, SR.LabelLocation, string.Format(SR.FormatCoordinates, sourcePointRounded.X, sourcePointRounded.Y));
-				displayString.AppendLine(coordinateString);
-
-				var patientPoint = _selectedFrame.ImagePlaneHelper.ConvertToPatient(sourcePointRounded);
-				var patientString = String.Format(SR.FormatProbeInfo, SR.LabelPatientLocation, string.Format(SR.FormatCoordinates3D, patientPoint.X.ToString("f3"), patientPoint.Y.ToString("f3"), patientPoint.Z.ToString("f3")));
-				displayString.AppendLine(patientString);
-
-				probeString = displayString.ToString().Trim();
-			}
-			catch (Exception e)
-			{
-				Platform.Log(LogLevel.Error, e);
-				probeString = SR.MessageProbeToolError;
-			}
-
-			var destinationPoint = Point.Round(_selectedSpatialTransform.ConvertToDestination(sourcePointRounded));
-			_selectedTile.InformationBox.Update(probeString, destinationPoint);
-		}
-
-		private void GetPixelValue(
-			ILutPipelineProvider luts,
-			int pixelValue,
-			ref string pixelValueString)
-		{
-			var value = luts.LookupPixelValue(pixelValue, LutPipelineStage.Source);
-			pixelValueString = String.Format(SR.FormatProbeInfo, SR.LabelRawPixel, value);
-		}
-
-		private void GetModalityLutValue(
-			ILutPipelineProvider luts,
-			int pixelValue,
-			ref string modalityLutString)
-		{
-			if (luts.ModalityLut != null)
-			{
-				var modalityLutValue = luts.LookupPixelValue(pixelValue, LutPipelineStage.Modality);
-
-				var modalityLutValueDisplay = modalityLutValue.ToString(_selectedFrame != null && _selectedFrame.IsSubnormalRescale ? @"G3" : @"F1");
-				if (_selectedFrame != null)
-				{
-					var units = (_selectedFrame.RescaleUnits ?? RescaleUnits.None).Label;
-					if (!string.IsNullOrEmpty(units))
-						modalityLutValueDisplay = string.Format(SR.FormatValueUnits, modalityLutValueDisplay, units);
-				}
-
-				modalityLutString = String.Format(SR.FormatProbeInfo, SR.LabelModalityLut, modalityLutValueDisplay);
-			}
-		}
-
-		private void GetVoiLutValue(
-			ILutPipelineProvider luts,
-			int pixelValue,
-			ref string voiLutString)
-		{
-			if (luts.VoiLut != null)
-			{
-<<<<<<< HEAD
-				var voiLutValue = luts.LookupPixelValue(pixelValue, LutPipelineStage.Voi);
-				voiLutString = String.Format(SR.FormatProbeInfo, SR.LabelVOILut, voiLutValue);
-=======
-			    var value = grayscaleImage.ModalityLut[pixelValue];
-                if (grayscaleImage.NormalizationLut != null)
-                    value = grayscaleImage.NormalizationLut[value];
-
-                var voiLutValue = grayscaleImage.VoiLut[value];
-				voiLutString = String.Format(SR.FormatProbeInfo, SR.LabelVOILut, voiLutValue.ToString("F1"));
->>>>>>> 09e71f30
-			}
-		}
-
-		#region Probe Tool Settings
-
-		private event EventHandler _showRawPixChanged;
-		private event EventHandler _showVoiLutChanged;
-		private ToolSettings _settings;
-
-		public override void Initialize()
-		{
-			base.Initialize();
-
-			_settings = ToolSettings.DefaultInstance;
-			_settings.PropertyChanged += OnPropertyChanged;
-		}
-
-		protected override void Dispose(bool disposing)
-		{
-			_settings.PropertyChanged -= OnPropertyChanged;
-			_settings = null;
-
-			base.Dispose(disposing);
-		}
-
-		private void OnPropertyChanged(object sender, PropertyChangedEventArgs e)
-		{
-			switch (e.PropertyName)
-			{
-				case "ShowRawPixelValue":
-					EventsHelper.Fire(_showRawPixChanged, this, EventArgs.Empty);
-					break;
-				case "ShowVOIPixelValue":
-					EventsHelper.Fire(_showVoiLutChanged, this, EventArgs.Empty);
-					break;
-			}
-		}
-
-		public event EventHandler ShowRawPixChanged
-		{
-			add { _showRawPixChanged += value; }
-			remove { _showRawPixChanged -= value; }
-		}
-
-		public event EventHandler ShowVoiLutChanged
-		{
-			add { _showVoiLutChanged += value; }
-			remove { _showVoiLutChanged -= value; }
-		}
-
-		public bool ShowRawPix
-		{
-			get
-			{
-				try
-				{
-					return _settings.ShowRawPixelValue;
-				}
-				catch
-				{
-					return false;
-				}
-			}
-			set
-			{
-				_settings.ShowRawPixelValue = value;
-				_settings.Save();
-			}
-		}
-
-		public bool ShowVoiLut
-		{
-			get
-			{
-				try
-				{
-					return _settings.ShowVOIPixelValue;
-				}
-				catch
-				{
-					return false;
-				}
-			}
-			set
-			{
-				_settings.ShowVOIPixelValue = value;
-				_settings.Save();
-			}
-		}
-
-		public void ToggleShowRawPix()
-		{
-			ShowRawPix = !ShowRawPix;
-		}
-
-		public void ToggleShowVoiLut()
-		{
-			ShowVoiLut = !ShowVoiLut;
-		}
-
-		#endregion
-
-		#region IProbe Implementation
-
-		void IProbe.Probe(PointF coordinate, CoordinateSystem coordinateSystem)
-		{
-			if (Context.Viewer.SelectedTile == null)
-				throw new InvalidOperationException("No tile selected.");
-
-			if (SelectedPresentationImage == null)
-				throw new InvalidOperationException("No image selected.");
-
-			if (SelectedSpatialTransformProvider == null)
-				throw new InvalidOperationException("Unsupported image type selected.");
-
-			if (coordinateSystem == CoordinateSystem.Destination)
-				coordinate = SelectedSpatialTransformProvider.SpatialTransform.ConvertToSource(coordinate);
-
-			_selectedTile = (Tile) Context.Viewer.SelectedTile;
-			_selectedTile.InformationBox = new InformationBox();
-			_selectedImageGraphic = SelectedImageGraphicProvider != null ? SelectedImageGraphicProvider.ImageGraphic : null;
-			_selectedSpatialTransform = SelectedSpatialTransformProvider.SpatialTransform;
-			_selectedFrame = ((IImageSopProvider) SelectedPresentationImage).Frame;
-
-			Probe(Point.Truncate(coordinate), true, true);
-		}
-
-		void IProbe.ResetProbe()
-		{
-			Cancel();
-		}
-
-		#endregion
-	}
+#region License
+
+// Copyright (c) 2013, ClearCanvas Inc.
+// All rights reserved.
+// http://www.clearcanvas.ca
+//
+// This file is part of the ClearCanvas RIS/PACS open source project.
+//
+// The ClearCanvas RIS/PACS open source project is free software: you can
+// redistribute it and/or modify it under the terms of the GNU General Public
+// License as published by the Free Software Foundation, either version 3 of the
+// License, or (at your option) any later version.
+//
+// The ClearCanvas RIS/PACS open source project is distributed in the hope that it
+// will be useful, but WITHOUT ANY WARRANTY; without even the implied warranty of
+// MERCHANTABILITY or FITNESS FOR A PARTICULAR PURPOSE.  See the GNU General
+// Public License for more details.
+//
+// You should have received a copy of the GNU General Public License along with
+// the ClearCanvas RIS/PACS open source project.  If not, see
+// <http://www.gnu.org/licenses/>.
+
+#endregion
+
+using System;
+using System.ComponentModel;
+using System.Drawing;
+using System.Text;
+using ClearCanvas.Common;
+using ClearCanvas.Common.Utilities;
+using ClearCanvas.Desktop;
+using ClearCanvas.Desktop.Actions;
+using ClearCanvas.Desktop.Tools;
+using ClearCanvas.ImageViewer.Automation;
+using ClearCanvas.ImageViewer.BaseTools;
+using ClearCanvas.ImageViewer.Graphics;
+using ClearCanvas.ImageViewer.Imaging;
+using ClearCanvas.ImageViewer.InputManagement;
+using ClearCanvas.ImageViewer.StudyManagement;
+
+namespace ClearCanvas.ImageViewer.Tools.Standard
+{
+	[ExtensionPoint]
+	public sealed class ProbeToolDropDownToolExtensionPoint : ExtensionPoint<ITool> {}
+
+	[MenuAction("activate", "imageviewer-contextmenu/MenuProbe", "Select", Flags = ClickActionFlags.CheckAction, InitiallyAvailable = false)]
+	[MenuAction("activate", "global-menus/MenuTools/MenuStandard/MenuProbe", "Select", Flags = ClickActionFlags.CheckAction)]
+	[DropDownButtonAction("activate", "global-toolbars/ToolbarStandard/ToolbarProbe", "Select", "DropDownMenuModel", Flags = ClickActionFlags.CheckAction, KeyStroke = XKeys.B)]
+	[TooltipValueObserver("activate", "Tooltip", "TooltipChanged")]
+	[MouseButtonIconSet("activate", "Icons.ProbeToolSmall.png", "Icons.ProbeToolMedium.png", "Icons.ProbeToolLarge.png")]
+	[CheckedStateObserver("activate", "Active", "ActivationChanged")]
+	[GroupHint("activate", "Tools.Image.Inspection.Probe")]
+	//
+	[MouseToolButton(XMouseButtons.Left, false)]
+	//
+	[MenuAction("showRawPix", "probetool-dropdown/MenuShowRawPixelValue", "ToggleShowRawPix")]
+	[CheckedStateObserver("showRawPix", "ShowRawPix", "ShowRawPixChanged")]
+	[GroupHint("showRawPix", "Tools.Image.Inspection.Probe.Modality.CT.ShowPixel")]
+	//
+	[MenuAction("showVoiLut", "probetool-dropdown/MenuShowVoiPixelValue", "ToggleShowVoiLut")]
+	[CheckedStateObserver("showVoiLut", "ShowVoiLut", "ShowVoiLutChanged")]
+	[GroupHint("showVoiLut", "Tools.Image.Inspection.Probe.General.ShowVoiLut")]
+	//
+	[ExtensionOf(typeof (ImageViewerToolExtensionPoint))]
+	public class ProbeTool : MouseImageViewerTool, IProbe
+	{
+		private Tile _selectedTile;
+		private ISpatialTransform _selectedSpatialTransform;
+		private ImageGraphic _selectedImageGraphic;
+		private Frame _selectedFrame;
+		private ActionModelNode _actionModel;
+
+		/// <summary>
+		/// Default constructor.  A no-args constructor is required by the
+		/// framework.  Do not remove.
+		/// </summary>
+		public ProbeTool()
+			: base(SR.TooltipProbe)
+		{
+			CursorToken = new CursorToken("ProbeCursor.png", this.GetType().Assembly);
+			Behaviour |= MouseButtonHandlerBehaviour.ConstrainToTile;
+		}
+
+		public override event EventHandler TooltipChanged
+		{
+			add { base.TooltipChanged += value; }
+			remove { base.TooltipChanged -= value; }
+		}
+
+		public ActionModelNode DropDownMenuModel
+		{
+			get
+			{
+				if (_actionModel == null)
+				{
+					_actionModel = ActionModelRoot.CreateModel("ClearCanvas.ImageViewer.Tools.Standard", "probetool-dropdown", this.Actions);
+				}
+
+				return _actionModel;
+			}
+		}
+
+		public override bool Start(IMouseInformation mouseInformation)
+		{
+			if (SelectedSpatialTransformProvider == null || SelectedImageSopProvider == null)
+				return false;
+
+			_selectedTile = mouseInformation.Tile as Tile;
+			if (_selectedTile == null) return false; // if it's not Tile, then we can't do anything
+
+			_selectedTile.InformationBox = new InformationBox();
+			_selectedImageGraphic = SelectedImageGraphicProvider != null ? SelectedImageGraphicProvider.ImageGraphic : null;
+			_selectedFrame = ((IImageSopProvider) SelectedPresentationImage).Frame;
+			_selectedSpatialTransform = SelectedSpatialTransformProvider.SpatialTransform;
+
+			Probe(mouseInformation.Location);
+
+			return true;
+		}
+
+		/// <summary>
+		/// Called by the framework as the mouse moves while the assigned mouse button
+		/// is pressed.
+		/// </summary>
+		/// <returns>True if the event was handled, false otherwise</returns>
+		public override bool Track(IMouseInformation mouseInformation)
+		{
+			if (_selectedTile == null || _selectedSpatialTransform == null)
+				return false;
+
+			Probe(mouseInformation.Location);
+
+			return true;
+		}
+
+		/// <summary>
+		/// Called by the framework when the assigned mouse button is released.
+		/// </summary>
+		/// <returns>True if the event was handled, false otherwise</returns>
+		public override bool Stop(IMouseInformation mouseInformation)
+		{
+			Cancel();
+			return false;
+		}
+
+		public override void Cancel()
+		{
+			if (_selectedTile == null || _selectedSpatialTransform == null)
+				return;
+
+			_selectedImageGraphic = null;
+			_selectedSpatialTransform = null;
+			_selectedFrame = null;
+			_selectedTile.InformationBox.Visible = false;
+			_selectedTile.InformationBox = null;
+			_selectedTile = null;
+		}
+
+		private void Probe(Point destinationPoint)
+		{
+			Point sourcePointRounded = Point.Truncate(_selectedSpatialTransform.ConvertToSource(destinationPoint));
+
+			ToolSettings settings = ToolSettings.DefaultInstance;
+			bool showPixelValue = settings.ShowRawPixelValue;
+			bool showVoiValue = settings.ShowVOIPixelValue;
+
+			Probe(sourcePointRounded, showPixelValue, showVoiValue);
+		}
+
+		private void Probe(Point sourcePointRounded, bool showPixelValue, bool showVoiValue)
+		{
+			string probeString;
+			string pixelValueString = String.Format(SR.FormatProbeInfo, SR.LabelRawPixel, SR.LabelNotApplicable);
+			string modalityLutString = String.Format(SR.FormatProbeInfo, SR.LabelModalityLut, SR.LabelNotApplicable);
+			string voiLutString = String.Format(SR.FormatProbeInfo, SR.LabelVOILut, SR.LabelNotApplicable);
+
+			try
+			{
+				var displayString = new StringBuilder();
+
+				if (_selectedImageGraphic != null && _selectedImageGraphic.BoundingBox.Contains(sourcePointRounded))
+				{
+					if (_selectedImageGraphic is ILutPipelineProvider)
+					{
+						var luts = _selectedImageGraphic as ILutPipelineProvider;
+						var pixelValue = _selectedImageGraphic.PixelData.GetPixel(sourcePointRounded.X, sourcePointRounded.Y);
+
+						GetPixelValue(luts, pixelValue, ref pixelValueString);
+						GetModalityLutValue(luts, pixelValue, ref modalityLutString);
+						GetVoiLutValue(luts, pixelValue, ref voiLutString);
+
+						// the modality LUT value is always shown
+						displayString.AppendLine(modalityLutString);
+
+						if (showPixelValue) displayString.AppendLine(pixelValueString);
+						if (showVoiValue) displayString.AppendLine(voiLutString);
+					}
+					else if (_selectedImageGraphic is ColorImageGraphic)
+					{
+						ColorImageGraphic image = _selectedImageGraphic as ColorImageGraphic;
+						Color color = image.PixelData.GetPixelAsColor(sourcePointRounded.X, sourcePointRounded.Y);
+						string rgbFormatted = String.Format(SR.FormatRGB, color.R, color.G, color.B);
+						pixelValueString = String.Format(SR.FormatProbeInfo, SR.LabelRGBPixel, rgbFormatted);
+						displayString.AppendLine(pixelValueString);
+					}
+				}
+
+				// show the coordinates last, cause it's probably the least interesting information
+				var coordinateString = String.Format(SR.FormatProbeInfo, SR.LabelLocation, string.Format(SR.FormatCoordinates, sourcePointRounded.X, sourcePointRounded.Y));
+				displayString.AppendLine(coordinateString);
+
+				var patientPoint = _selectedFrame.ImagePlaneHelper.ConvertToPatient(sourcePointRounded);
+				var patientString = String.Format(SR.FormatProbeInfo, SR.LabelPatientLocation, string.Format(SR.FormatCoordinates3D, patientPoint.X.ToString("f3"), patientPoint.Y.ToString("f3"), patientPoint.Z.ToString("f3")));
+				displayString.AppendLine(patientString);
+
+				probeString = displayString.ToString().Trim();
+			}
+			catch (Exception e)
+			{
+				Platform.Log(LogLevel.Error, e);
+				probeString = SR.MessageProbeToolError;
+			}
+
+			var destinationPoint = Point.Round(_selectedSpatialTransform.ConvertToDestination(sourcePointRounded));
+			_selectedTile.InformationBox.Update(probeString, destinationPoint);
+		}
+
+		private void GetPixelValue(
+			ILutPipelineProvider luts,
+			int pixelValue,
+			ref string pixelValueString)
+		{
+			var value = luts.LookupPixelValue(pixelValue, LutPipelineStage.Source);
+			pixelValueString = String.Format(SR.FormatProbeInfo, SR.LabelRawPixel, value);
+		}
+
+		private void GetModalityLutValue(
+			ILutPipelineProvider luts,
+			int pixelValue,
+			ref string modalityLutString)
+		{
+			if (luts.ModalityLut != null)
+			{
+				var modalityLutValue = luts.LookupPixelValue(pixelValue, LutPipelineStage.Modality);
+
+				var modalityLutValueDisplay = modalityLutValue.ToString(_selectedFrame != null && _selectedFrame.IsSubnormalRescale ? @"G3" : @"F1");
+				if (_selectedFrame != null)
+				{
+					var units = (_selectedFrame.RescaleUnits ?? RescaleUnits.None).Label;
+					if (!string.IsNullOrEmpty(units))
+						modalityLutValueDisplay = string.Format(SR.FormatValueUnits, modalityLutValueDisplay, units);
+				}
+
+				modalityLutString = String.Format(SR.FormatProbeInfo, SR.LabelModalityLut, modalityLutValueDisplay);
+			}
+		}
+
+		private void GetVoiLutValue(
+			ILutPipelineProvider luts,
+			int pixelValue,
+			ref string voiLutString)
+		{
+			if (luts.VoiLut != null)
+			{
+				var voiLutValue = luts.LookupPixelValue(pixelValue, LutPipelineStage.Voi);
+				voiLutString = String.Format(SR.FormatProbeInfo, SR.LabelVOILut, voiLutValue.ToString("F1"));
+			}
+		}
+
+		#region Probe Tool Settings
+
+		private event EventHandler _showRawPixChanged;
+		private event EventHandler _showVoiLutChanged;
+		private ToolSettings _settings;
+
+		public override void Initialize()
+		{
+			base.Initialize();
+
+			_settings = ToolSettings.DefaultInstance;
+			_settings.PropertyChanged += OnPropertyChanged;
+		}
+
+		protected override void Dispose(bool disposing)
+		{
+			_settings.PropertyChanged -= OnPropertyChanged;
+			_settings = null;
+
+			base.Dispose(disposing);
+		}
+
+		private void OnPropertyChanged(object sender, PropertyChangedEventArgs e)
+		{
+			switch (e.PropertyName)
+			{
+				case "ShowRawPixelValue":
+					EventsHelper.Fire(_showRawPixChanged, this, EventArgs.Empty);
+					break;
+				case "ShowVOIPixelValue":
+					EventsHelper.Fire(_showVoiLutChanged, this, EventArgs.Empty);
+					break;
+			}
+		}
+
+		public event EventHandler ShowRawPixChanged
+		{
+			add { _showRawPixChanged += value; }
+			remove { _showRawPixChanged -= value; }
+		}
+
+		public event EventHandler ShowVoiLutChanged
+		{
+			add { _showVoiLutChanged += value; }
+			remove { _showVoiLutChanged -= value; }
+		}
+
+		public bool ShowRawPix
+		{
+			get
+			{
+				try
+				{
+					return _settings.ShowRawPixelValue;
+				}
+				catch
+				{
+					return false;
+				}
+			}
+			set
+			{
+				_settings.ShowRawPixelValue = value;
+				_settings.Save();
+			}
+		}
+
+		public bool ShowVoiLut
+		{
+			get
+			{
+				try
+				{
+					return _settings.ShowVOIPixelValue;
+				}
+				catch
+				{
+					return false;
+				}
+			}
+			set
+			{
+				_settings.ShowVOIPixelValue = value;
+				_settings.Save();
+			}
+		}
+
+		public void ToggleShowRawPix()
+		{
+			ShowRawPix = !ShowRawPix;
+		}
+
+		public void ToggleShowVoiLut()
+		{
+			ShowVoiLut = !ShowVoiLut;
+		}
+
+		#endregion
+
+		#region IProbe Implementation
+
+		void IProbe.Probe(PointF coordinate, CoordinateSystem coordinateSystem)
+		{
+			if (Context.Viewer.SelectedTile == null)
+				throw new InvalidOperationException("No tile selected.");
+
+			if (SelectedPresentationImage == null)
+				throw new InvalidOperationException("No image selected.");
+
+			if (SelectedSpatialTransformProvider == null)
+				throw new InvalidOperationException("Unsupported image type selected.");
+
+			if (coordinateSystem == CoordinateSystem.Destination)
+				coordinate = SelectedSpatialTransformProvider.SpatialTransform.ConvertToSource(coordinate);
+
+			_selectedTile = (Tile) Context.Viewer.SelectedTile;
+			_selectedTile.InformationBox = new InformationBox();
+			_selectedImageGraphic = SelectedImageGraphicProvider != null ? SelectedImageGraphicProvider.ImageGraphic : null;
+			_selectedSpatialTransform = SelectedSpatialTransformProvider.SpatialTransform;
+			_selectedFrame = ((IImageSopProvider) SelectedPresentationImage).Frame;
+
+			Probe(Point.Truncate(coordinate), true, true);
+		}
+
+		void IProbe.ResetProbe()
+		{
+			Cancel();
+		}
+
+		#endregion
+	}
 }