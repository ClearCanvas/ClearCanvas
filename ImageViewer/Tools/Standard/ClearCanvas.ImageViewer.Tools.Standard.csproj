--- conflicted
+++ resolved
@@ -1,475 +1,454 @@
-﻿<?xml version="1.0" encoding="utf-8"?>
-<Project xmlns="http://schemas.microsoft.com/developer/msbuild/2003" DefaultTargets="Build" ToolsVersion="4.0">
-  <PropertyGroup>
-    <ProjectType>Local</ProjectType>
-    <ProductVersion>9.0.30729</ProductVersion>
-    <SchemaVersion>2.0</SchemaVersion>
-    <ProjectGuid>{9AF0770C-7E9F-483F-8429-D7894F06EB6C}</ProjectGuid>
-    <Configuration Condition=" '$(Configuration)' == '' ">Debug</Configuration>
-    <Platform Condition=" '$(Platform)' == '' ">AnyCPU</Platform>
-    <ApplicationIcon />
-    <AssemblyKeyContainerName />
-    <AssemblyName>ClearCanvas.ImageViewer.Tools.Standard</AssemblyName>
-    <AssemblyOriginatorKeyFile />
-    <DefaultClientScript>JScript</DefaultClientScript>
-    <DefaultHTMLPageLayout>Grid</DefaultHTMLPageLayout>
-    <DefaultTargetSchema>IE50</DefaultTargetSchema>
-    <DelaySign>false</DelaySign>
-    <OutputType>Library</OutputType>
-    <RootNamespace>ClearCanvas.ImageViewer.Tools.Standard</RootNamespace>
-    <RunPostBuildEvent>OnBuildSuccess</RunPostBuildEvent>
-    <StartupObject />
-    <FileUpgradeFlags>
-    </FileUpgradeFlags>
-    <UpgradeBackupLocation />
-    <OldToolsVersion>3.5</OldToolsVersion>
-    <TargetFrameworkVersion>v4.0</TargetFrameworkVersion>
-    <PublishUrl>publish\</PublishUrl>
-    <Install>true</Install>
-    <InstallFrom>Disk</InstallFrom>
-    <UpdateEnabled>false</UpdateEnabled>
-    <UpdateMode>Foreground</UpdateMode>
-    <UpdateInterval>7</UpdateInterval>
-    <UpdateIntervalUnits>Days</UpdateIntervalUnits>
-    <UpdatePeriodically>false</UpdatePeriodically>
-    <UpdateRequired>false</UpdateRequired>
-    <MapFileExtensions>true</MapFileExtensions>
-    <ApplicationRevision>0</ApplicationRevision>
-    <ApplicationVersion>1.0.0.%2a</ApplicationVersion>
-    <IsWebBootstrapper>false</IsWebBootstrapper>
-    <UseApplicationTrust>false</UseApplicationTrust>
-    <BootstrapperEnabled>true</BootstrapperEnabled>
-    <TargetFrameworkProfile />
-  </PropertyGroup>
-  <PropertyGroup Condition=" '$(Configuration)|$(Platform)' == 'Debug|AnyCPU' ">
-    <OutputPath>bin\Debug\</OutputPath>
-    <AllowUnsafeBlocks>false</AllowUnsafeBlocks>
-    <BaseAddress>285212672</BaseAddress>
-    <CheckForOverflowUnderflow>false</CheckForOverflowUnderflow>
-    <ConfigurationOverrideFile />
-    <DefineConstants>DEBUG;TRACE;UNIT_TESTS</DefineConstants>
-    <DocumentationFile />
-    <DebugSymbols>true</DebugSymbols>
-    <FileAlignment>4096</FileAlignment>
-    <NoStdLib>false</NoStdLib>
-    <NoWarn>1591, 0419, 1574, 1587</NoWarn>
-    <Optimize>false</Optimize>
-    <RegisterForComInterop>false</RegisterForComInterop>
-    <RemoveIntegerChecks>false</RemoveIntegerChecks>
-    <TreatWarningsAsErrors>false</TreatWarningsAsErrors>
-    <WarningLevel>4</WarningLevel>
-    <DebugType>full</DebugType>
-    <ErrorReport>prompt</ErrorReport>
-    <CodeAnalysisRuleSet>AllRules.ruleset</CodeAnalysisRuleSet>
-  </PropertyGroup>
-  <PropertyGroup Condition=" '$(Configuration)|$(Platform)' == 'Release|AnyCPU' ">
-    <OutputPath>bin\Release\</OutputPath>
-    <AllowUnsafeBlocks>false</AllowUnsafeBlocks>
-    <BaseAddress>285212672</BaseAddress>
-    <CheckForOverflowUnderflow>false</CheckForOverflowUnderflow>
-    <ConfigurationOverrideFile />
-    <DefineConstants>TRACE</DefineConstants>
-    <DocumentationFile />
-    <DebugSymbols>false</DebugSymbols>
-    <FileAlignment>4096</FileAlignment>
-    <NoStdLib>false</NoStdLib>
-    <NoWarn>1591, 0419, 1574, 1587</NoWarn>
-    <Optimize>true</Optimize>
-    <RegisterForComInterop>false</RegisterForComInterop>
-    <RemoveIntegerChecks>false</RemoveIntegerChecks>
-    <TreatWarningsAsErrors>false</TreatWarningsAsErrors>
-    <WarningLevel>4</WarningLevel>
-    <DebugType>none</DebugType>
-    <ErrorReport>prompt</ErrorReport>
-    <CodeAnalysisRuleSet>AllRules.ruleset</CodeAnalysisRuleSet>
-  </PropertyGroup>
-  <ItemGroup>
-    <ProjectReference Include="..\..\..\Common\ClearCanvas.Common.csproj">
-      <Project>{F6EAD428-E6CF-4DF6-B2F3-D33D532C5343}</Project>
-      <Name>ClearCanvas.Common</Name>
-    </ProjectReference>
-    <ProjectReference Include="..\..\..\Desktop\ClearCanvas.Desktop.csproj">
-      <Project>{26E9A01A-64B5-42C5-8252-FBB30DF9CEC7}</Project>
-      <Name>ClearCanvas.Desktop</Name>
-    </ProjectReference>
-    <ProjectReference Include="..\..\..\Dicom\ClearCanvas.Dicom.csproj">
-      <Project>{AD9ECE2B-8268-4115-8DC8-860FBD011FFF}</Project>
-      <Name>ClearCanvas.Dicom</Name>
-    </ProjectReference>
-    <ProjectReference Include="..\..\ClearCanvas.ImageViewer.csproj">
-      <Project>{85100D3E-471C-47C9-9687-ABF25F617ED7}</Project>
-      <Name>ClearCanvas.ImageViewer</Name>
-    </ProjectReference>
-    <ProjectReference Include="..\..\Configuration\ClearCanvas.ImageViewer.Configuration.csproj">
-      <Project>{89DF567B-A0D1-456A-A28F-043FD57D7F9A}</Project>
-      <Name>ClearCanvas.ImageViewer.Configuration</Name>
-    </ProjectReference>
-    <ProjectReference Include="..\..\Layout\Basic\ClearCanvas.ImageViewer.Layout.Basic.csproj">
-      <Project>{EA38C1F1-C4BD-4ED7-9B60-C95DF22D6A72}</Project>
-      <Name>ClearCanvas.ImageViewer.Layout.Basic</Name>
-    </ProjectReference>
-    <Reference Include="nunit.framework, Version=2.2.7.0, Culture=neutral, PublicKeyToken=96d09a1eb7f44a77, processorArchitecture=MSIL">
-      <SpecificVersion>False</SpecificVersion>
-      <HintPath>..\..\..\ReferencedAssemblies\nunit.framework.dll</HintPath>
-    </Reference>
-    <Reference Include="System">
-      <Name>System</Name>
-    </Reference>
-    <Reference Include="System.configuration" />
-    <Reference Include="System.Core">
-      <RequiredTargetFramework>3.5</RequiredTargetFramework>
-    </Reference>
-    <Reference Include="System.Data">
-      <Name>System.Data</Name>
-    </Reference>
-    <Reference Include="System.Drawing">
-      <Name>System.Drawing</Name>
-    </Reference>
-    <Reference Include="System.Xml">
-      <Name>System.XML</Name>
-    </Reference>
-  </ItemGroup>
-  <ItemGroup>
-    <BootstrapperPackage Include="Microsoft.Net.Client.3.5">
-      <Visible>False</Visible>
-      <ProductName>.NET Framework 3.5 SP1 Client Profile</ProductName>
-      <Install>false</Install>
-    </BootstrapperPackage>
-    <BootstrapperPackage Include="Microsoft.Net.Framework.3.5.SP1">
-      <Visible>False</Visible>
-      <ProductName>.NET Framework 3.5 SP1</ProductName>
-      <Install>true</Install>
-    </BootstrapperPackage>
-    <BootstrapperPackage Include="Microsoft.Windows.Installer.3.1">
-      <Visible>False</Visible>
-      <ProductName>Windows Installer 3.1</ProductName>
-      <Install>true</Install>
-    </BootstrapperPackage>
-  </ItemGroup>
-  <ItemGroup>
-    <Compile Include="MagnificationTool2.cs" />
-    <Compile Include="Properties\AssemblyInfo.cs">
-      <SubType>Code</SubType>
-    </Compile>
-    <Compile Include="CineApplicationComponent.cs" />
-    <Compile Include="CineTool.cs" />
-    <Compile Include="Configuration\ConfigurationPageProvider.cs" />
-    <Compile Include="Configuration\ToolConfigurationComponent.cs" />
-    <Compile Include="Configuration\ToolModalityBehavior.cs" />
-    <Compile Include="Configuration\ToolModalityBehaviorCollection.cs" />
-    <Compile Include="Configuration\ToolModalityBehaviorHelper.cs" />
-    <Compile Include="Configuration\Tests\ToolModalityBehaviorCollectionTests.cs" />
-    <Compile Include="ImageComparerList.cs" />
-    <Compile Include="ImageProperties\ImagePropertyProvider.cs" />
-    <Compile Include="ImageProperties\ImagePropertiesApplicationComponent.cs" />
-    <Compile Include="ImageProperties\ImagePropertiesSettings.cs" />
-    <Compile Include="ImageProperties\ImagePropertiesSettings.Designer.cs">
-      <AutoGen>True</AutoGen>
-      <DesignTimeSharedInput>True</DesignTimeSharedInput>
-      <DependentUpon>ImagePropertiesSettings.settings</DependentUpon>
-    </Compile>
-    <Compile Include="ImageProperties\ImagePropertiesTool.cs" />
-    <Compile Include="ImageProperties\ImageProperty.cs" />
-    <Compile Include="ImageProperties\KeyObjectImagePropertyProvider.cs" />
-    <Compile Include="ImageProperties\SR.Designer.cs">
-      <DependentUpon>SR.resx</DependentUpon>
-      <AutoGen>True</AutoGen>
-      <DesignTime>True</DesignTime>
-    </Compile>
-    <Compile Include="ImageProperties\StandardImagePropertyProvider.cs" />
-    <Compile Include="InteractiveShutterGraphicBuilders.cs" />
-    <Compile Include="InteractiveTextCalloutBuilder.cs" />
-    <Compile Include="InteractiveTextAreaBuilder.cs" />
-    <Compile Include="ClearCustomShuttersTool.cs" />
-    <Compile Include="DeleteAnnotationsTool.cs" />
-    <Compile Include="DrawShutterTool.cs" />
-    <Compile Include="InteractiveTextGraphicBuilder.cs" />
-    <Compile Include="MagnificationTool.cs" />
-    <Compile Include="PresetVoiLuts\Luts\AutoVoiLutData.cs" />
-    <Compile Include="PresetVoiLuts\Operations\AutoVoiLutApplicator.cs" />
-    <Compile Include="PresetVoiLuts\LutHelper.cs" />
-    <Compile Include="PresetVoiLuts\Operations\VoiLutSelector.cs" />
-    <Compile Include="PresetVoiLuts\PresetVoiLutReservedActionModelKeyStrokesProvider.cs" />
-<<<<<<< HEAD
-    <Compile Include="Rotate3DTool.cs" />
-    <Compile Include="ScaleGraphic.cs" />
-    <Compile Include="ScaleOverlayTool.cs" />
-    <Compile Include="ShowHideOverlaysTool.cs" />
-    <Compile Include="ShutterOverlayTool.cs" />
-=======
->>>>>>> 09e71f30
-    <Compile Include="TextCalloutTool.cs" />
-    <Compile Include="ToolSettings.cs" />
-    <Compile Include="ToolSettings.Designer.cs">
-      <AutoGen>True</AutoGen>
-      <DesignTimeSharedInput>True</DesignTimeSharedInput>
-      <DependentUpon>ToolSettings.settings</DependentUpon>
-    </Compile>
-    <Compile Include="EditHistoryTool.cs" />
-    <Compile Include="InvertTool.cs" />
-    <Compile Include="MatchScaleTool.cs" />
-    <Compile Include="PresetVoiLuts\Operations\AutoPresetVoiLutOperationComponent.cs" />
-    <Compile Include="PresetVoiLuts\Operations\DefaultPresetVoiLutOperationComponent.cs" />
-    <Compile Include="PresetVoiLuts\Operations\PresetVoiLutOperationsComponentContainer.cs" />
-    <Compile Include="PresetVoiLuts\Operations\LinearPresetVoiLutOperationFactory.cs" />
-    <Compile Include="PresetVoiLuts\Operations\MinMaxAlgorithmPresetVoiLutOperationComponent.cs" />
-    <Compile Include="PresetVoiLuts\Operations\MinMaxAlgorithmPresetVoiLutOperationFactory.cs" />
-    <Compile Include="PresetVoiLuts\KeyStrokeDescriptor.cs" />
-    <Compile Include="LocateOnDiskTool.cs" />
-    <Compile Include="PresetVoiLuts\Operations\LinearPresetVoiLutOperationComponent.cs" />
-    <Compile Include="PresetVoiLuts\Operations\AutoPresetVoiLutOperationFactory.cs" />
-    <Compile Include="PresetVoiLuts\Luts\AutoVoiLutLinear.cs" />
-    <Compile Include="PresetVoiLuts\AvailablePresetVoiLutKeyStrokeSettings.cs" />
-    <Compile Include="PresetVoiLuts\AvailablePresetVoiLutKeyStrokeSettings.Designer.cs">
-      <AutoGen>True</AutoGen>
-      <DesignTimeSharedInput>True</DesignTimeSharedInput>
-      <DependentUpon>AvailablePresetVoiLutKeyStrokeSettings.settings</DependentUpon>
-    </Compile>
-    <Compile Include="PresetVoiLuts\Operations\PresetVoiLutOperationComponent.cs" />
-    <Compile Include="PresetVoiLuts\Operations\InitialVoiLutProvider.cs" />
-    <Compile Include="PresetVoiLuts\Operations\AllowMultiplePresetVoiLutOperationsAttribute.cs" />
-    <Compile Include="PresetVoiLuts\Operations\PresetVoiLutOperationFactory.cs" />
-    <Compile Include="PresetVoiLuts\PresetVoiLut.cs" />
-    <Compile Include="PresetVoiLuts\Operations\PresetVoiLutOperationFactories.cs" />
-    <Compile Include="PresetVoiLuts\Operations\PresetVoiLutOperation.cs" />
-    <Compile Include="PresetVoiLuts\PresetVoiLutCollection.cs" />
-    <Compile Include="PresetVoiLuts\PresetVoiLutConfiguration.cs" />
-    <Compile Include="PresetVoiLuts\PresetVoiLutGroup.cs" />
-    <Compile Include="PresetVoiLuts\PresetVoiLutGroupCollection.cs" />
-    <Compile Include="PresetVoiLuts\PresetVoiLutSettings.cs" />
-    <Compile Include="PresetVoiLuts\PresetVoiLutSettings.Designer.cs">
-      <AutoGen>True</AutoGen>
-      <DesignTimeSharedInput>True</DesignTimeSharedInput>
-      <DependentUpon>PresetVoiLutSettings.settings</DependentUpon>
-    </Compile>
-    <Compile Include="WindowLevelToolPresets.cs" />
-    <Compile Include="MemoryUsageTool.cs" />
-    <Compile Include="ColorMapTool.cs" />
-    <Compile Include="PresetVoiLuts\PresetVoiLutConfigurationComponent.cs" />
-    <Compile Include="PresetVoiLuts\PresetVoiLutConfigurationPageProvider.cs" />
-    <Compile Include="FlipHorizontalTool.cs" />
-    <Compile Include="FlipVerticalTool.cs" />
-    <Compile Include="PanTool.cs" />
-    <Compile Include="ProbeTool.cs" />
-    <Compile Include="ResetTool.cs" />
-    <Compile Include="RotateLeftTool.cs" />
-    <Compile Include="RotateRightTool.cs" />
-    <EmbeddedResource Include="SR.resx">
-      <SubType>Designer</SubType>
-      <Generator>ResXFileCodeGenerator</Generator>
-      <LastGenOutput>SR.Designer.cs</LastGenOutput>
-    </EmbeddedResource>
-    <Compile Include="SR.Designer.cs">
-      <AutoGen>True</AutoGen>
-      <DesignTime>True</DesignTime>
-      <DependentUpon>SR.resx</DependentUpon>
-    </Compile>
-    <Compile Include="StackTool.cs" />
-    <Compile Include="ImageComparer.cs" />
-    <Compile Include="WindowLevelTool.cs" />
-    <Compile Include="WindowLevelToolSensitivity.cs" />
-    <Compile Include="ZoomTool.cs" />
-  </ItemGroup>
-  <ItemGroup>
-    <EmbeddedResource Include="Icons\FlipHorizontalToolLarge.png" />
-    <EmbeddedResource Include="Icons\FlipHorizontalToolMedium.png" />
-    <EmbeddedResource Include="Icons\FlipVerticalToolLarge.png" />
-    <EmbeddedResource Include="Icons\FlipVerticalToolMedium.png" />
-    <EmbeddedResource Include="Icons\PanToolLarge.png" />
-    <EmbeddedResource Include="Icons\PanToolMedium.png" />
-    <EmbeddedResource Include="Icons\RotateLeftToolLarge.png" />
-    <EmbeddedResource Include="Icons\RotateLeftToolMedium.png" />
-    <EmbeddedResource Include="Icons\RotateRightToolLarge.png" />
-    <EmbeddedResource Include="Icons\RotateRightToolMedium.png" />
-    <EmbeddedResource Include="Icons\StackToolLarge.png" />
-    <EmbeddedResource Include="Icons\StackToolMedium.png" />
-    <EmbeddedResource Include="Icons\WindowLevelToolLarge.png" />
-    <EmbeddedResource Include="Icons\WindowLevelToolMedium.png" />
-    <EmbeddedResource Include="Icons\ZoomToolLarge.png" />
-    <EmbeddedResource Include="Icons\ZoomToolMedium.png" />
-  </ItemGroup>
-  <ItemGroup>
-    <Service Include="{B4F97281-0DBD-4835-9ED8-7DFB966E87FF}" />
-  </ItemGroup>
-  <ItemGroup>
-    <EmbeddedResource Include="Icons\ProbeToolLarge.png" />
-  </ItemGroup>
-  <ItemGroup>
-    <EmbeddedResource Include="Icons\ProbeToolMedium.png" />
-  </ItemGroup>
-  <ItemGroup>
-    <EmbeddedResource Include="Icons\ProbeToolSmall.png" />
-  </ItemGroup>
-  <ItemGroup>
-    <EmbeddedResource Include="Icons\ResetToolLarge.png" />
-    <EmbeddedResource Include="Icons\ResetToolSmall.png" />
-    <EmbeddedResource Include="Icons\ResetToolMedium.png" />
-    <EmbeddedResource Include="ProbeCursor.png" />
-    <EmbeddedResource Include="PresetVoiLuts\DefaultPresetVoiLutConfiguration.xml">
-      <CopyToOutputDirectory>Always</CopyToOutputDirectory>
-    </EmbeddedResource>
-  </ItemGroup>
-  <ItemGroup>
-    <None Include="app.config" />
-    <None Include="ImageProperties\ImagePropertiesSettings.settings">
-      <Generator>SettingsSingleFileGenerator</Generator>
-      <LastGenOutput>ImagePropertiesSettings.Designer.cs</LastGenOutput>
-    </None>
-    <None Include="ToolSettings.settings">
-      <Generator>SettingsSingleFileGenerator</Generator>
-      <LastGenOutput>ToolSettings.Designer.cs</LastGenOutput>
-    </None>
-    <None Include="PresetVoiLuts\AvailablePresetVoiLutKeyStrokeSettings.settings">
-      <Generator>SettingsSingleFileGenerator</Generator>
-      <LastGenOutput>AvailablePresetVoiLutKeyStrokeSettings.Designer.cs</LastGenOutput>
-    </None>
-    <None Include="PresetVoiLuts\PresetVoiLutSettings.settings">
-      <Generator>SettingsSingleFileGenerator</Generator>
-      <LastGenOutput>PresetVoiLutSettings.Designer.cs</LastGenOutput>
-    </None>
-  </ItemGroup>
-  <ItemGroup>
-    <EmbeddedResource Include="Icons\FlipHorizontalToolSmall.png" />
-    <EmbeddedResource Include="Icons\FlipVerticalToolSmall.png" />
-    <EmbeddedResource Include="Icons\PanToolSmall.png" />
-    <EmbeddedResource Include="Icons\RotateLeftToolSmall.png" />
-    <EmbeddedResource Include="Icons\RotateRightToolSmall.png" />
-    <EmbeddedResource Include="Icons\StackToolSmall.png" />
-    <EmbeddedResource Include="Icons\WindowLevelToolSmall.png" />
-    <EmbeddedResource Include="Icons\ZoomToolSmall.png" />
-  </ItemGroup>
-  <ItemGroup>
-    <EmbeddedResource Include="Icons\EditToolSmall.png" />
-  </ItemGroup>
-  <ItemGroup>
-    <EmbeddedResource Include="Icons\DeleteToolSmall.png" />
-  </ItemGroup>
-  <ItemGroup>
-    <EmbeddedResource Include="Icons\AddToolSmall.png" />
-  </ItemGroup>
-  <ItemGroup>
-    <EmbeddedResource Include="Icons\CineToolLarge.png" />
-  </ItemGroup>
-  <ItemGroup>
-    <EmbeddedResource Include="Icons\CineToolMedium.png" />
-  </ItemGroup>
-  <ItemGroup>
-    <EmbeddedResource Include="Icons\CineToolSmall.png" />
-  </ItemGroup>
-  <ItemGroup>
-    <EmbeddedResource Include="Icons\RedoToolLarge.png" />
-    <EmbeddedResource Include="Icons\RedoToolMedium.png" />
-    <EmbeddedResource Include="Icons\RedoToolSmall.png" />
-    <EmbeddedResource Include="Icons\UndoToolLarge.png" />
-    <EmbeddedResource Include="Icons\UndoToolMedium.png" />
-    <EmbeddedResource Include="Icons\UndoToolSmall.png" />
-  </ItemGroup>
-  <ItemGroup>
-    <EmbeddedResource Include="Icons\InvertToolLarge.png" />
-  </ItemGroup>
-  <ItemGroup>
-    <EmbeddedResource Include="Icons\InvertToolMedium.png" />
-  </ItemGroup>
-  <ItemGroup>
-    <EmbeddedResource Include="Icons\InvertToolSmall.png" />
-  </ItemGroup>
-  <ItemGroup>
-    <EmbeddedResource Include="Icons\MatchScaleToolLarge.png" />
-  </ItemGroup>
-  <ItemGroup>
-    <EmbeddedResource Include="Icons\MatchScaleToolSmall.png" />
-  </ItemGroup>
-  <ItemGroup>
-    <EmbeddedResource Include="Icons\MatchScaleToolMedium.png" />
-  </ItemGroup>
-  <ItemGroup>
-    <EmbeddedResource Include="Icons\TextCalloutToolLarge.png" />
-    <EmbeddedResource Include="Icons\TextCalloutToolMedium.png" />
-    <EmbeddedResource Include="Icons\TextCalloutToolSmall.png" />
-  </ItemGroup>
-  <ItemGroup>
-    <EmbeddedResource Include="Icons\TextAreaToolLarge.png" />
-    <EmbeddedResource Include="Icons\TextAreaToolMedium.png" />
-    <EmbeddedResource Include="Icons\TextAreaToolSmall.png" />
-  </ItemGroup>
-  <ItemGroup>
-    <EmbeddedResource Include="Icons\DeleteAllAnnotationsToolLarge.png" />
-  </ItemGroup>
-  <ItemGroup>
-    <EmbeddedResource Include="Icons\DeleteAllAnnotationsToolMedium.png" />
-  </ItemGroup>
-  <ItemGroup>
-    <EmbeddedResource Include="Icons\DeleteAllAnnotationsToolSmall.png" />
-  </ItemGroup>
-  <ItemGroup>
-    <EmbeddedResource Include="Icons\DeleteAnnotationToolLarge.png" />
-  </ItemGroup>
-  <ItemGroup>
-    <EmbeddedResource Include="Icons\DeleteAnnotationToolMedium.png" />
-  </ItemGroup>
-  <ItemGroup>
-    <EmbeddedResource Include="Icons\DeleteAnnotationToolSmall.png" />
-  </ItemGroup>
-  <ItemGroup>
-    <EmbeddedResource Include="Icons\ClearCustomShuttersToolLarge.png" />
-  </ItemGroup>
-  <ItemGroup>
-    <EmbeddedResource Include="Icons\ClearCustomShuttersToolMedium.png" />
-  </ItemGroup>
-  <ItemGroup>
-    <EmbeddedResource Include="Icons\ClearCustomShuttersToolSmall.png" />
-  </ItemGroup>
-  <ItemGroup>
-    <EmbeddedResource Include="Icons\MagnificationToolLarge.png" />
-  </ItemGroup>
-  <ItemGroup>
-    <EmbeddedResource Include="Icons\MagnificationToolMedium.png" />
-  </ItemGroup>
-  <ItemGroup>
-    <EmbeddedResource Include="Icons\MagnificationToolSmall.png" />
-  </ItemGroup>
-  <ItemGroup>
-    <EmbeddedResource Include="Icons\BlankCursor.png" />
-  </ItemGroup>
-  <ItemGroup>
-    <EmbeddedResource Include="Icons\DrawCircularShutterToolLarge.png" />
-    <EmbeddedResource Include="Icons\DrawCircularShutterToolMedium.png" />
-    <EmbeddedResource Include="Icons\DrawCircularShutterToolSmall.png" />
-    <EmbeddedResource Include="Icons\DrawPolygonalShutterToolLarge.png" />
-    <EmbeddedResource Include="Icons\DrawPolygonalShutterToolMedium.png" />
-    <EmbeddedResource Include="Icons\DrawPolygonalShutterToolSmall.png" />
-    <EmbeddedResource Include="Icons\DrawRectangularShutterToolLarge.png" />
-    <EmbeddedResource Include="Icons\DrawRectangularShutterToolMedium.png" />
-    <EmbeddedResource Include="Icons\DrawRectangularShutterToolSmall.png" />
-  </ItemGroup>
-  <ItemGroup>
-    <EmbeddedResource Include="ImageProperties\SR.resx">
-      <Generator>ResXFileCodeGenerator</Generator>
-      <LastGenOutput>SR.Designer.cs</LastGenOutput>
-      <SubType>Designer</SubType>
-    </EmbeddedResource>
-    <EmbeddedResource Include="ImageProperties\StandardImageProperties.xml" />
-  </ItemGroup>
-  <ItemGroup>
-    <EmbeddedResource Include="Icons\ImagePropertiesToolLarge.png" />
-  </ItemGroup>
-  <ItemGroup>
-    <EmbeddedResource Include="Icons\ImagePropertiesToolSmall.png" />
-  </ItemGroup>
-  <ItemGroup>
-    <EmbeddedResource Include="Icons\ImagePropertiesToolMedium.png" />
-  </ItemGroup>
-  <ItemGroup>
-    <EmbeddedResource Include="Configuration\ToolModalityBehaviorCollectionDefault.xml" />
-  </ItemGroup>
-  <ItemGroup>
-    <EmbeddedResource Include="Icons\Rotate3DToolLarge.png" />
-    <EmbeddedResource Include="Icons\Rotate3DToolMedium.png" />
-    <EmbeddedResource Include="Icons\Rotate3DToolSmall.png" />
-  </ItemGroup>
-  <Import Project="$(MSBuildBinPath)\Microsoft.CSharp.targets" />
-  <PropertyGroup>
-    <PreBuildEvent />
-    <PostBuildEvent />
-  </PropertyGroup>
+﻿<?xml version="1.0" encoding="utf-8"?>
+<Project xmlns="http://schemas.microsoft.com/developer/msbuild/2003" DefaultTargets="Build" ToolsVersion="4.0">
+  <PropertyGroup>
+    <ProjectType>Local</ProjectType>
+    <ProductVersion>9.0.30729</ProductVersion>
+    <SchemaVersion>2.0</SchemaVersion>
+    <ProjectGuid>{9AF0770C-7E9F-483F-8429-D7894F06EB6C}</ProjectGuid>
+    <Configuration Condition=" '$(Configuration)' == '' ">Debug</Configuration>
+    <Platform Condition=" '$(Platform)' == '' ">AnyCPU</Platform>
+    <ApplicationIcon />
+    <AssemblyKeyContainerName />
+    <AssemblyName>ClearCanvas.ImageViewer.Tools.Standard</AssemblyName>
+    <AssemblyOriginatorKeyFile />
+    <DefaultClientScript>JScript</DefaultClientScript>
+    <DefaultHTMLPageLayout>Grid</DefaultHTMLPageLayout>
+    <DefaultTargetSchema>IE50</DefaultTargetSchema>
+    <DelaySign>false</DelaySign>
+    <OutputType>Library</OutputType>
+    <RootNamespace>ClearCanvas.ImageViewer.Tools.Standard</RootNamespace>
+    <RunPostBuildEvent>OnBuildSuccess</RunPostBuildEvent>
+    <StartupObject />
+    <FileUpgradeFlags>
+    </FileUpgradeFlags>
+    <UpgradeBackupLocation />
+    <OldToolsVersion>3.5</OldToolsVersion>
+    <TargetFrameworkVersion>v4.0</TargetFrameworkVersion>
+    <PublishUrl>publish\</PublishUrl>
+    <Install>true</Install>
+    <InstallFrom>Disk</InstallFrom>
+    <UpdateEnabled>false</UpdateEnabled>
+    <UpdateMode>Foreground</UpdateMode>
+    <UpdateInterval>7</UpdateInterval>
+    <UpdateIntervalUnits>Days</UpdateIntervalUnits>
+    <UpdatePeriodically>false</UpdatePeriodically>
+    <UpdateRequired>false</UpdateRequired>
+    <MapFileExtensions>true</MapFileExtensions>
+    <ApplicationRevision>0</ApplicationRevision>
+    <ApplicationVersion>1.0.0.%2a</ApplicationVersion>
+    <IsWebBootstrapper>false</IsWebBootstrapper>
+    <UseApplicationTrust>false</UseApplicationTrust>
+    <BootstrapperEnabled>true</BootstrapperEnabled>
+    <TargetFrameworkProfile />
+  </PropertyGroup>
+  <PropertyGroup Condition=" '$(Configuration)|$(Platform)' == 'Debug|AnyCPU' ">
+    <OutputPath>bin\Debug\</OutputPath>
+    <AllowUnsafeBlocks>false</AllowUnsafeBlocks>
+    <BaseAddress>285212672</BaseAddress>
+    <CheckForOverflowUnderflow>false</CheckForOverflowUnderflow>
+    <ConfigurationOverrideFile />
+    <DefineConstants>DEBUG;TRACE;UNIT_TESTS</DefineConstants>
+    <DocumentationFile />
+    <DebugSymbols>true</DebugSymbols>
+    <FileAlignment>4096</FileAlignment>
+    <NoStdLib>false</NoStdLib>
+    <NoWarn>1591, 0419, 1574, 1587</NoWarn>
+    <Optimize>false</Optimize>
+    <RegisterForComInterop>false</RegisterForComInterop>
+    <RemoveIntegerChecks>false</RemoveIntegerChecks>
+    <TreatWarningsAsErrors>false</TreatWarningsAsErrors>
+    <WarningLevel>4</WarningLevel>
+    <DebugType>full</DebugType>
+    <ErrorReport>prompt</ErrorReport>
+    <CodeAnalysisRuleSet>AllRules.ruleset</CodeAnalysisRuleSet>
+  </PropertyGroup>
+  <PropertyGroup Condition=" '$(Configuration)|$(Platform)' == 'Release|AnyCPU' ">
+    <OutputPath>bin\Release\</OutputPath>
+    <AllowUnsafeBlocks>false</AllowUnsafeBlocks>
+    <BaseAddress>285212672</BaseAddress>
+    <CheckForOverflowUnderflow>false</CheckForOverflowUnderflow>
+    <ConfigurationOverrideFile />
+    <DefineConstants>TRACE</DefineConstants>
+    <DocumentationFile />
+    <DebugSymbols>false</DebugSymbols>
+    <FileAlignment>4096</FileAlignment>
+    <NoStdLib>false</NoStdLib>
+    <NoWarn>1591, 0419, 1574, 1587</NoWarn>
+    <Optimize>true</Optimize>
+    <RegisterForComInterop>false</RegisterForComInterop>
+    <RemoveIntegerChecks>false</RemoveIntegerChecks>
+    <TreatWarningsAsErrors>false</TreatWarningsAsErrors>
+    <WarningLevel>4</WarningLevel>
+    <DebugType>none</DebugType>
+    <ErrorReport>prompt</ErrorReport>
+    <CodeAnalysisRuleSet>AllRules.ruleset</CodeAnalysisRuleSet>
+  </PropertyGroup>
+  <ItemGroup>
+    <ProjectReference Include="..\..\..\Common\ClearCanvas.Common.csproj">
+      <Project>{F6EAD428-E6CF-4DF6-B2F3-D33D532C5343}</Project>
+      <Name>ClearCanvas.Common</Name>
+    </ProjectReference>
+    <ProjectReference Include="..\..\..\Desktop\ClearCanvas.Desktop.csproj">
+      <Project>{26E9A01A-64B5-42C5-8252-FBB30DF9CEC7}</Project>
+      <Name>ClearCanvas.Desktop</Name>
+    </ProjectReference>
+    <ProjectReference Include="..\..\..\Dicom\ClearCanvas.Dicom.csproj">
+      <Project>{AD9ECE2B-8268-4115-8DC8-860FBD011FFF}</Project>
+      <Name>ClearCanvas.Dicom</Name>
+    </ProjectReference>
+    <ProjectReference Include="..\..\ClearCanvas.ImageViewer.csproj">
+      <Project>{85100D3E-471C-47C9-9687-ABF25F617ED7}</Project>
+      <Name>ClearCanvas.ImageViewer</Name>
+    </ProjectReference>
+    <ProjectReference Include="..\..\Configuration\ClearCanvas.ImageViewer.Configuration.csproj">
+      <Project>{89DF567B-A0D1-456A-A28F-043FD57D7F9A}</Project>
+      <Name>ClearCanvas.ImageViewer.Configuration</Name>
+    </ProjectReference>
+    <ProjectReference Include="..\..\Layout\Basic\ClearCanvas.ImageViewer.Layout.Basic.csproj">
+      <Project>{EA38C1F1-C4BD-4ED7-9B60-C95DF22D6A72}</Project>
+      <Name>ClearCanvas.ImageViewer.Layout.Basic</Name>
+    </ProjectReference>
+    <Reference Include="nunit.framework, Version=2.2.7.0, Culture=neutral, PublicKeyToken=96d09a1eb7f44a77, processorArchitecture=MSIL">
+      <SpecificVersion>False</SpecificVersion>
+      <HintPath>..\..\..\ReferencedAssemblies\nunit.framework.dll</HintPath>
+    </Reference>
+    <Reference Include="System">
+      <Name>System</Name>
+    </Reference>
+    <Reference Include="System.configuration" />
+    <Reference Include="System.Core">
+      <RequiredTargetFramework>3.5</RequiredTargetFramework>
+    </Reference>
+    <Reference Include="System.Data">
+      <Name>System.Data</Name>
+    </Reference>
+    <Reference Include="System.Drawing">
+      <Name>System.Drawing</Name>
+    </Reference>
+    <Reference Include="System.Xml">
+      <Name>System.XML</Name>
+    </Reference>
+  </ItemGroup>
+  <ItemGroup>
+    <BootstrapperPackage Include="Microsoft.Net.Client.3.5">
+      <Visible>False</Visible>
+      <ProductName>.NET Framework 3.5 SP1 Client Profile</ProductName>
+      <Install>false</Install>
+    </BootstrapperPackage>
+    <BootstrapperPackage Include="Microsoft.Net.Framework.3.5.SP1">
+      <Visible>False</Visible>
+      <ProductName>.NET Framework 3.5 SP1</ProductName>
+      <Install>true</Install>
+    </BootstrapperPackage>
+    <BootstrapperPackage Include="Microsoft.Windows.Installer.3.1">
+      <Visible>False</Visible>
+      <ProductName>Windows Installer 3.1</ProductName>
+      <Install>true</Install>
+    </BootstrapperPackage>
+  </ItemGroup>
+  <ItemGroup>
+    <Compile Include="MagnificationTool2.cs" />
+    <Compile Include="Properties\AssemblyInfo.cs">
+      <SubType>Code</SubType>
+    </Compile>
+    <Compile Include="CineApplicationComponent.cs" />
+    <Compile Include="CineTool.cs" />
+    <Compile Include="Configuration\ConfigurationPageProvider.cs" />
+    <Compile Include="Configuration\ToolConfigurationComponent.cs" />
+    <Compile Include="Configuration\ToolModalityBehavior.cs" />
+    <Compile Include="Configuration\ToolModalityBehaviorCollection.cs" />
+    <Compile Include="Configuration\ToolModalityBehaviorHelper.cs" />
+    <Compile Include="Configuration\Tests\ToolModalityBehaviorCollectionTests.cs" />
+    <Compile Include="ImageComparerList.cs" />
+    <Compile Include="ImageProperties\ImagePropertyProvider.cs" />
+    <Compile Include="ImageProperties\ImagePropertiesApplicationComponent.cs" />
+    <Compile Include="ImageProperties\ImagePropertiesSettings.cs" />
+    <Compile Include="ImageProperties\ImagePropertiesSettings.Designer.cs">
+      <AutoGen>True</AutoGen>
+      <DesignTimeSharedInput>True</DesignTimeSharedInput>
+      <DependentUpon>ImagePropertiesSettings.settings</DependentUpon>
+    </Compile>
+    <Compile Include="ImageProperties\ImagePropertiesTool.cs" />
+    <Compile Include="ImageProperties\ImageProperty.cs" />
+    <Compile Include="ImageProperties\KeyObjectImagePropertyProvider.cs" />
+    <Compile Include="ImageProperties\SR.Designer.cs">
+      <DependentUpon>SR.resx</DependentUpon>
+      <AutoGen>True</AutoGen>
+      <DesignTime>True</DesignTime>
+    </Compile>
+    <Compile Include="ImageProperties\StandardImagePropertyProvider.cs" />
+    <Compile Include="InteractiveShutterGraphicBuilders.cs" />
+    <Compile Include="InteractiveTextCalloutBuilder.cs" />
+    <Compile Include="InteractiveTextAreaBuilder.cs" />
+    <Compile Include="ClearCustomShuttersTool.cs" />
+    <Compile Include="DeleteAnnotationsTool.cs" />
+    <Compile Include="DrawShutterTool.cs" />
+    <Compile Include="InteractiveTextGraphicBuilder.cs" />
+    <Compile Include="MagnificationTool.cs" />
+    <Compile Include="PresetVoiLuts\Luts\AutoVoiLutData.cs" />
+    <Compile Include="PresetVoiLuts\Operations\AutoVoiLutApplicator.cs" />
+    <Compile Include="PresetVoiLuts\LutHelper.cs" />
+    <Compile Include="PresetVoiLuts\Operations\VoiLutSelector.cs" />
+    <Compile Include="PresetVoiLuts\PresetVoiLutReservedActionModelKeyStrokesProvider.cs" />
+    <Compile Include="Rotate3DTool.cs" />
+    <Compile Include="TextCalloutTool.cs" />
+    <Compile Include="ToolSettings.cs" />
+    <Compile Include="ToolSettings.Designer.cs">
+      <AutoGen>True</AutoGen>
+      <DesignTimeSharedInput>True</DesignTimeSharedInput>
+      <DependentUpon>ToolSettings.settings</DependentUpon>
+    </Compile>
+    <Compile Include="EditHistoryTool.cs" />
+    <Compile Include="InvertTool.cs" />
+    <Compile Include="MatchScaleTool.cs" />
+    <Compile Include="PresetVoiLuts\Operations\AutoPresetVoiLutOperationComponent.cs" />
+    <Compile Include="PresetVoiLuts\Operations\DefaultPresetVoiLutOperationComponent.cs" />
+    <Compile Include="PresetVoiLuts\Operations\PresetVoiLutOperationsComponentContainer.cs" />
+    <Compile Include="PresetVoiLuts\Operations\LinearPresetVoiLutOperationFactory.cs" />
+    <Compile Include="PresetVoiLuts\Operations\MinMaxAlgorithmPresetVoiLutOperationComponent.cs" />
+    <Compile Include="PresetVoiLuts\Operations\MinMaxAlgorithmPresetVoiLutOperationFactory.cs" />
+    <Compile Include="PresetVoiLuts\KeyStrokeDescriptor.cs" />
+    <Compile Include="LocateOnDiskTool.cs" />
+    <Compile Include="PresetVoiLuts\Operations\LinearPresetVoiLutOperationComponent.cs" />
+    <Compile Include="PresetVoiLuts\Operations\AutoPresetVoiLutOperationFactory.cs" />
+    <Compile Include="PresetVoiLuts\Luts\AutoVoiLutLinear.cs" />
+    <Compile Include="PresetVoiLuts\AvailablePresetVoiLutKeyStrokeSettings.cs" />
+    <Compile Include="PresetVoiLuts\AvailablePresetVoiLutKeyStrokeSettings.Designer.cs">
+      <AutoGen>True</AutoGen>
+      <DesignTimeSharedInput>True</DesignTimeSharedInput>
+      <DependentUpon>AvailablePresetVoiLutKeyStrokeSettings.settings</DependentUpon>
+    </Compile>
+    <Compile Include="PresetVoiLuts\Operations\PresetVoiLutOperationComponent.cs" />
+    <Compile Include="PresetVoiLuts\Operations\InitialVoiLutProvider.cs" />
+    <Compile Include="PresetVoiLuts\Operations\AllowMultiplePresetVoiLutOperationsAttribute.cs" />
+    <Compile Include="PresetVoiLuts\Operations\PresetVoiLutOperationFactory.cs" />
+    <Compile Include="PresetVoiLuts\PresetVoiLut.cs" />
+    <Compile Include="PresetVoiLuts\Operations\PresetVoiLutOperationFactories.cs" />
+    <Compile Include="PresetVoiLuts\Operations\PresetVoiLutOperation.cs" />
+    <Compile Include="PresetVoiLuts\PresetVoiLutCollection.cs" />
+    <Compile Include="PresetVoiLuts\PresetVoiLutConfiguration.cs" />
+    <Compile Include="PresetVoiLuts\PresetVoiLutGroup.cs" />
+    <Compile Include="PresetVoiLuts\PresetVoiLutGroupCollection.cs" />
+    <Compile Include="PresetVoiLuts\PresetVoiLutSettings.cs" />
+    <Compile Include="PresetVoiLuts\PresetVoiLutSettings.Designer.cs">
+      <AutoGen>True</AutoGen>
+      <DesignTimeSharedInput>True</DesignTimeSharedInput>
+      <DependentUpon>PresetVoiLutSettings.settings</DependentUpon>
+    </Compile>
+    <Compile Include="WindowLevelToolPresets.cs" />
+    <Compile Include="MemoryUsageTool.cs" />
+    <Compile Include="ColorMapTool.cs" />
+    <Compile Include="PresetVoiLuts\PresetVoiLutConfigurationComponent.cs" />
+    <Compile Include="PresetVoiLuts\PresetVoiLutConfigurationPageProvider.cs" />
+    <Compile Include="FlipHorizontalTool.cs" />
+    <Compile Include="FlipVerticalTool.cs" />
+    <Compile Include="PanTool.cs" />
+    <Compile Include="ProbeTool.cs" />
+    <Compile Include="ResetTool.cs" />
+    <Compile Include="RotateLeftTool.cs" />
+    <Compile Include="RotateRightTool.cs" />
+    <EmbeddedResource Include="SR.resx">
+      <SubType>Designer</SubType>
+      <Generator>ResXFileCodeGenerator</Generator>
+      <LastGenOutput>SR.Designer.cs</LastGenOutput>
+    </EmbeddedResource>
+    <Compile Include="SR.Designer.cs">
+      <AutoGen>True</AutoGen>
+      <DesignTime>True</DesignTime>
+      <DependentUpon>SR.resx</DependentUpon>
+    </Compile>
+    <Compile Include="StackTool.cs" />
+    <Compile Include="ImageComparer.cs" />
+    <Compile Include="WindowLevelTool.cs" />
+    <Compile Include="WindowLevelToolSensitivity.cs" />
+    <Compile Include="ZoomTool.cs" />
+  </ItemGroup>
+  <ItemGroup>
+    <EmbeddedResource Include="Icons\FlipHorizontalToolLarge.png" />
+    <EmbeddedResource Include="Icons\FlipHorizontalToolMedium.png" />
+    <EmbeddedResource Include="Icons\FlipVerticalToolLarge.png" />
+    <EmbeddedResource Include="Icons\FlipVerticalToolMedium.png" />
+    <EmbeddedResource Include="Icons\PanToolLarge.png" />
+    <EmbeddedResource Include="Icons\PanToolMedium.png" />
+    <EmbeddedResource Include="Icons\RotateLeftToolLarge.png" />
+    <EmbeddedResource Include="Icons\RotateLeftToolMedium.png" />
+    <EmbeddedResource Include="Icons\RotateRightToolLarge.png" />
+    <EmbeddedResource Include="Icons\RotateRightToolMedium.png" />
+    <EmbeddedResource Include="Icons\StackToolLarge.png" />
+    <EmbeddedResource Include="Icons\StackToolMedium.png" />
+    <EmbeddedResource Include="Icons\WindowLevelToolLarge.png" />
+    <EmbeddedResource Include="Icons\WindowLevelToolMedium.png" />
+    <EmbeddedResource Include="Icons\ZoomToolLarge.png" />
+    <EmbeddedResource Include="Icons\ZoomToolMedium.png" />
+  </ItemGroup>
+  <ItemGroup>
+    <Service Include="{B4F97281-0DBD-4835-9ED8-7DFB966E87FF}" />
+  </ItemGroup>
+  <ItemGroup>
+    <EmbeddedResource Include="Icons\ProbeToolLarge.png" />
+  </ItemGroup>
+  <ItemGroup>
+    <EmbeddedResource Include="Icons\ProbeToolMedium.png" />
+  </ItemGroup>
+  <ItemGroup>
+    <EmbeddedResource Include="Icons\ProbeToolSmall.png" />
+  </ItemGroup>
+  <ItemGroup>
+    <EmbeddedResource Include="Icons\ResetToolLarge.png" />
+    <EmbeddedResource Include="Icons\ResetToolSmall.png" />
+    <EmbeddedResource Include="Icons\ResetToolMedium.png" />
+    <EmbeddedResource Include="ProbeCursor.png" />
+    <EmbeddedResource Include="PresetVoiLuts\DefaultPresetVoiLutConfiguration.xml">
+      <CopyToOutputDirectory>Always</CopyToOutputDirectory>
+    </EmbeddedResource>
+  </ItemGroup>
+  <ItemGroup>
+    <None Include="app.config" />
+    <None Include="ImageProperties\ImagePropertiesSettings.settings">
+      <Generator>SettingsSingleFileGenerator</Generator>
+      <LastGenOutput>ImagePropertiesSettings.Designer.cs</LastGenOutput>
+    </None>
+    <None Include="ToolSettings.settings">
+      <Generator>SettingsSingleFileGenerator</Generator>
+      <LastGenOutput>ToolSettings.Designer.cs</LastGenOutput>
+    </None>
+    <None Include="PresetVoiLuts\AvailablePresetVoiLutKeyStrokeSettings.settings">
+      <Generator>SettingsSingleFileGenerator</Generator>
+      <LastGenOutput>AvailablePresetVoiLutKeyStrokeSettings.Designer.cs</LastGenOutput>
+    </None>
+    <None Include="PresetVoiLuts\PresetVoiLutSettings.settings">
+      <Generator>SettingsSingleFileGenerator</Generator>
+      <LastGenOutput>PresetVoiLutSettings.Designer.cs</LastGenOutput>
+    </None>
+  </ItemGroup>
+  <ItemGroup>
+    <EmbeddedResource Include="Icons\FlipHorizontalToolSmall.png" />
+    <EmbeddedResource Include="Icons\FlipVerticalToolSmall.png" />
+    <EmbeddedResource Include="Icons\PanToolSmall.png" />
+    <EmbeddedResource Include="Icons\RotateLeftToolSmall.png" />
+    <EmbeddedResource Include="Icons\RotateRightToolSmall.png" />
+    <EmbeddedResource Include="Icons\StackToolSmall.png" />
+    <EmbeddedResource Include="Icons\WindowLevelToolSmall.png" />
+    <EmbeddedResource Include="Icons\ZoomToolSmall.png" />
+  </ItemGroup>
+  <ItemGroup>
+    <EmbeddedResource Include="Icons\EditToolSmall.png" />
+  </ItemGroup>
+  <ItemGroup>
+    <EmbeddedResource Include="Icons\DeleteToolSmall.png" />
+  </ItemGroup>
+  <ItemGroup>
+    <EmbeddedResource Include="Icons\AddToolSmall.png" />
+  </ItemGroup>
+  <ItemGroup>
+    <EmbeddedResource Include="Icons\CineToolLarge.png" />
+  </ItemGroup>
+  <ItemGroup>
+    <EmbeddedResource Include="Icons\CineToolMedium.png" />
+  </ItemGroup>
+  <ItemGroup>
+    <EmbeddedResource Include="Icons\CineToolSmall.png" />
+  </ItemGroup>
+  <ItemGroup>
+    <EmbeddedResource Include="Icons\RedoToolLarge.png" />
+    <EmbeddedResource Include="Icons\RedoToolMedium.png" />
+    <EmbeddedResource Include="Icons\RedoToolSmall.png" />
+    <EmbeddedResource Include="Icons\UndoToolLarge.png" />
+    <EmbeddedResource Include="Icons\UndoToolMedium.png" />
+    <EmbeddedResource Include="Icons\UndoToolSmall.png" />
+  </ItemGroup>
+  <ItemGroup>
+    <EmbeddedResource Include="Icons\InvertToolLarge.png" />
+  </ItemGroup>
+  <ItemGroup>
+    <EmbeddedResource Include="Icons\InvertToolMedium.png" />
+  </ItemGroup>
+  <ItemGroup>
+    <EmbeddedResource Include="Icons\InvertToolSmall.png" />
+  </ItemGroup>
+  <ItemGroup>
+    <EmbeddedResource Include="Icons\MatchScaleToolLarge.png" />
+  </ItemGroup>
+  <ItemGroup>
+    <EmbeddedResource Include="Icons\MatchScaleToolSmall.png" />
+  </ItemGroup>
+  <ItemGroup>
+    <EmbeddedResource Include="Icons\MatchScaleToolMedium.png" />
+  </ItemGroup>
+  <ItemGroup>
+    <EmbeddedResource Include="Icons\TextCalloutToolLarge.png" />
+    <EmbeddedResource Include="Icons\TextCalloutToolMedium.png" />
+    <EmbeddedResource Include="Icons\TextCalloutToolSmall.png" />
+  </ItemGroup>
+  <ItemGroup>
+    <EmbeddedResource Include="Icons\TextAreaToolLarge.png" />
+    <EmbeddedResource Include="Icons\TextAreaToolMedium.png" />
+    <EmbeddedResource Include="Icons\TextAreaToolSmall.png" />
+  </ItemGroup>
+  <ItemGroup>
+    <EmbeddedResource Include="Icons\DeleteAllAnnotationsToolLarge.png" />
+  </ItemGroup>
+  <ItemGroup>
+    <EmbeddedResource Include="Icons\DeleteAllAnnotationsToolMedium.png" />
+  </ItemGroup>
+  <ItemGroup>
+    <EmbeddedResource Include="Icons\DeleteAllAnnotationsToolSmall.png" />
+  </ItemGroup>
+  <ItemGroup>
+    <EmbeddedResource Include="Icons\DeleteAnnotationToolLarge.png" />
+  </ItemGroup>
+  <ItemGroup>
+    <EmbeddedResource Include="Icons\DeleteAnnotationToolMedium.png" />
+  </ItemGroup>
+  <ItemGroup>
+    <EmbeddedResource Include="Icons\DeleteAnnotationToolSmall.png" />
+  </ItemGroup>
+  <ItemGroup>
+    <EmbeddedResource Include="Icons\ClearCustomShuttersToolLarge.png" />
+    <EmbeddedResource Include="Icons\ClearCustomShuttersToolMedium.png" />
+    <EmbeddedResource Include="Icons\ClearCustomShuttersToolSmall.png" />
+    <EmbeddedResource Include="Icons\MagnificationToolLarge.png" />
+    <EmbeddedResource Include="Icons\MagnificationToolMedium.png" />
+    <EmbeddedResource Include="Icons\MagnificationToolSmall.png" />
+  </ItemGroup>
+  <ItemGroup>
+    <EmbeddedResource Include="Icons\BlankCursor.png" />
+  </ItemGroup>
+  <ItemGroup>
+    <EmbeddedResource Include="Icons\DrawCircularShutterToolLarge.png" />
+    <EmbeddedResource Include="Icons\DrawCircularShutterToolMedium.png" />
+    <EmbeddedResource Include="Icons\DrawCircularShutterToolSmall.png" />
+    <EmbeddedResource Include="Icons\DrawPolygonalShutterToolLarge.png" />
+    <EmbeddedResource Include="Icons\DrawPolygonalShutterToolMedium.png" />
+    <EmbeddedResource Include="Icons\DrawPolygonalShutterToolSmall.png" />
+    <EmbeddedResource Include="Icons\DrawRectangularShutterToolLarge.png" />
+    <EmbeddedResource Include="Icons\DrawRectangularShutterToolMedium.png" />
+    <EmbeddedResource Include="Icons\DrawRectangularShutterToolSmall.png" />
+  </ItemGroup>
+  <ItemGroup>
+    <EmbeddedResource Include="ImageProperties\SR.resx">
+      <Generator>ResXFileCodeGenerator</Generator>
+      <LastGenOutput>SR.Designer.cs</LastGenOutput>
+      <SubType>Designer</SubType>
+    </EmbeddedResource>
+    <EmbeddedResource Include="ImageProperties\StandardImageProperties.xml" />
+  </ItemGroup>
+  <ItemGroup>
+    <EmbeddedResource Include="Icons\ImagePropertiesToolLarge.png" />
+    <EmbeddedResource Include="Icons\ImagePropertiesToolSmall.png" />
+    <EmbeddedResource Include="Icons\ImagePropertiesToolMedium.png" />
+  </ItemGroup>
+  <ItemGroup>
+    <EmbeddedResource Include="Configuration\ToolModalityBehaviorCollectionDefault.xml" />
+  </ItemGroup>
+  <ItemGroup>
+    <EmbeddedResource Include="Icons\Rotate3DToolLarge.png" />
+    <EmbeddedResource Include="Icons\Rotate3DToolMedium.png" />
+    <EmbeddedResource Include="Icons\Rotate3DToolSmall.png" />
+  </ItemGroup>
+  <Import Project="$(MSBuildBinPath)\Microsoft.CSharp.targets" />
+  <PropertyGroup>
+    <PreBuildEvent />
+    <PostBuildEvent />
+  </PropertyGroup>
 </Project>