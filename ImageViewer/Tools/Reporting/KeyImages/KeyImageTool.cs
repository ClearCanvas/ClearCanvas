#region License

// Copyright (c) 2013, ClearCanvas Inc.
// All rights reserved.
// http://www.clearcanvas.ca
//
// This file is part of the ClearCanvas RIS/PACS open source project.
//
// The ClearCanvas RIS/PACS open source project is free software: you can
// redistribute it and/or modify it under the terms of the GNU General Public
// License as published by the Free Software Foundation, either version 3 of the
// License, or (at your option) any later version.
//
// The ClearCanvas RIS/PACS open source project is distributed in the hope that it
// will be useful, but WITHOUT ANY WARRANTY; without even the implied warranty of
// MERCHANTABILITY or FITNESS FOR A PARTICULAR PURPOSE.  See the GNU General
// Public License for more details.
//
// You should have received a copy of the GNU General Public License along with
// the ClearCanvas RIS/PACS open source project.  If not, see
// <http://www.gnu.org/licenses/>.

#endregion

using System;
using System.Linq;
using ClearCanvas.Common;
using ClearCanvas.Common.Utilities;
using ClearCanvas.Desktop;
using ClearCanvas.Desktop.Actions;
using ClearCanvas.ImageViewer.BaseTools;
using ClearCanvas.ImageViewer.InteractiveGraphics;

namespace ClearCanvas.ImageViewer.Tools.Reporting.KeyImages
{
	[MenuAction("create", "imageviewer-contextmenu/MenuCreateKeyImage", "Create")]
	[ButtonAction("create", "global-toolbars/ToolbarStandard/ToolbarCreateKeyImage", "Create", KeyStroke = XKeys.Space)]
	[Tooltip("create", "TooltipCreateKeyImage")]
	[IconSet("create", "Icons.CreateKeyImageToolSmall.png", "Icons.CreateKeyImageToolMedium.png", "Icons.CreateKeyImageToolLarge.png")]
	[EnabledStateObserver("create", "Enabled", "EnabledChanged")]
	[ViewerActionPermission("create", AuthorityTokens.Study.KeyImages)]
	//
	[ButtonAction("show", "global-toolbars/ToolbarStandard/ToolbarShowKeyImages", "Show")]
	[Tooltip("show", "TooltipShowKeyImages")]
	[IconSet("show", "Icons.ShowKeyImagesToolSmall.png", "Icons.ShowKeyImagesToolMedium.png", "Icons.ShowKeyImagesToolLarge.png")]
	[EnabledStateObserver("show", "ShowEnabled", "ShowEnabledChanged")]
	[ViewerActionPermission("show", AuthorityTokens.Study.KeyImages)]
	//
	[ExtensionOf(typeof (ImageViewerToolExtensionPoint))]
	internal class KeyImageTool : ImageViewerTool
	{
		#region Private Fields

		private readonly FlashOverlayController _flashOverlayController;
		private bool _showEnabled;
		private bool _firstKeyImageCreation = true;
		private event EventHandler _showEnabledChanged;

		#endregion

		public KeyImageTool()
		{
			_flashOverlayController = new FlashOverlayController("Icons.CreateKeyImageToolLarge.png", new ApplicationThemeResourceResolver(GetType(), false));
		}

		public bool ShowEnabled
		{
			get { return _showEnabled; }
			set
			{
				if (_showEnabled == value)
					return;

				_showEnabled = value;
				EventsHelper.Fire(_showEnabledChanged, this, EventArgs.Empty);
			}
		}

		public event EventHandler ShowEnabledChanged
		{
			add { _showEnabledChanged += value; }
			remove { _showEnabledChanged -= value; }
		}

		#region Overrides

		public override void Initialize()
		{
			base.Initialize();
			KeyImageClipboard.OnViewerOpened(Context.Viewer);

            //Enablement conditions don't change.
			UpdateEnabled();

			if (!KeyImageClipboardComponent.HasViewPlugin)
			{
				foreach (var buttonAction in Actions.Where(a => a.ActionID == "show").OfType<ClickAction>())
					buttonAction.Visible = false;
			}
		}

		protected override void Dispose(bool disposing)
		{
			if (Context != null)
			{
				KeyImageClipboard.OnViewerClosed(Context.Viewer);
			}

			base.Dispose(disposing);
		}

		private void UpdateEnabled()
		{
			Enabled = PermissionsHelper.IsInRole(AuthorityTokens.Study.KeyImages);
			ShowEnabled = KeyImageClipboardComponent.HasViewPlugin && Enabled;
<<<<<<< HEAD
		}

		private void OnIsConnectedChanged(object sender, EventArgs eventArgs)
		{
			UpdateEnabled();
		}

		protected override void OnPresentationImageSelected(object sender, PresentationImageSelectedEventArgs e)
		{
			UpdateEnabled();
		}

		protected override void OnTileSelected(object sender, TileSelectedEventArgs e)
		{
			UpdateEnabled();
=======
>>>>>>> 0c62cc23
		}

		#endregion

		#region Methods

		public void Show()
		{
			if (ShowEnabled)
				KeyImageClipboard.Show(Context.DesktopWindow);
		}

		public void Create()
		{
			if (!Enabled)
				return;

			var image = SelectedPresentationImage;
			try
			{
				if (image != null)
				{
					if (!TryUpdateExistingItem(image))
						KeyImageClipboard.Add(image);

					_flashOverlayController.Flash(image);
				}

				if (KeyImageClipboardComponent.HasViewPlugin && _firstKeyImageCreation && ShowEnabled)
				{
					KeyImageClipboard.Show(Context.DesktopWindow, ShelfDisplayHint.DockAutoHide | ShelfDisplayHint.DockLeft);
					_firstKeyImageCreation = false;
				}
			}
			catch (Exception ex)
			{
				Platform.Log(LogLevel.Error, ex, "Failed to add item to the key image clipboard.");
				ExceptionHandler.Report(ex, SR.MessageCreateKeyImageFailed, Context.DesktopWindow);
			}
		}

		private bool TryUpdateExistingItem(IPresentationImage image)
		{
			var koDocument = image.FindParentKeyObjectDocument();
			if (koDocument != null)
			{
				var clipboard = KeyImageClipboard.GetKeyImageClipboard(ImageViewer);
				var context = clipboard.AvailableContexts.FirstOrDefault(c => c.DocumentInstanceUid == koDocument.SopCommon.SopInstanceUid);
				if (context != null)
				{
					if (image.UpdateKeyImage(context))
					{
						clipboard.CurrentContext = context;
						return true;
					}
				}
			}
			return false;
		}

		#endregion
	}
}<|MERGE_RESOLUTION|>--- conflicted
+++ resolved
@@ -1,196 +1,178 @@
-#region License
-
-// Copyright (c) 2013, ClearCanvas Inc.
-// All rights reserved.
-// http://www.clearcanvas.ca
-//
-// This file is part of the ClearCanvas RIS/PACS open source project.
-//
-// The ClearCanvas RIS/PACS open source project is free software: you can
-// redistribute it and/or modify it under the terms of the GNU General Public
-// License as published by the Free Software Foundation, either version 3 of the
-// License, or (at your option) any later version.
-//
-// The ClearCanvas RIS/PACS open source project is distributed in the hope that it
-// will be useful, but WITHOUT ANY WARRANTY; without even the implied warranty of
-// MERCHANTABILITY or FITNESS FOR A PARTICULAR PURPOSE.  See the GNU General
-// Public License for more details.
-//
-// You should have received a copy of the GNU General Public License along with
-// the ClearCanvas RIS/PACS open source project.  If not, see
-// <http://www.gnu.org/licenses/>.
-
-#endregion
-
-using System;
-using System.Linq;
-using ClearCanvas.Common;
-using ClearCanvas.Common.Utilities;
-using ClearCanvas.Desktop;
-using ClearCanvas.Desktop.Actions;
-using ClearCanvas.ImageViewer.BaseTools;
-using ClearCanvas.ImageViewer.InteractiveGraphics;
-
-namespace ClearCanvas.ImageViewer.Tools.Reporting.KeyImages
-{
-	[MenuAction("create", "imageviewer-contextmenu/MenuCreateKeyImage", "Create")]
-	[ButtonAction("create", "global-toolbars/ToolbarStandard/ToolbarCreateKeyImage", "Create", KeyStroke = XKeys.Space)]
-	[Tooltip("create", "TooltipCreateKeyImage")]
-	[IconSet("create", "Icons.CreateKeyImageToolSmall.png", "Icons.CreateKeyImageToolMedium.png", "Icons.CreateKeyImageToolLarge.png")]
-	[EnabledStateObserver("create", "Enabled", "EnabledChanged")]
-	[ViewerActionPermission("create", AuthorityTokens.Study.KeyImages)]
-	//
-	[ButtonAction("show", "global-toolbars/ToolbarStandard/ToolbarShowKeyImages", "Show")]
-	[Tooltip("show", "TooltipShowKeyImages")]
-	[IconSet("show", "Icons.ShowKeyImagesToolSmall.png", "Icons.ShowKeyImagesToolMedium.png", "Icons.ShowKeyImagesToolLarge.png")]
-	[EnabledStateObserver("show", "ShowEnabled", "ShowEnabledChanged")]
-	[ViewerActionPermission("show", AuthorityTokens.Study.KeyImages)]
-	//
-	[ExtensionOf(typeof (ImageViewerToolExtensionPoint))]
-	internal class KeyImageTool : ImageViewerTool
-	{
-		#region Private Fields
-
-		private readonly FlashOverlayController _flashOverlayController;
-		private bool _showEnabled;
-		private bool _firstKeyImageCreation = true;
-		private event EventHandler _showEnabledChanged;
-
-		#endregion
-
-		public KeyImageTool()
-		{
-			_flashOverlayController = new FlashOverlayController("Icons.CreateKeyImageToolLarge.png", new ApplicationThemeResourceResolver(GetType(), false));
-		}
-
-		public bool ShowEnabled
-		{
-			get { return _showEnabled; }
-			set
-			{
-				if (_showEnabled == value)
-					return;
-
-				_showEnabled = value;
-				EventsHelper.Fire(_showEnabledChanged, this, EventArgs.Empty);
-			}
-		}
-
-		public event EventHandler ShowEnabledChanged
-		{
-			add { _showEnabledChanged += value; }
-			remove { _showEnabledChanged -= value; }
-		}
-
-		#region Overrides
-
-		public override void Initialize()
-		{
-			base.Initialize();
-			KeyImageClipboard.OnViewerOpened(Context.Viewer);
-
-            //Enablement conditions don't change.
-			UpdateEnabled();
-
-			if (!KeyImageClipboardComponent.HasViewPlugin)
-			{
-				foreach (var buttonAction in Actions.Where(a => a.ActionID == "show").OfType<ClickAction>())
-					buttonAction.Visible = false;
-			}
-		}
-
-		protected override void Dispose(bool disposing)
-		{
-			if (Context != null)
-			{
-				KeyImageClipboard.OnViewerClosed(Context.Viewer);
-			}
-
-			base.Dispose(disposing);
-		}
-
-		private void UpdateEnabled()
-		{
-			Enabled = PermissionsHelper.IsInRole(AuthorityTokens.Study.KeyImages);
-			ShowEnabled = KeyImageClipboardComponent.HasViewPlugin && Enabled;
-<<<<<<< HEAD
-		}
-
-		private void OnIsConnectedChanged(object sender, EventArgs eventArgs)
-		{
-			UpdateEnabled();
-		}
-
-		protected override void OnPresentationImageSelected(object sender, PresentationImageSelectedEventArgs e)
-		{
-			UpdateEnabled();
-		}
-
-		protected override void OnTileSelected(object sender, TileSelectedEventArgs e)
-		{
-			UpdateEnabled();
-=======
->>>>>>> 0c62cc23
-		}
-
-		#endregion
-
-		#region Methods
-
-		public void Show()
-		{
-			if (ShowEnabled)
-				KeyImageClipboard.Show(Context.DesktopWindow);
-		}
-
-		public void Create()
-		{
-			if (!Enabled)
-				return;
-
-			var image = SelectedPresentationImage;
-			try
-			{
-				if (image != null)
-				{
-					if (!TryUpdateExistingItem(image))
-						KeyImageClipboard.Add(image);
-
-					_flashOverlayController.Flash(image);
-				}
-
-				if (KeyImageClipboardComponent.HasViewPlugin && _firstKeyImageCreation && ShowEnabled)
-				{
-					KeyImageClipboard.Show(Context.DesktopWindow, ShelfDisplayHint.DockAutoHide | ShelfDisplayHint.DockLeft);
-					_firstKeyImageCreation = false;
-				}
-			}
-			catch (Exception ex)
-			{
-				Platform.Log(LogLevel.Error, ex, "Failed to add item to the key image clipboard.");
-				ExceptionHandler.Report(ex, SR.MessageCreateKeyImageFailed, Context.DesktopWindow);
-			}
-		}
-
-		private bool TryUpdateExistingItem(IPresentationImage image)
-		{
-			var koDocument = image.FindParentKeyObjectDocument();
-			if (koDocument != null)
-			{
-				var clipboard = KeyImageClipboard.GetKeyImageClipboard(ImageViewer);
-				var context = clipboard.AvailableContexts.FirstOrDefault(c => c.DocumentInstanceUid == koDocument.SopCommon.SopInstanceUid);
-				if (context != null)
-				{
-					if (image.UpdateKeyImage(context))
-					{
-						clipboard.CurrentContext = context;
-						return true;
-					}
-				}
-			}
-			return false;
-		}
-
-		#endregion
-	}
+#region License
+
+// Copyright (c) 2013, ClearCanvas Inc.
+// All rights reserved.
+// http://www.clearcanvas.ca
+//
+// This file is part of the ClearCanvas RIS/PACS open source project.
+//
+// The ClearCanvas RIS/PACS open source project is free software: you can
+// redistribute it and/or modify it under the terms of the GNU General Public
+// License as published by the Free Software Foundation, either version 3 of the
+// License, or (at your option) any later version.
+//
+// The ClearCanvas RIS/PACS open source project is distributed in the hope that it
+// will be useful, but WITHOUT ANY WARRANTY; without even the implied warranty of
+// MERCHANTABILITY or FITNESS FOR A PARTICULAR PURPOSE.  See the GNU General
+// Public License for more details.
+//
+// You should have received a copy of the GNU General Public License along with
+// the ClearCanvas RIS/PACS open source project.  If not, see
+// <http://www.gnu.org/licenses/>.
+
+#endregion
+
+using System;
+using System.Linq;
+using ClearCanvas.Common;
+using ClearCanvas.Common.Utilities;
+using ClearCanvas.Desktop;
+using ClearCanvas.Desktop.Actions;
+using ClearCanvas.ImageViewer.BaseTools;
+using ClearCanvas.ImageViewer.InteractiveGraphics;
+
+namespace ClearCanvas.ImageViewer.Tools.Reporting.KeyImages
+{
+	[MenuAction("create", "imageviewer-contextmenu/MenuCreateKeyImage", "Create")]
+	[ButtonAction("create", "global-toolbars/ToolbarStandard/ToolbarCreateKeyImage", "Create", KeyStroke = XKeys.Space)]
+	[Tooltip("create", "TooltipCreateKeyImage")]
+	[IconSet("create", "Icons.CreateKeyImageToolSmall.png", "Icons.CreateKeyImageToolMedium.png", "Icons.CreateKeyImageToolLarge.png")]
+	[EnabledStateObserver("create", "Enabled", "EnabledChanged")]
+	[ViewerActionPermission("create", AuthorityTokens.Study.KeyImages)]
+	//
+	[ButtonAction("show", "global-toolbars/ToolbarStandard/ToolbarShowKeyImages", "Show")]
+	[Tooltip("show", "TooltipShowKeyImages")]
+	[IconSet("show", "Icons.ShowKeyImagesToolSmall.png", "Icons.ShowKeyImagesToolMedium.png", "Icons.ShowKeyImagesToolLarge.png")]
+	[EnabledStateObserver("show", "ShowEnabled", "ShowEnabledChanged")]
+	[ViewerActionPermission("show", AuthorityTokens.Study.KeyImages)]
+	//
+	[ExtensionOf(typeof (ImageViewerToolExtensionPoint))]
+	internal class KeyImageTool : ImageViewerTool
+	{
+		#region Private Fields
+
+		private readonly FlashOverlayController _flashOverlayController;
+		private bool _showEnabled;
+		private bool _firstKeyImageCreation = true;
+		private event EventHandler _showEnabledChanged;
+
+		#endregion
+
+		public KeyImageTool()
+		{
+			_flashOverlayController = new FlashOverlayController("Icons.CreateKeyImageToolLarge.png", new ApplicationThemeResourceResolver(GetType(), false));
+		}
+
+		public bool ShowEnabled
+		{
+			get { return _showEnabled; }
+			set
+			{
+				if (_showEnabled == value)
+					return;
+
+				_showEnabled = value;
+				EventsHelper.Fire(_showEnabledChanged, this, EventArgs.Empty);
+			}
+		}
+
+		public event EventHandler ShowEnabledChanged
+		{
+			add { _showEnabledChanged += value; }
+			remove { _showEnabledChanged -= value; }
+		}
+
+		#region Overrides
+
+		public override void Initialize()
+		{
+			base.Initialize();
+			KeyImageClipboard.OnViewerOpened(Context.Viewer);
+
+            //Enablement conditions don't change.
+			UpdateEnabled();
+
+			if (!KeyImageClipboardComponent.HasViewPlugin)
+			{
+				foreach (var buttonAction in Actions.Where(a => a.ActionID == "show").OfType<ClickAction>())
+					buttonAction.Visible = false;
+			}
+		}
+
+		protected override void Dispose(bool disposing)
+		{
+			if (Context != null)
+			{
+				KeyImageClipboard.OnViewerClosed(Context.Viewer);
+			}
+
+			base.Dispose(disposing);
+		}
+
+		private void UpdateEnabled()
+		{
+			Enabled = PermissionsHelper.IsInRole(AuthorityTokens.Study.KeyImages);
+			ShowEnabled = KeyImageClipboardComponent.HasViewPlugin && Enabled;
+		}
+
+		#endregion
+
+		#region Methods
+
+		public void Show()
+		{
+			if (ShowEnabled)
+				KeyImageClipboard.Show(Context.DesktopWindow);
+		}
+
+		public void Create()
+		{
+			if (!Enabled)
+				return;
+
+			var image = SelectedPresentationImage;
+			try
+			{
+				if (image != null)
+				{
+					if (!TryUpdateExistingItem(image))
+						KeyImageClipboard.Add(image);
+
+					_flashOverlayController.Flash(image);
+				}
+
+				if (KeyImageClipboardComponent.HasViewPlugin && _firstKeyImageCreation && ShowEnabled)
+				{
+					KeyImageClipboard.Show(Context.DesktopWindow, ShelfDisplayHint.DockAutoHide | ShelfDisplayHint.DockLeft);
+					_firstKeyImageCreation = false;
+				}
+			}
+			catch (Exception ex)
+			{
+				Platform.Log(LogLevel.Error, ex, "Failed to add item to the key image clipboard.");
+				ExceptionHandler.Report(ex, SR.MessageCreateKeyImageFailed, Context.DesktopWindow);
+			}
+		}
+
+		private bool TryUpdateExistingItem(IPresentationImage image)
+		{
+			var koDocument = image.FindParentKeyObjectDocument();
+			if (koDocument != null)
+			{
+				var clipboard = KeyImageClipboard.GetKeyImageClipboard(ImageViewer);
+				var context = clipboard.AvailableContexts.FirstOrDefault(c => c.DocumentInstanceUid == koDocument.SopCommon.SopInstanceUid);
+				if (context != null)
+				{
+					if (image.UpdateKeyImage(context))
+					{
+						clipboard.CurrentContext = context;
+						return true;
+					}
+				}
+			}
+			return false;
+		}
+
+		#endregion
+	}
 }