--- conflicted
+++ resolved
@@ -1,163 +1,147 @@
-#region License
-
-// Copyright (c) 2013, ClearCanvas Inc.
-// All rights reserved.
-// http://www.clearcanvas.ca
-//
-// This file is part of the ClearCanvas RIS/PACS open source project.
-//
-// The ClearCanvas RIS/PACS open source project is free software: you can
-// redistribute it and/or modify it under the terms of the GNU General Public
-// License as published by the Free Software Foundation, either version 3 of the
-// License, or (at your option) any later version.
-//
-// The ClearCanvas RIS/PACS open source project is distributed in the hope that it
-// will be useful, but WITHOUT ANY WARRANTY; without even the implied warranty of
-// MERCHANTABILITY or FITNESS FOR A PARTICULAR PURPOSE.  See the GNU General
-// Public License for more details.
-//
-// You should have received a copy of the GNU General Public License along with
-// the ClearCanvas RIS/PACS open source project.  If not, see
-// <http://www.gnu.org/licenses/>.
-
-#endregion
-
-using System;
-using System.Collections.Generic;
-using System.Linq;
-using ClearCanvas.Common;
-using ClearCanvas.Desktop;
-using ClearCanvas.ImageViewer.Common;
-using ClearCanvas.ImageViewer.Common.StudyManagement;
-using ClearCanvas.ImageViewer.Configuration;
-using ClearCanvas.ImageViewer.StudyManagement;
-
-namespace ClearCanvas.ImageViewer.Tools.Reporting.KeyImages
-{
-	internal static class KeyImagePublisher
-	{
-		public static void Publish(IEnumerable<KeyImageInformation> keyImageInformations, StudyTree studyTree)
-		{
-			var keyImageContexts = keyImageInformations != null ? keyImageInformations.ToList() : null;
-			if (keyImageContexts == null || !keyImageContexts.Any()) return;
-
-			if (!AssertIsPublishingServiceAvailable()) return;
-
-			var anyFailed = false;
-			try
-			{
-				var publishers = new Dictionary<string, DicomPublishingHelper>();
-
-				var seriesNumberIndex = new Dictionary<string, int>();
-				var nextSeriesNumberDelegate = new NextSeriesNumberDelegate(studyInstanceUid =>
-<<<<<<< HEAD
-				                                                            	{
-				                                                            		int nextSeriesNumber;
-				                                                            		if (!seriesNumberIndex.TryGetValue(studyInstanceUid, out nextSeriesNumber))
-				                                                            		{
-				                                                            			var study = studyTree.GetStudy(studyInstanceUid);
-				                                                            			nextSeriesNumber = study != null ? study.Series.Select(series => series.SeriesNumber).Concat(new[] {0}).Max() : 0;
-				                                                            		}
-				                                                            		seriesNumberIndex[studyInstanceUid] = ++nextSeriesNumber;
-				                                                            		return nextSeriesNumber;
-				                                                            	});
-=======
-				                                                            {
-					                                                            int nextSeriesNumber;
-					                                                            if (!seriesNumberIndex.TryGetValue(studyInstanceUid, out nextSeriesNumber))
-					                                                            {
-						                                                            var study = studyTree.GetStudy(studyInstanceUid);
-						                                                            nextSeriesNumber = study != null ? study.Series.Select(series => series.SeriesNumber).Concat(new[] {0}).Max() : 0;
-					                                                            }
-					                                                            seriesNumberIndex[studyInstanceUid] = ++nextSeriesNumber;
-					                                                            return nextSeriesNumber;
-				                                                            });
->>>>>>> 0c62cc23
-
-				foreach (var kod in keyImageContexts)
-				{
-					// add each created instance to a publisher by study
-					foreach (var studyInstances in kod.CreateSopInstances(nextSeriesNumberDelegate))
-					{
-						var studyInstanceUid = studyInstances.Key.StudyInstanceUid;
-						var publisher = GetValue(publishers, studyInstanceUid);
-						publisher.OriginServer = studyInstances.Key.OriginServer;
-						publisher.SourceServer = FindStudySourceServer(studyTree, studyInstanceUid);
-						foreach (var f in studyInstances.Value)
-							publisher.Files.Add(f);
-					}
-				}
-
-				// publish all files now
-				foreach (var publisher in publishers.Values)
-				{
-					if (!publisher.Publish())
-						anyFailed = true;
-				}
-			}
-			catch (Exception e)
-			{
-				anyFailed = true;
-				Platform.Log(LogLevel.Error, e, "An unexpected error occurred while trying to publish key images.");
-			}
-
-			// TODO CR (Sep 12): convert this to a desktop alert
-			if (anyFailed)
-			{
-				// ActiveDesktopWindow may be null when the study is opened from Webstation
-				// By the time viewer closes, there is no browser window to display the error, so log to file only.
-				if (Application.ActiveDesktopWindow == null)
-					Platform.Log(LogLevel.Error, SR.MessageKeyImagePublishingFailed);
-				else
-					Application.ActiveDesktopWindow.ShowMessageBox(SR.MessageKeyImagePublishingFailed, MessageBoxActions.Ok);
-			}
-		}
-
-<<<<<<< HEAD
-=======
-		private static IDicomServiceNode FindStudySourceServer(StudyTree studyTree, string studyInstanceUid)
-		{
-			try
-			{
-				return studyTree.GetStudy(studyInstanceUid).Series.SelectMany(s => s.Sops).Select(s => s.DataSource.Server).FirstOrDefault(source => source != null);
-			}
-			catch (Exception ex)
-			{
-				Platform.Log(LogLevel.Warn, ex, "Failed to identify source server for study {0}", studyInstanceUid);
-				return null;
-			}
-		}
-
->>>>>>> 0c62cc23
-		private static bool AssertIsPublishingServiceAvailable()
-		{
-			var service = Platform.GetService<IPublishFiles>();
-			while (!service.CanPublish())
-			{
-				// ActiveDesktopWindow may be null when the study is opened from Webstation
-				// By the time viewer closes, there is no browser window to display the error
-				if (Application.ActiveDesktopWindow == null)
-				{
-					// Log to file only and return immediately
-					Platform.Log(LogLevel.Error, SR.MessageKeyImagePublishingFailed);
-					return false;
-				}
-				else
-				{
-					var result = Application.ActiveDesktopWindow.ShowMessageBox(SR.MessageCannotPublishKeyImagesServersNotRunning, MessageBoxActions.OkCancel);
-					if (result == DialogBoxAction.Cancel)
-						return false;
-				}
-			}
-			return true;
-		}
-
-		private static T GetValue<T>(IDictionary<string, T> dictionary, string key)
-			where T : new()
-		{
-			if (!dictionary.ContainsKey(key))
-				dictionary.Add(key, new T());
-			return dictionary[key];
-		}
-	}
+#region License
+
+// Copyright (c) 2013, ClearCanvas Inc.
+// All rights reserved.
+// http://www.clearcanvas.ca
+//
+// This file is part of the ClearCanvas RIS/PACS open source project.
+//
+// The ClearCanvas RIS/PACS open source project is free software: you can
+// redistribute it and/or modify it under the terms of the GNU General Public
+// License as published by the Free Software Foundation, either version 3 of the
+// License, or (at your option) any later version.
+//
+// The ClearCanvas RIS/PACS open source project is distributed in the hope that it
+// will be useful, but WITHOUT ANY WARRANTY; without even the implied warranty of
+// MERCHANTABILITY or FITNESS FOR A PARTICULAR PURPOSE.  See the GNU General
+// Public License for more details.
+//
+// You should have received a copy of the GNU General Public License along with
+// the ClearCanvas RIS/PACS open source project.  If not, see
+// <http://www.gnu.org/licenses/>.
+
+#endregion
+
+using System;
+using System.Collections.Generic;
+using System.Linq;
+using ClearCanvas.Common;
+using ClearCanvas.Desktop;
+using ClearCanvas.ImageViewer.Common;
+using ClearCanvas.ImageViewer.Common.StudyManagement;
+using ClearCanvas.ImageViewer.Configuration;
+using ClearCanvas.ImageViewer.StudyManagement;
+
+namespace ClearCanvas.ImageViewer.Tools.Reporting.KeyImages
+{
+	internal static class KeyImagePublisher
+	{
+		public static void Publish(IEnumerable<KeyImageInformation> keyImageInformations, StudyTree studyTree)
+		{
+			var keyImageContexts = keyImageInformations != null ? keyImageInformations.ToList() : null;
+			if (keyImageContexts == null || !keyImageContexts.Any()) return;
+
+			if (!AssertIsPublishingServiceAvailable()) return;
+
+			var anyFailed = false;
+			try
+			{
+				var publishers = new Dictionary<string, DicomPublishingHelper>();
+
+				var seriesNumberIndex = new Dictionary<string, int>();
+				var nextSeriesNumberDelegate = new NextSeriesNumberDelegate(studyInstanceUid =>
+				                                                            	{
+				                                                            		int nextSeriesNumber;
+				                                                            		if (!seriesNumberIndex.TryGetValue(studyInstanceUid, out nextSeriesNumber))
+				                                                            		{
+				                                                            			var study = studyTree.GetStudy(studyInstanceUid);
+				                                                            			nextSeriesNumber = study != null ? study.Series.Select(series => series.SeriesNumber).Concat(new[] {0}).Max() : 0;
+				                                                            		}
+				                                                            		seriesNumberIndex[studyInstanceUid] = ++nextSeriesNumber;
+				                                                            		return nextSeriesNumber;
+				                                                            	});
+
+				foreach (var kod in keyImageContexts)
+				{
+					// add each created instance to a publisher by study
+					foreach (var studyInstances in kod.CreateSopInstances(nextSeriesNumberDelegate))
+					{
+						var studyInstanceUid = studyInstances.Key.StudyInstanceUid;
+						var publisher = GetValue(publishers, studyInstanceUid);
+						publisher.OriginServer = studyInstances.Key.OriginServer;
+						publisher.SourceServer = FindStudySourceServer(studyTree, studyInstanceUid);
+						foreach (var f in studyInstances.Value)
+							publisher.Files.Add(f);
+					}
+				}
+
+				// publish all files now
+				foreach (var publisher in publishers.Values)
+				{
+					if (!publisher.Publish())
+						anyFailed = true;
+				}
+			}
+			catch (Exception e)
+			{
+				anyFailed = true;
+				Platform.Log(LogLevel.Error, e, "An unexpected error occurred while trying to publish key images.");
+			}
+
+			// TODO CR (Sep 12): convert this to a desktop alert
+			if (anyFailed)
+			{
+				// ActiveDesktopWindow may be null when the study is opened from Webstation
+				// By the time viewer closes, there is no browser window to display the error, so log to file only.
+				if (Application.ActiveDesktopWindow == null)
+					Platform.Log(LogLevel.Error, SR.MessageKeyImagePublishingFailed);
+				else
+					Application.ActiveDesktopWindow.ShowMessageBox(SR.MessageKeyImagePublishingFailed, MessageBoxActions.Ok);
+			}
+		}
+
+		private static IDicomServiceNode FindStudySourceServer(StudyTree studyTree, string studyInstanceUid)
+		{
+			try
+			{
+				return studyTree.GetStudy(studyInstanceUid).Series.SelectMany(s => s.Sops).Select(s => s.DataSource.Server).FirstOrDefault(source => source != null);
+			}
+			catch (Exception ex)
+			{
+				Platform.Log(LogLevel.Warn, ex, "Failed to identify source server for study {0}", studyInstanceUid);
+				return null;
+			}
+		}
+
+		private static bool AssertIsPublishingServiceAvailable()
+		{
+			var service = Platform.GetService<IPublishFiles>();
+			while (!service.CanPublish())
+			{
+				// ActiveDesktopWindow may be null when the study is opened from Webstation
+				// By the time viewer closes, there is no browser window to display the error
+				if (Application.ActiveDesktopWindow == null)
+				{
+					// Log to file only and return immediately
+					Platform.Log(LogLevel.Error, SR.MessageKeyImagePublishingFailed);
+					return false;
+				}
+				else
+				{
+					var result = Application.ActiveDesktopWindow.ShowMessageBox(SR.MessageCannotPublishKeyImagesServersNotRunning, MessageBoxActions.OkCancel);
+					if (result == DialogBoxAction.Cancel)
+						return false;
+				}
+			}
+			return true;
+		}
+
+		private static T GetValue<T>(IDictionary<string, T> dictionary, string key)
+			where T : new()
+		{
+			if (!dictionary.ContainsKey(key))
+				dictionary.Add(key, new T());
+			return dictionary[key];
+		}
+	}
 }