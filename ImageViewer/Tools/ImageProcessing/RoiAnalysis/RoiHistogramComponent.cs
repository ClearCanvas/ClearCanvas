--- conflicted
+++ resolved
@@ -1,187 +1,183 @@
-#region License
-
-// Copyright (c) 2013, ClearCanvas Inc.
-// All rights reserved.
-// http://www.clearcanvas.ca
-//
-// This file is part of the ClearCanvas RIS/PACS open source project.
-//
-// The ClearCanvas RIS/PACS open source project is free software: you can
-// redistribute it and/or modify it under the terms of the GNU General Public
-// License as published by the Free Software Foundation, either version 3 of the
-// License, or (at your option) any later version.
-//
-// The ClearCanvas RIS/PACS open source project is distributed in the hope that it
-// will be useful, but WITHOUT ANY WARRANTY; without even the implied warranty of
-// MERCHANTABILITY or FITNESS FOR A PARTICULAR PURPOSE.  See the GNU General
-// Public License for more details.
-//
-// You should have received a copy of the GNU General Public License along with
-// the ClearCanvas RIS/PACS open source project.  If not, see
-// <http://www.gnu.org/licenses/>.
-
-#endregion
-
-using System;
-using System.Collections.Generic;
-using ClearCanvas.Common;
-using ClearCanvas.Desktop;
-using ClearCanvas.ImageViewer.BaseTools;
-using ClearCanvas.ImageViewer.Imaging;
-using ClearCanvas.ImageViewer.RoiGraphics;
-
-namespace ClearCanvas.ImageViewer.Tools.ImageProcessing.RoiAnalysis
-{
-	/// <summary>
-	/// Extension point for views onto <see cref="RoiHistogramComponent"/>
-	/// </summary>
-	[ExtensionPoint]
-	public class RoiHistogramComponentViewExtensionPoint : ExtensionPoint<IApplicationComponentView> {}
-
-	/// <summary>
-	/// RoiHistogramComponent class
-	/// </summary>
-	[AssociateView(typeof (RoiHistogramComponentViewExtensionPoint))]
-	public class RoiHistogramComponent : RoiAnalysisComponent
-	{
-		private int _minBin = -200;
-		private int _maxBin = 1000;
-		private int _numBins = 100;
-		private int[] _binLabels;
-		private int[] _bins;
-		private bool _autoscale;
-
-		/// <summary>
-		/// Constructor
-		/// </summary>
-		public RoiHistogramComponent(IImageViewerToolContext imageViewerToolContext)
-			: base(imageViewerToolContext) {}
-
-		public int MinBin
-		{
-			get { return _minBin; }
-			set
-			{
-				_minBin = value;
-				this.NotifyPropertyChanged("MinBin");
-				OnAllPropertiesChanged();
-			}
-		}
-
-		public int MaxBin
-		{
-			get { return _maxBin; }
-			set
-			{
-				_maxBin = value;
-				this.NotifyPropertyChanged("MaxBin");
-				OnAllPropertiesChanged();
-			}
-		}
-
-		public int NumBins
-		{
-			get { return _numBins; }
-			set
-			{
-				_numBins = value;
-				this.NotifyPropertyChanged("NumBins");
-				OnAllPropertiesChanged();
-			}
-		}
-
-		public bool AutoScale
-		{
-			get { return _autoscale; }
-			set
-			{
-				_autoscale = value;
-				this.NotifyPropertyChanged("AutoScale");
-				OnAllPropertiesChanged();
-			}
-		}
-
-		public int[] BinLabels
-		{
-			get { return _binLabels; }
-		}
-
-		public int[] Bins
-		{
-			get { return _bins; }
-		}
-
-		public bool ComputeHistogram()
-		{
-			Roi roi = GetRoi();
-
-			if (roi != null)
-			{
-				return ComputeHistogram(roi);
-			}
-
-			this.Enabled = false;
-			return false;
-		}
-
-		private bool ComputeHistogram(Roi roi)
-		{
-			// For now, only allow ROIs of grayscale images
-			GrayscalePixelData pixelData = roi.PixelData as GrayscalePixelData;
-			if (pixelData == null)
-			{
-				this.Enabled = false;
-				return false;
-			}
-
-			int left = (int) Math.Round(roi.BoundingBox.Left);
-			int right = (int) Math.Round(roi.BoundingBox.Right);
-			int top = (int) Math.Round(roi.BoundingBox.Top);
-			int bottom = (int) Math.Round(roi.BoundingBox.Bottom);
-
-			// If any part of the ROI is outside the bounds of the image,
-			// don't allow a histogram to be displayed since it's invalid.
-			if (left < 0 || left > pixelData.Columns - 1 ||
-			    right < 0 || right > pixelData.Columns - 1 ||
-			    top < 0 || top > pixelData.Rows - 1 ||
-			    bottom < 0 || bottom > pixelData.Rows - 1)
-			{
-				this.Enabled = false;
-				return false;
-			}
-
-<<<<<<< HEAD
-			int[] roiPixelData = new List<int>(roi.GetIntPixelValues()).ToArray();
-=======
-			var roiPixelData = new List<double>(roi.GetPixelValues()).ToArray();
->>>>>>> 0c62cc23
-
-			Histogram histogram = new Histogram(
-				_minBin, _maxBin, _numBins, roiPixelData);
-
-			_bins = histogram.Bins;
-			_binLabels = histogram.BinLabels;
-
-			NotifyPropertyChanged("MinBin");
-			NotifyPropertyChanged("MaxBin");
-			NotifyPropertyChanged("NumBins");
-
-			this.Enabled = true;
-			return true;
-		}
-
-		private Roi GetRoi()
-		{
-			RoiGraphic graphic = GetSelectedRoi();
-			if (graphic == null)
-				return null;
-
-			return graphic.Roi;
-		}
-
-		protected override bool CanAnalyzeSelectedRoi()
-		{
-			return GetRoi() != null;
-		}
-	}
+#region License
+
+// Copyright (c) 2013, ClearCanvas Inc.
+// All rights reserved.
+// http://www.clearcanvas.ca
+//
+// This file is part of the ClearCanvas RIS/PACS open source project.
+//
+// The ClearCanvas RIS/PACS open source project is free software: you can
+// redistribute it and/or modify it under the terms of the GNU General Public
+// License as published by the Free Software Foundation, either version 3 of the
+// License, or (at your option) any later version.
+//
+// The ClearCanvas RIS/PACS open source project is distributed in the hope that it
+// will be useful, but WITHOUT ANY WARRANTY; without even the implied warranty of
+// MERCHANTABILITY or FITNESS FOR A PARTICULAR PURPOSE.  See the GNU General
+// Public License for more details.
+//
+// You should have received a copy of the GNU General Public License along with
+// the ClearCanvas RIS/PACS open source project.  If not, see
+// <http://www.gnu.org/licenses/>.
+
+#endregion
+
+using System;
+using System.Collections.Generic;
+using ClearCanvas.Common;
+using ClearCanvas.Desktop;
+using ClearCanvas.ImageViewer.BaseTools;
+using ClearCanvas.ImageViewer.Imaging;
+using ClearCanvas.ImageViewer.RoiGraphics;
+
+namespace ClearCanvas.ImageViewer.Tools.ImageProcessing.RoiAnalysis
+{
+	/// <summary>
+	/// Extension point for views onto <see cref="RoiHistogramComponent"/>
+	/// </summary>
+	[ExtensionPoint]
+	public class RoiHistogramComponentViewExtensionPoint : ExtensionPoint<IApplicationComponentView> {}
+
+	/// <summary>
+	/// RoiHistogramComponent class
+	/// </summary>
+	[AssociateView(typeof (RoiHistogramComponentViewExtensionPoint))]
+	public class RoiHistogramComponent : RoiAnalysisComponent
+	{
+		private int _minBin = -200;
+		private int _maxBin = 1000;
+		private int _numBins = 100;
+		private int[] _binLabels;
+		private int[] _bins;
+		private bool _autoscale;
+
+		/// <summary>
+		/// Constructor
+		/// </summary>
+		public RoiHistogramComponent(IImageViewerToolContext imageViewerToolContext)
+			: base(imageViewerToolContext) {}
+
+		public int MinBin
+		{
+			get { return _minBin; }
+			set
+			{
+				_minBin = value;
+				this.NotifyPropertyChanged("MinBin");
+				OnAllPropertiesChanged();
+			}
+		}
+
+		public int MaxBin
+		{
+			get { return _maxBin; }
+			set
+			{
+				_maxBin = value;
+				this.NotifyPropertyChanged("MaxBin");
+				OnAllPropertiesChanged();
+			}
+		}
+
+		public int NumBins
+		{
+			get { return _numBins; }
+			set
+			{
+				_numBins = value;
+				this.NotifyPropertyChanged("NumBins");
+				OnAllPropertiesChanged();
+			}
+		}
+
+		public bool AutoScale
+		{
+			get { return _autoscale; }
+			set
+			{
+				_autoscale = value;
+				this.NotifyPropertyChanged("AutoScale");
+				OnAllPropertiesChanged();
+			}
+		}
+
+		public int[] BinLabels
+		{
+			get { return _binLabels; }
+		}
+
+		public int[] Bins
+		{
+			get { return _bins; }
+		}
+
+		public bool ComputeHistogram()
+		{
+			Roi roi = GetRoi();
+
+			if (roi != null)
+			{
+				return ComputeHistogram(roi);
+			}
+
+			this.Enabled = false;
+			return false;
+		}
+
+		private bool ComputeHistogram(Roi roi)
+		{
+			// For now, only allow ROIs of grayscale images
+			GrayscalePixelData pixelData = roi.PixelData as GrayscalePixelData;
+			if (pixelData == null)
+			{
+				this.Enabled = false;
+				return false;
+			}
+
+			int left = (int) Math.Round(roi.BoundingBox.Left);
+			int right = (int) Math.Round(roi.BoundingBox.Right);
+			int top = (int) Math.Round(roi.BoundingBox.Top);
+			int bottom = (int) Math.Round(roi.BoundingBox.Bottom);
+
+			// If any part of the ROI is outside the bounds of the image,
+			// don't allow a histogram to be displayed since it's invalid.
+			if (left < 0 || left > pixelData.Columns - 1 ||
+			    right < 0 || right > pixelData.Columns - 1 ||
+			    top < 0 || top > pixelData.Rows - 1 ||
+			    bottom < 0 || bottom > pixelData.Rows - 1)
+			{
+				this.Enabled = false;
+				return false;
+			}
+
+			var roiPixelData = new List<double>(roi.GetPixelValues()).ToArray();
+
+			Histogram histogram = new Histogram(
+				_minBin, _maxBin, _numBins, roiPixelData);
+
+			_bins = histogram.Bins;
+			_binLabels = histogram.BinLabels;
+
+			NotifyPropertyChanged("MinBin");
+			NotifyPropertyChanged("MaxBin");
+			NotifyPropertyChanged("NumBins");
+
+			this.Enabled = true;
+			return true;
+		}
+
+		private Roi GetRoi()
+		{
+			RoiGraphic graphic = GetSelectedRoi();
+			if (graphic == null)
+				return null;
+
+			return graphic.Roi;
+		}
+
+		protected override bool CanAnalyzeSelectedRoi()
+		{
+			return GetRoi() != null;
+		}
+	}
 }