--- conflicted
+++ resolved
@@ -1,288 +1,275 @@
-﻿#region License
-
-// Copyright (c) 2013, ClearCanvas Inc.
-// All rights reserved.
-// http://www.clearcanvas.ca
-//
-// This file is part of the ClearCanvas RIS/PACS open source project.
-//
-// The ClearCanvas RIS/PACS open source project is free software: you can
-// redistribute it and/or modify it under the terms of the GNU General Public
-// License as published by the Free Software Foundation, either version 3 of the
-// License, or (at your option) any later version.
-//
-// The ClearCanvas RIS/PACS open source project is distributed in the hope that it
-// will be useful, but WITHOUT ANY WARRANTY; without even the implied warranty of
-// MERCHANTABILITY or FITNESS FOR A PARTICULAR PURPOSE.  See the GNU General
-// Public License for more details.
-//
-// You should have received a copy of the GNU General Public License along with
-// the ClearCanvas RIS/PACS open source project.  If not, see
-// <http://www.gnu.org/licenses/>.
-
-#endregion
-
-using System;
-using System.Collections.Generic;
-using ClearCanvas.Common.Utilities;
-using ClearCanvas.ImageViewer.Graphics;
-
-namespace ClearCanvas.ImageViewer.Tools.Synchronization
-{
-	// NOTE: Because the synchronization tools act based on events coming from the viewer event broker,
-	// they cannot be responsible for drawing the images because that would result in repeated (unnecessary)
-	// Draw() calls.  The reference line tool is dependent on the stacking synchronization tool in that 
-	// it needs to synchronize the images first, before the reference lines are drawn, otherwise images
-	// that are about to become invisible will be unnecessarily drawn.
-	//
-	// This class acts as a mediator, listening to events from the viewer event broker and coordinating
-	// the synchronization tools (the order they are called in, as well as drawing the affected images
-	// such that none are redrawn unnecessarily).
-	//
-	// There may be a more general solution for coordinating draws, but this problem may be 
-	// more or less isolated to synchronization tools, so we will just use this class for
-	// now rather than spend the time to develop a general solution unnecessarily.
-
-    public class SynchronizationToolCoordinator
-	{
-		#region SynchronizationToolCompositeGraphic class
-
-		// The mediator provides each tool with its own CompositeGraphic to work with, while
-		// maintaining control over the order in which these graphics appear.
-		private class SynchronizationToolCompositeGraphic : CompositeGraphic
-		{
-			public SynchronizationToolCompositeGraphic()
-			{
-				// reference lines on the bottom
-				base.Graphics.Add(new ReferenceLineCompositeGraphic());
-				// reference points on top
-				base.Graphics.Add(new CompositeGraphic());
-			}
-
-			public ReferenceLineCompositeGraphic ReferenceLineCompositeGraphic
-			{
-				get { return (ReferenceLineCompositeGraphic)base.Graphics[0]; }
-			}
-
-			public CompositeGraphic SpatialLocatorCompositeGraphic
-			{
-				get { return (CompositeGraphic)base.Graphics[1]; }
-			}
-		}
-
-		#endregion
-
-		#region Private Fields
-
-        private class ExtensionDataKey { }
-
-		private readonly IImageViewer _viewer;
-		
-		private StackingSynchronizationTool _stackingSynchronizationTool;
-		private ReferenceLineTool _referenceLineTool;
-		private SpatialLocatorTool _spatialLocatorTool;
-
-		private int _referenceCount = 0;
-
-		#endregion
-
-		private SynchronizationToolCoordinator(IImageViewer viewer)
-		{
-			_viewer = viewer;
-		}
-
-        #region Internal Methods
-
-        internal void SetStackingSynchronizationTool(StackingSynchronizationTool tool)
-		{
-			_stackingSynchronizationTool = tool;
-		}
-
-        internal void SetReferenceLineTool(ReferenceLineTool tool)
-		{
-			_referenceLineTool = tool;
-		}
-
-        internal void SetSpatialLocatorTool(SpatialLocatorTool tool)
-		{
-			_spatialLocatorTool = tool;
-		}
-
-        internal ReferenceLineCompositeGraphic GetReferenceLineCompositeGraphic(IPresentationImage image)
-        {
-            SynchronizationToolCompositeGraphic container = GetSynchronizationToolCompositeGraphic(image);
-            if (container == null)
-                return null;
-
-            return container.ReferenceLineCompositeGraphic;
-        }
-
-        internal CompositeGraphic GetSpatialLocatorCompositeGraphic(IPresentationImage image)
-        {
-            SynchronizationToolCompositeGraphic container = GetSynchronizationToolCompositeGraphic(image);
-            if (container == null)
-                return null;
-
-            return container.SpatialLocatorCompositeGraphic;
-        }
-
-        internal void OnSynchronizedImageBoxes()
-        {
-            DrawImageBoxes(_stackingSynchronizationTool.GetImageBoxesToDraw());
-        }
-
-        internal void OnSpatialLocatorCrosshairsUpdated()
-        {
-            //The spatial locator and stacking sync tool conflict.
-            _stackingSynchronizationTool.SynchronizeActive = false;
-
-            DrawImageBoxes(_spatialLocatorTool.GetImageBoxesToRedraw());
-        }
-
-        internal void OnSpatialLocatorStopped()
-        {
-            Draw(_spatialLocatorTool.GetImageBoxesToRedraw());
-        }
-
-        internal void OnRefreshedReferenceLines()
-        {
-            Draw(_referenceLineTool.GetImagesToRedraw());
-        }
-
-        #endregion
-
-        #region Private Methods
-
-        private void OnTileSelected(object sender, TileSelectedEventArgs e)
-        {
-            if (e.SelectedTile.PresentationImage != null)
-            {
-                //the presentation image selected event will fire and take care of this.
-                return;
-            }
-
-            _referenceLineTool.RefreshAllReferenceLines();
-            Draw(_referenceLineTool.GetImagesToRedraw());
-        }
-
-        private void OnPresentationImageSelected(object sender, PresentationImageSelectedEventArgs e)
-        {
-            _stackingSynchronizationTool.SynchronizeImageBoxes();
-            OnSynchronizedImageBoxes();
-        }
-
-        private static void Draw<T>(IEnumerable<T> itemsToDraw)
-			where T : IDrawable
-		{
-			foreach (IDrawable drawable in itemsToDraw)
-				drawable.Draw();
-		}
-
-		private void DrawImageBoxes(IEnumerable<IImageBox> imageBoxes)
-		{
-			List<IImageBox> imageBoxesToDraw = new List<IImageBox>(imageBoxes);
-
-			//Then calculate the reference lines.
-			_referenceLineTool.RefreshAllReferenceLines();
-
-			foreach (IPresentationImage image in _referenceLineTool.GetImagesToRedraw())
-			{
-				//Only draw images that won't be drawn as a result of the image boxes being drawn.
-				if (!imageBoxesToDraw.Contains(image.ParentDisplaySet.ImageBox))
-					image.Draw();
-			}
-
-			Draw(imageBoxesToDraw);
-		}
-
-        private static SynchronizationToolCompositeGraphic GetSynchronizationToolCompositeGraphic(IPresentationImage image)
-		{
-			if (image is IApplicationGraphicsProvider)
-			{
-				GraphicCollection overlayGraphics = ((IApplicationGraphicsProvider)image).ApplicationGraphics;
-				SynchronizationToolCompositeGraphic container = CollectionUtils.SelectFirst(overlayGraphics,
-																	delegate(IGraphic graphic)
-																	{
-																		return graphic is SynchronizationToolCompositeGraphic;
-																	}) as SynchronizationToolCompositeGraphic;
-
-				if (container == null)
-					overlayGraphics.Insert(0, container = new SynchronizationToolCompositeGraphic());
-
-				container.Visible = true;
-				return container;
-			}
-
-			return null;
-		}
-
-        #endregion
-
-        #region Public Members
-
-        public static SynchronizationToolCoordinator Get(IImageViewer viewer)
-		{
-            var coordinator = viewer.ExtensionData[typeof(ExtensionDataKey)] as SynchronizationToolCoordinator;
-            if (coordinator == null)
-            {
-                viewer.ExtensionData[typeof(ExtensionDataKey)] = coordinator = new SynchronizationToolCoordinator(viewer);
-
-				viewer.EventBroker.PresentationImageSelected += coordinator.OnPresentationImageSelected;
-				viewer.EventBroker.TileSelected += coordinator.OnTileSelected;
-			}
-
-<<<<<<< HEAD
-			++Coordinators[viewer]._referenceCount;
-			return Coordinators[viewer];
-=======
-			DicomImagePlane.InitializeCache();
-
-			++coordinator._referenceCount;
-		    return coordinator;
->>>>>>> 09e71f30
-		}
-
-		public void Release()
-		{
-<<<<<<< HEAD
-			--_referenceCount;
-=======
-			DicomImagePlane.ReleaseCache();
-
-            if (_referenceCount > 0)
-			    --_referenceCount;
-
->>>>>>> 09e71f30
-			if (_referenceCount <= 0)
-			{
-				_viewer.EventBroker.PresentationImageSelected -= OnPresentationImageSelected;
-				_viewer.EventBroker.TileSelected -= OnTileSelected;
-			}
-		}
-
-        public bool DefaultSyncStackingActive { get { return false; } }
-        public bool DefaultReferenceLinesActive { get { return false; } }
-
-        public bool SyncStackingActive
-	    {
-            get { return _stackingSynchronizationTool != null && _stackingSynchronizationTool.SynchronizeActive; }
-	        set
-	        {
-                if (_stackingSynchronizationTool != null)
-                    _stackingSynchronizationTool.SynchronizeActive = value;
-	        }
-	    }
-
-        public bool ReferenceLinesActive
-        {
-            get { return _referenceLineTool != null && _referenceLineTool.Active; }
-            set
-            {
-                if (_referenceLineTool != null)
-                    _referenceLineTool.Active = value;
-            }
-        }
-
-        #endregion
-    }
-}
+﻿#region License
+
+// Copyright (c) 2013, ClearCanvas Inc.
+// All rights reserved.
+// http://www.clearcanvas.ca
+//
+// This file is part of the ClearCanvas RIS/PACS open source project.
+//
+// The ClearCanvas RIS/PACS open source project is free software: you can
+// redistribute it and/or modify it under the terms of the GNU General Public
+// License as published by the Free Software Foundation, either version 3 of the
+// License, or (at your option) any later version.
+//
+// The ClearCanvas RIS/PACS open source project is distributed in the hope that it
+// will be useful, but WITHOUT ANY WARRANTY; without even the implied warranty of
+// MERCHANTABILITY or FITNESS FOR A PARTICULAR PURPOSE.  See the GNU General
+// Public License for more details.
+//
+// You should have received a copy of the GNU General Public License along with
+// the ClearCanvas RIS/PACS open source project.  If not, see
+// <http://www.gnu.org/licenses/>.
+
+#endregion
+
+using System;
+using System.Collections.Generic;
+using ClearCanvas.Common.Utilities;
+using ClearCanvas.ImageViewer.Graphics;
+
+namespace ClearCanvas.ImageViewer.Tools.Synchronization
+{
+	// NOTE: Because the synchronization tools act based on events coming from the viewer event broker,
+	// they cannot be responsible for drawing the images because that would result in repeated (unnecessary)
+	// Draw() calls.  The reference line tool is dependent on the stacking synchronization tool in that 
+	// it needs to synchronize the images first, before the reference lines are drawn, otherwise images
+	// that are about to become invisible will be unnecessarily drawn.
+	//
+	// This class acts as a mediator, listening to events from the viewer event broker and coordinating
+	// the synchronization tools (the order they are called in, as well as drawing the affected images
+	// such that none are redrawn unnecessarily).
+	//
+	// There may be a more general solution for coordinating draws, but this problem may be 
+	// more or less isolated to synchronization tools, so we will just use this class for
+	// now rather than spend the time to develop a general solution unnecessarily.
+
+    public class SynchronizationToolCoordinator
+	{
+		#region SynchronizationToolCompositeGraphic class
+
+		// The mediator provides each tool with its own CompositeGraphic to work with, while
+		// maintaining control over the order in which these graphics appear.
+		private class SynchronizationToolCompositeGraphic : CompositeGraphic
+		{
+			public SynchronizationToolCompositeGraphic()
+			{
+				// reference lines on the bottom
+				base.Graphics.Add(new ReferenceLineCompositeGraphic());
+				// reference points on top
+				base.Graphics.Add(new CompositeGraphic());
+			}
+
+			public ReferenceLineCompositeGraphic ReferenceLineCompositeGraphic
+			{
+				get { return (ReferenceLineCompositeGraphic)base.Graphics[0]; }
+			}
+
+			public CompositeGraphic SpatialLocatorCompositeGraphic
+			{
+				get { return (CompositeGraphic)base.Graphics[1]; }
+			}
+		}
+
+		#endregion
+
+		#region Private Fields
+
+        private class ExtensionDataKey { }
+
+		private readonly IImageViewer _viewer;
+		
+		private StackingSynchronizationTool _stackingSynchronizationTool;
+		private ReferenceLineTool _referenceLineTool;
+		private SpatialLocatorTool _spatialLocatorTool;
+
+		private int _referenceCount = 0;
+
+		#endregion
+
+		private SynchronizationToolCoordinator(IImageViewer viewer)
+		{
+			_viewer = viewer;
+		}
+
+        #region Internal Methods
+
+        internal void SetStackingSynchronizationTool(StackingSynchronizationTool tool)
+		{
+			_stackingSynchronizationTool = tool;
+		}
+
+        internal void SetReferenceLineTool(ReferenceLineTool tool)
+		{
+			_referenceLineTool = tool;
+		}
+
+        internal void SetSpatialLocatorTool(SpatialLocatorTool tool)
+		{
+			_spatialLocatorTool = tool;
+		}
+
+        internal ReferenceLineCompositeGraphic GetReferenceLineCompositeGraphic(IPresentationImage image)
+        {
+            SynchronizationToolCompositeGraphic container = GetSynchronizationToolCompositeGraphic(image);
+            if (container == null)
+                return null;
+
+            return container.ReferenceLineCompositeGraphic;
+        }
+
+        internal CompositeGraphic GetSpatialLocatorCompositeGraphic(IPresentationImage image)
+        {
+            SynchronizationToolCompositeGraphic container = GetSynchronizationToolCompositeGraphic(image);
+            if (container == null)
+                return null;
+
+            return container.SpatialLocatorCompositeGraphic;
+        }
+
+        internal void OnSynchronizedImageBoxes()
+        {
+            DrawImageBoxes(_stackingSynchronizationTool.GetImageBoxesToDraw());
+        }
+
+        internal void OnSpatialLocatorCrosshairsUpdated()
+        {
+            //The spatial locator and stacking sync tool conflict.
+            _stackingSynchronizationTool.SynchronizeActive = false;
+
+            DrawImageBoxes(_spatialLocatorTool.GetImageBoxesToRedraw());
+        }
+
+        internal void OnSpatialLocatorStopped()
+        {
+            Draw(_spatialLocatorTool.GetImageBoxesToRedraw());
+        }
+
+        internal void OnRefreshedReferenceLines()
+        {
+            Draw(_referenceLineTool.GetImagesToRedraw());
+        }
+
+        #endregion
+
+        #region Private Methods
+
+        private void OnTileSelected(object sender, TileSelectedEventArgs e)
+        {
+            if (e.SelectedTile.PresentationImage != null)
+            {
+                //the presentation image selected event will fire and take care of this.
+                return;
+            }
+
+            _referenceLineTool.RefreshAllReferenceLines();
+            Draw(_referenceLineTool.GetImagesToRedraw());
+        }
+
+        private void OnPresentationImageSelected(object sender, PresentationImageSelectedEventArgs e)
+        {
+            _stackingSynchronizationTool.SynchronizeImageBoxes();
+            OnSynchronizedImageBoxes();
+        }
+
+        private static void Draw<T>(IEnumerable<T> itemsToDraw)
+			where T : IDrawable
+		{
+			foreach (IDrawable drawable in itemsToDraw)
+				drawable.Draw();
+		}
+
+		private void DrawImageBoxes(IEnumerable<IImageBox> imageBoxes)
+		{
+			List<IImageBox> imageBoxesToDraw = new List<IImageBox>(imageBoxes);
+
+			//Then calculate the reference lines.
+			_referenceLineTool.RefreshAllReferenceLines();
+
+			foreach (IPresentationImage image in _referenceLineTool.GetImagesToRedraw())
+			{
+				//Only draw images that won't be drawn as a result of the image boxes being drawn.
+				if (!imageBoxesToDraw.Contains(image.ParentDisplaySet.ImageBox))
+					image.Draw();
+			}
+
+			Draw(imageBoxesToDraw);
+		}
+
+        private static SynchronizationToolCompositeGraphic GetSynchronizationToolCompositeGraphic(IPresentationImage image)
+		{
+			if (image is IApplicationGraphicsProvider)
+			{
+				GraphicCollection overlayGraphics = ((IApplicationGraphicsProvider)image).ApplicationGraphics;
+				SynchronizationToolCompositeGraphic container = CollectionUtils.SelectFirst(overlayGraphics,
+																	delegate(IGraphic graphic)
+																	{
+																		return graphic is SynchronizationToolCompositeGraphic;
+																	}) as SynchronizationToolCompositeGraphic;
+
+				if (container == null)
+					overlayGraphics.Insert(0, container = new SynchronizationToolCompositeGraphic());
+
+				container.Visible = true;
+				return container;
+			}
+
+			return null;
+		}
+
+        #endregion
+
+        #region Public Members
+
+        public static SynchronizationToolCoordinator Get(IImageViewer viewer)
+		{
+            var coordinator = viewer.ExtensionData[typeof(ExtensionDataKey)] as SynchronizationToolCoordinator;
+            if (coordinator == null)
+            {
+                viewer.ExtensionData[typeof(ExtensionDataKey)] = coordinator = new SynchronizationToolCoordinator(viewer);
+
+				viewer.EventBroker.PresentationImageSelected += coordinator.OnPresentationImageSelected;
+				viewer.EventBroker.TileSelected += coordinator.OnTileSelected;
+			}
+
+			++coordinator._referenceCount;
+		    return coordinator;
+		}
+
+		public void Release()
+		{
+            if (_referenceCount > 0)
+			    --_referenceCount;
+
+			if (_referenceCount <= 0)
+			{
+				_viewer.EventBroker.PresentationImageSelected -= OnPresentationImageSelected;
+				_viewer.EventBroker.TileSelected -= OnTileSelected;
+			}
+		}
+
+        public bool DefaultSyncStackingActive { get { return false; } }
+        public bool DefaultReferenceLinesActive { get { return false; } }
+
+        public bool SyncStackingActive
+	    {
+            get { return _stackingSynchronizationTool != null && _stackingSynchronizationTool.SynchronizeActive; }
+	        set
+	        {
+                if (_stackingSynchronizationTool != null)
+                    _stackingSynchronizationTool.SynchronizeActive = value;
+	        }
+	    }
+
+        public bool ReferenceLinesActive
+        {
+            get { return _referenceLineTool != null && _referenceLineTool.Active; }
+            set
+            {
+                if (_referenceLineTool != null)
+                    _referenceLineTool.Active = value;
+            }
+        }
+
+        #endregion
+    }
+}