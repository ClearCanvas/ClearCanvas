--- conflicted
+++ resolved
@@ -1,559 +1,552 @@
-#region License
-
-// Copyright (c) 2013, ClearCanvas Inc.
-// All rights reserved.
-// http://www.clearcanvas.ca
-//
-// This file is part of the ClearCanvas RIS/PACS open source project.
-//
-// The ClearCanvas RIS/PACS open source project is free software: you can
-// redistribute it and/or modify it under the terms of the GNU General Public
-// License as published by the Free Software Foundation, either version 3 of the
-// License, or (at your option) any later version.
-//
-// The ClearCanvas RIS/PACS open source project is distributed in the hope that it
-// will be useful, but WITHOUT ANY WARRANTY; without even the implied warranty of
-// MERCHANTABILITY or FITNESS FOR A PARTICULAR PURPOSE.  See the GNU General
-// Public License for more details.
-//
-// You should have received a copy of the GNU General Public License along with
-// the ClearCanvas RIS/PACS open source project.  If not, see
-// <http://www.gnu.org/licenses/>.
-
-#endregion
-
-using System;
-using System.Collections.Generic;
-using System.Runtime.Serialization;
-using ClearCanvas.Dicom.ServiceModel.Query;
-
-namespace ClearCanvas.ImageViewer.Common.Automation
-{
-	/// <summary>
-	/// The namespace for all the automation data and service contracts.
-	/// </summary>
-	public static class AutomationNamespace
-	{
-		/// <summary>
-		/// The namespace for all the automation data and service contracts.
-		/// </summary>
-		public const string Value = "http://www.clearcanvas.ca/imageViewer/automation";
-	}
-
-	#region Viewer Automation
-
-	/// <summary>
-	/// Data contract for fault when there are no active viewers.
-	/// </summary>
-	[DataContract(Namespace = AutomationNamespace.Value)]
-<<<<<<< HEAD
-	public class NoActiveViewersFault
-	{
-		[Obsolete("Used only by the deprecated GetActiveViewers method. Replaced by NoViewersFault, which is thrown by the GetViewers method.")]
-		public NoActiveViewersFault() {}
-	}
-=======
-	[Obsolete("Used only by the deprecated GetActiveViewers method. Replaced by NoViewersFault, which is thrown by the GetViewers method.")]
-	public class NoActiveViewersFault {}
->>>>>>> 77d7d5bd
-
-	/// <summary>
-	/// Data contract for fault when there are no active viewers.
-	/// </summary>
-	[DataContract(Namespace = AutomationNamespace.Value)]
-	public class NoViewersFault {}
-
-	/// <summary>
-	/// Data contract for fault when the supplied <see cref="Viewer"/> no longer exists.
-	/// </summary>
-	[DataContract(Namespace = AutomationNamespace.Value)]
-	public class ViewerNotFoundFault
-	{
-		/// <summary>
-		/// Constructor.
-		/// </summary>
-		public ViewerNotFoundFault() {}
-
-		/// <summary>
-		/// Constructor.
-		/// </summary>
-		public ViewerNotFoundFault(string failureDescription)
-		{
-			FailureDescription = failureDescription;
-		}
-
-		/// <summary>
-		/// Textual description of the failure.
-		/// </summary>
-		[DataMember(IsRequired = false)]
-		public string FailureDescription { get; set; }
-	}
-
-	/// <summary>
-	/// Data contract for when a failure occurs opening the requested study (or studies).
-	/// </summary>
-	[DataContract(Namespace = AutomationNamespace.Value)]
-	public class OpenStudiesFault
-	{
-		/// <summary>
-		/// Constructor.
-		/// </summary>
-		public OpenStudiesFault() {}
-
-		/// <summary>
-		/// Constructor.
-		/// </summary>
-		public OpenStudiesFault(string failureDescription)
-		{
-			FailureDescription = failureDescription;
-		}
-
-		/// <summary>
-		/// Textual description of the failure.
-		/// </summary>
-		[DataMember(IsRequired = false)]
-		public string FailureDescription { get; set; }
-	}
-
-	/// <summary>
-	/// Data contract for when a failure occurs opening the requested study (or studies).
-	/// </summary>
-	[DataContract(Namespace = AutomationNamespace.Value)]
-	public class OpenFilesFault
-	{
-		/// <summary>
-		/// Textual description of the failure.
-		/// </summary>
-		[DataMember(IsRequired = false)]
-		public string FailureDescription { get; set; }
-	}
-
-	/// <summary>
-	/// Data contract representing a viewer component or workspace.
-	/// </summary>
-	[DataContract(Namespace = AutomationNamespace.Value)]
-	public class Viewer
-	{
-		/// <summary>
-		/// Constructor.
-		/// </summary>
-		public Viewer(Guid identifier, StudyRootStudyIdentifier primaryStudyIdentifier)
-		{
-			Identifier = identifier;
-			PrimaryStudyIdentifier = primaryStudyIdentifier;
-		}
-
-		/// <summary>
-		/// Constructor.
-		/// </summary>
-		/// <remarks>
-		/// Deprecated. Consider returning complete primary study identifier values using the overload <see cref="Viewer(Guid,StudyRootStudyIdentifier)"/>.
-		/// </remarks>
-		[Obsolete("Consider returning complete primary study identifier values using the overload ctor(Guid, StudyRootStudyIdentifier)")]
-		public Viewer(Guid identifier, string primaryStudyInstanceUid)
-		{
-			Identifier = identifier;
-			PrimaryStudyInstanceUid = primaryStudyInstanceUid;
-		}
-
-		/// <summary>
-		/// Constructor.
-		/// </summary>
-		public Viewer(Guid identifier)
-			: this(identifier, (StudyRootStudyIdentifier) null) {}
-
-		/// <summary>
-		/// Constructor.
-		/// </summary>
-		public Viewer() {}
-
-		/// <summary>
-		/// Gets or sets the unique identifier of this <see cref="Viewer"/>.
-		/// </summary>
-		[DataMember(IsRequired = true)]
-		public Guid Identifier { get; set; }
-
-		/// <summary>
-		/// Gets or sets the identifying details of the primary study, or study of interest.
-		/// </summary>
-		[DataMember(IsRequired = false)]
-		public StudyRootStudyIdentifier PrimaryStudyIdentifier { get; set; }
-
-		/// <summary>
-		/// Gets or sets the study instance uid of the primary study, or study of interest.
-		/// </summary>
-		[DataMember(IsRequired = true)]
-		public string PrimaryStudyInstanceUid
-		{
-			get { return PrimaryStudyIdentifier != null ? PrimaryStudyIdentifier.StudyInstanceUid : null; }
-			set { if (PrimaryStudyIdentifier == null || PrimaryStudyIdentifier.StudyInstanceUid != value) PrimaryStudyIdentifier = !string.IsNullOrEmpty(value) ? new StudyRootStudyIdentifier {StudyInstanceUid = value} : null; }
-		}
-
-		public override bool Equals(object obj)
-		{
-			if (obj is Viewer)
-				return (obj as Viewer).Identifier == Identifier;
-			return false;
-		}
-
-		public override int GetHashCode()
-		{
-			return Identifier.GetHashCode();
-		}
-
-		public override string ToString()
-		{
-			return Identifier.ToString();
-		}
-
-		public static bool operator ==(Viewer viewer1, Viewer viewer2)
-		{
-			return Equals(viewer1, viewer2);
-		}
-
-		public static bool operator !=(Viewer viewer1, Viewer viewer2)
-		{
-			return !Equals(viewer1, viewer2);
-		}
-	}
-
-	/// <summary>
-	/// Data contract for results returned from <see cref="IViewerAutomation.GetActiveViewers"/>.
-	/// </summary>
-	[DataContract(Namespace = AutomationNamespace.Value)]
-	[Obsolete("Used only by the deprecated GetActiveViewers method. Replaced by GetViewersResult, which is returned by the GetViewers method.")]
-	public class GetActiveViewersResult
-	{
-		/// <summary>
-		/// Constructor.
-		/// </summary>
-		public GetActiveViewersResult()
-		{
-			ActiveViewers = new List<Viewer>();
-		}
-
-		/// <summary>
-		/// The currently active <see cref="Viewer"/>s.
-		/// </summary>
-		[DataMember(IsRequired = true)]
-		public List<Viewer> ActiveViewers { get; set; }
-	}
-
-	[DataContract(Namespace = AutomationNamespace.Value)]
-	public class GetViewersRequest {}
-
-	/// <summary>
-	/// Data contract for results returned from <see cref="IViewerAutomation.GetViewers"/>.
-	/// </summary>
-	[DataContract(Namespace = AutomationNamespace.Value)]
-	public class GetViewersResult
-	{
-		/// <summary>
-		/// Constructor.
-		/// </summary>
-		public GetViewersResult()
-		{
-			Viewers = new List<Viewer>();
-		}
-
-		/// <summary>
-		/// The currently open <see cref="Viewer"/>s.
-		/// </summary>
-		[DataMember(IsRequired = true)]
-		public List<Viewer> Viewers { get; set; }
-	}
-
-	/// <summary>
-	/// Data contract for requests via <see cref="IViewerAutomation.GetViewerInfo"/>.
-	/// </summary>
-	[DataContract(Namespace = AutomationNamespace.Value)]
-	public class GetViewerInfoRequest
-	{
-		/// <summary>
-		/// Gets or sets the viewer whose info is to be retrieved.
-		/// </summary>
-		[DataMember(IsRequired = true)]
-		public Viewer Viewer { get; set; }
-	}
-
-	/// <summary>
-	/// Data contract for results returned from <see cref="IViewerAutomation.GetViewerInfo"/>.
-	/// </summary>
-	[DataContract(Namespace = AutomationNamespace.Value)]
-	public class GetViewerInfoResult
-	{
-		/// <summary>
-		/// Constructor.
-		/// </summary>
-		public GetViewerInfoResult()
-		{
-			AdditionalStudyInstanceUids = new List<string>();
-		}
-
-		/// <summary>
-		/// Gets or sets the study instance uids contained within the <see cref="GetViewerInfoRequest.Viewer"/>,
-		/// not including the <see cref="Viewer.PrimaryStudyInstanceUid"/>, or study of interest.
-		/// </summary>
-		[DataMember(IsRequired = true)]
-		public List<string> AdditionalStudyInstanceUids { get; set; }
-
-		//TODO: later, could add layout information, visible display sets, etc.
-	}
-
-	/// <summary>
-	/// Data contracts for results returned from <see cref="IViewerAutomation.OpenStudies"/>.
-	/// </summary>
-	[DataContract(Namespace = AutomationNamespace.Value)]
-	public class OpenStudiesResult
-	{
-		/// <summary>
-		/// Constructor.
-		/// </summary>
-		public OpenStudiesResult(Viewer viewer)
-		{
-			Viewer = viewer;
-		}
-
-		/// <summary>
-		/// Constructor.
-		/// </summary>
-		public OpenStudiesResult() {}
-
-		/// <summary>
-		/// Gets or sets the <see cref="Viewer"/> in which the studies were opened.
-		/// </summary>
-		[DataMember(IsRequired = true)]
-		public Viewer Viewer { get; set; }
-	}
-
-	/// <summary>
-	/// Data contract for defining studies to be opened via <see cref="IViewerAutomation.OpenStudies"/>.
-	/// </summary>
-	[DataContract(Namespace = AutomationNamespace.Value)]
-	public class OpenStudyInfo
-	{
-		/// <summary>
-		/// Constructor.
-		/// </summary>
-		public OpenStudyInfo(StudyIdentifier studyIdentifier)
-			: this(studyIdentifier.StudyInstanceUid, studyIdentifier.RetrieveAeTitle) {}
-
-		/// <summary>
-		/// Constructor.
-		/// </summary>
-		public OpenStudyInfo(string studyInstanceUid, string sourceAETitle)
-		{
-			StudyInstanceUid = studyInstanceUid;
-			SourceAETitle = sourceAETitle;
-		}
-
-		/// <summary>
-		/// Constructor.
-		/// </summary>
-		public OpenStudyInfo(string studyInstanceUid)
-			: this(studyInstanceUid, null) {}
-
-		/// <summary>
-		/// Constructor.
-		/// </summary>
-		public OpenStudyInfo() {}
-
-		/// <summary>
-		/// The Study Instance Uid of the study to be opened.
-		/// </summary>
-		[DataMember(IsRequired = true)]
-		public string StudyInstanceUid { get; set; }
-
-		// TODO (CR Mar 2012): Pass in an AE object?
-		/// <summary>
-		/// The AE Title where the study is known to reside.
-		/// </summary>
-		[DataMember(IsRequired = false)]
-		public string SourceAETitle { get; set; }
-	}
-
-	/// <summary>
-	/// Data contract for defining files/directories to be opened via <see cref="IViewerAutomation.OpenFiles"/>.
-	/// </summary>
-	[DataContract(Namespace = AutomationNamespace.Value)]
-	public class OpenFilesRequest
-	{
-		/// <summary>
-		/// A list of files and/or directories that will be loaded recursively into a single viewer.
-		/// </summary>
-		[DataMember(IsRequired = true)]
-		public List<string> Files { get; set; }
-
-		/// <summary>
-		/// Specifies whether or not the call should block waiting for the files to load into a viewer;
-		/// if unspecified, the service will block waiting for the files to open before returning.
-		/// </summary>
-		[DataMember(IsRequired = false)]
-		public bool? WaitForFilesToOpen { get; set; }
-
-		[DataMember(IsRequired = false)]
-		public bool? ReportFaultToUser { get; set; }
-	}
-
-	/// <summary>
-	/// Data contracts for results returned from <see cref="IViewerAutomation.OpenFiles"/>.
-	/// </summary>
-	[DataContract(Namespace = AutomationNamespace.Value)]
-	public class OpenFilesResult
-	{
-		/// <summary>
-		/// Identifier for the viewer in which the files were opened.
-		/// </summary>
-		/// <remarks>
-		/// If <see cref="OpenFilesRequest.WaitForFilesToOpen"/> is false, this value will be null.
-		/// </remarks>
-		[DataMember]
-		public Viewer Viewer { get; set; }
-	}
-
-	/// <summary>
-	/// Data contract for open studies requests via <see cref="IViewerAutomation.OpenStudies"/>.
-	/// </summary>
-	[DataContract(Namespace = AutomationNamespace.Value)]
-	public class OpenStudiesRequest
-	{
-		/// <summary>
-		/// Gets or sets the list of studies to open; the first study in the list
-		/// will be taken to be the primary study or study of interest (<see cref="Viewer.PrimaryStudyInstanceUid"/>).
-		/// </summary>
-		[DataMember(IsRequired = true)]
-		public List<OpenStudyInfo> StudiesToOpen { get; set; }
-
-		/// <summary>
-		/// Gets or sets a value indicating whether or not to simply
-		/// activate the viewer if the requested primary study is already
-		/// the primary study in an existing <see cref="Viewer"/>.
-		/// </summary>
-		/// <remarks>
-		/// When this value is false, a new <see cref="Viewer"/> will always be opened
-		/// whether or not the primary study is already the primary study in other <see cref="Viewer"/>s.
-		/// </remarks>
-		[DataMember(IsRequired = false)]
-		public bool? ActivateIfAlreadyOpen { get; set; }
-
-		/// <summary>
-		/// Specifies whether or not prior studies should be automatically searched for
-		/// and loaded into the viewer along with the requested studies.
-		/// </summary>
-		/// <remarks>
-		/// If not specified, the default value is true.
-		/// </remarks>
-		[DataMember(IsRequired = false)]
-		public bool? LoadPriors { get; set; }
-
-		/// <summary>
-		/// When the primary study cannot be opened, a fault exception will be thrown.
-		/// This flag specifies whether or not to report the error to the user in the workstation.
-		/// </summary>
-		/// <remarks>
-		/// Regardless of the value of this property, the fault exception is always thrown.
-		/// </remarks>
-		[DataMember(IsRequired = false)]
-		public bool ReportFaultToUser { get; set; }
-
-		//TODO: add study source(s), viewer layout, hanging protocols.
-	}
-
-	/// <summary>
-	/// Data contract for a request to close a <see cref="Viewer"/> via <see cref="IViewerAutomation.CloseViewer"/>.
-	/// </summary>
-	[DataContract(Namespace = AutomationNamespace.Value)]
-	public class CloseViewerRequest
-	{
-		/// <summary>
-		/// Gets or sets the <see cref="Viewer"/> to be closed.
-		/// </summary>
-		[DataMember(IsRequired = true)]
-		public Viewer Viewer { get; set; }
-	}
-
-	/// <summary>
-	/// Data contract for a request to activate a <see cref="Viewer"/>.
-	/// </summary>
-	[DataContract(Namespace = AutomationNamespace.Value)]
-	public class ActivateViewerRequest
-	{
-		/// <summary>
-		/// Gets or sets the <see cref="Viewer"/> to activate.
-		/// </summary>
-		[DataMember(IsRequired = true)]
-		public Viewer Viewer { get; set; }
-	}
-
-	#endregion
-
-	#region Dicom Explorer Automation
-
-	[DataContract(Namespace = AutomationNamespace.Value)]
-	public class DicomExplorerNotFoundFault {}
-
-	[DataContract(Namespace = AutomationNamespace.Value)]
-	public class ServerNotFoundFault {}
-
-	[DataContract(Namespace = AutomationNamespace.Value)]
-	public class NoLocalStoreFault {}
-
-	[DataContract(Namespace = AutomationNamespace.Value)]
-	public class DicomExplorerSearchCriteria
-	{
-		private List<string> _modalities = new List<string>();
-
-		[DataMember(IsRequired = true)]
-		public DateTime? StudyDateFrom { get; set; }
-
-		[DataMember(IsRequired = true)]
-		public DateTime? StudyDateTo { get; set; }
-
-		[DataMember(IsRequired = true)]
-		public string PatientId { get; set; }
-
-		[DataMember(IsRequired = true)]
-		public string PatientsName { get; set; }
-
-		[DataMember(IsRequired = true)]
-		public string AccessionNumber { get; set; }
-
-		[DataMember(IsRequired = true)]
-		public string StudyDescription { get; set; }
-
-		[DataMember(IsRequired = false)]
-		public string ReferringPhysiciansName { get; set; }
-
-		[DataMember(IsRequired = true)]
-		public List<string> Modalities
-		{
-			get { return _modalities; }
-			set { _modalities = value; }
-		}
-	}
-
-	[DataContract(Namespace = AutomationNamespace.Value)]
-	public abstract class SearchStudiesRequest
-	{
-		[DataMember(IsRequired = true)]
-		public DicomExplorerSearchCriteria SearchCriteria { get; set; }
-	}
-
-	[DataContract(Namespace = AutomationNamespace.Value)]
-	public class SearchLocalStudiesRequest : SearchStudiesRequest {}
-
-	[DataContract(Namespace = AutomationNamespace.Value)]
-	public class SearchLocalStudiesResult {}
-
-	[DataContract(Namespace = AutomationNamespace.Value)]
-	public class SearchRemoteStudiesRequest : SearchStudiesRequest
-	{
-		[DataMember(IsRequired = true)]
-		public string AETitle { get; set; }
-	}
-
-	[DataContract(Namespace = AutomationNamespace.Value)]
-	public class SearchRemoteStudiesResult {}
-
-	#endregion
+#region License
+
+// Copyright (c) 2013, ClearCanvas Inc.
+// All rights reserved.
+// http://www.clearcanvas.ca
+//
+// This file is part of the ClearCanvas RIS/PACS open source project.
+//
+// The ClearCanvas RIS/PACS open source project is free software: you can
+// redistribute it and/or modify it under the terms of the GNU General Public
+// License as published by the Free Software Foundation, either version 3 of the
+// License, or (at your option) any later version.
+//
+// The ClearCanvas RIS/PACS open source project is distributed in the hope that it
+// will be useful, but WITHOUT ANY WARRANTY; without even the implied warranty of
+// MERCHANTABILITY or FITNESS FOR A PARTICULAR PURPOSE.  See the GNU General
+// Public License for more details.
+//
+// You should have received a copy of the GNU General Public License along with
+// the ClearCanvas RIS/PACS open source project.  If not, see
+// <http://www.gnu.org/licenses/>.
+
+#endregion
+
+using System;
+using System.Collections.Generic;
+using System.Runtime.Serialization;
+using ClearCanvas.Dicom.ServiceModel.Query;
+
+namespace ClearCanvas.ImageViewer.Common.Automation
+{
+	/// <summary>
+	/// The namespace for all the automation data and service contracts.
+	/// </summary>
+	public static class AutomationNamespace
+	{
+		/// <summary>
+		/// The namespace for all the automation data and service contracts.
+		/// </summary>
+		public const string Value = "http://www.clearcanvas.ca/imageViewer/automation";
+	}
+
+	#region Viewer Automation
+
+	/// <summary>
+	/// Data contract for fault when there are no active viewers.
+	/// </summary>
+	[DataContract(Namespace = AutomationNamespace.Value)]
+	public class NoActiveViewersFault {}
+		[Obsolete("Used only by the deprecated GetActiveViewers method. Replaced by NoViewersFault, which is thrown by the GetViewers method.")]
+		public NoActiveViewersFault() {}
+
+	/// <summary>
+	/// Data contract for fault when there are no active viewers.
+	/// </summary>
+	[DataContract(Namespace = AutomationNamespace.Value)]
+	public class NoViewersFault {}
+
+	/// <summary>
+	/// Data contract for fault when the supplied <see cref="Viewer"/> no longer exists.
+	/// </summary>
+	[DataContract(Namespace = AutomationNamespace.Value)]
+	public class ViewerNotFoundFault
+	{
+		/// <summary>
+		/// Constructor.
+		/// </summary>
+		public ViewerNotFoundFault() {}
+
+		/// <summary>
+		/// Constructor.
+		/// </summary>
+		public ViewerNotFoundFault(string failureDescription)
+		{
+			FailureDescription = failureDescription;
+		}
+
+		/// <summary>
+		/// Textual description of the failure.
+		/// </summary>
+		[DataMember(IsRequired = false)]
+		public string FailureDescription { get; set; }
+	}
+
+	/// <summary>
+	/// Data contract for when a failure occurs opening the requested study (or studies).
+	/// </summary>
+	[DataContract(Namespace = AutomationNamespace.Value)]
+	public class OpenStudiesFault
+	{
+		/// <summary>
+		/// Constructor.
+		/// </summary>
+		public OpenStudiesFault() {}
+
+		/// <summary>
+		/// Constructor.
+		/// </summary>
+		public OpenStudiesFault(string failureDescription)
+		{
+			FailureDescription = failureDescription;
+		}
+
+		/// <summary>
+		/// Textual description of the failure.
+		/// </summary>
+		[DataMember(IsRequired = false)]
+		public string FailureDescription { get; set; }
+	}
+
+	/// <summary>
+	/// Data contract for when a failure occurs opening the requested study (or studies).
+	/// </summary>
+	[DataContract(Namespace = AutomationNamespace.Value)]
+	public class OpenFilesFault
+	{
+		/// <summary>
+		/// Textual description of the failure.
+		/// </summary>
+		[DataMember(IsRequired = false)]
+		public string FailureDescription { get; set; }
+	}
+
+	/// <summary>
+	/// Data contract representing a viewer component or workspace.
+	/// </summary>
+	[DataContract(Namespace = AutomationNamespace.Value)]
+	public class Viewer
+	{
+		/// <summary>
+		/// Constructor.
+		/// </summary>
+		public Viewer(Guid identifier, StudyRootStudyIdentifier primaryStudyIdentifier)
+		{
+			Identifier = identifier;
+			PrimaryStudyIdentifier = primaryStudyIdentifier;
+		}
+
+		/// <summary>
+		/// Constructor.
+		/// </summary>
+		/// <remarks>
+		/// Deprecated. Consider returning complete primary study identifier values using the overload <see cref="Viewer(Guid,StudyRootStudyIdentifier)"/>.
+		/// </remarks>
+		[Obsolete("Consider returning complete primary study identifier values using the overload ctor(Guid, StudyRootStudyIdentifier)")]
+		public Viewer(Guid identifier, string primaryStudyInstanceUid)
+		{
+			Identifier = identifier;
+			PrimaryStudyInstanceUid = primaryStudyInstanceUid;
+		}
+
+		/// <summary>
+		/// Constructor.
+		/// </summary>
+		public Viewer(Guid identifier)
+			: this(identifier, (StudyRootStudyIdentifier) null) {}
+
+		/// <summary>
+		/// Constructor.
+		/// </summary>
+		public Viewer() {}
+
+		/// <summary>
+		/// Gets or sets the unique identifier of this <see cref="Viewer"/>.
+		/// </summary>
+		[DataMember(IsRequired = true)]
+		public Guid Identifier { get; set; }
+
+		/// <summary>
+		/// Gets or sets the identifying details of the primary study, or study of interest.
+		/// </summary>
+		[DataMember(IsRequired = false)]
+		public StudyRootStudyIdentifier PrimaryStudyIdentifier { get; set; }
+
+		/// <summary>
+		/// Gets or sets the study instance uid of the primary study, or study of interest.
+		/// </summary>
+		[DataMember(IsRequired = true)]
+		public string PrimaryStudyInstanceUid
+		{
+			get { return PrimaryStudyIdentifier != null ? PrimaryStudyIdentifier.StudyInstanceUid : null; }
+			set { if (PrimaryStudyIdentifier == null || PrimaryStudyIdentifier.StudyInstanceUid != value) PrimaryStudyIdentifier = !string.IsNullOrEmpty(value) ? new StudyRootStudyIdentifier {StudyInstanceUid = value} : null; }
+		}
+
+		public override bool Equals(object obj)
+		{
+			if (obj is Viewer)
+				return (obj as Viewer).Identifier == Identifier;
+			return false;
+		}
+
+		public override int GetHashCode()
+		{
+			return Identifier.GetHashCode();
+		}
+
+		public override string ToString()
+		{
+			return Identifier.ToString();
+		}
+
+		public static bool operator ==(Viewer viewer1, Viewer viewer2)
+		{
+			return Equals(viewer1, viewer2);
+		}
+
+		public static bool operator !=(Viewer viewer1, Viewer viewer2)
+		{
+			return !Equals(viewer1, viewer2);
+		}
+	}
+
+	/// <summary>
+	/// Data contract for results returned from <see cref="IViewerAutomation.GetActiveViewers"/>.
+	/// </summary>
+	[DataContract(Namespace = AutomationNamespace.Value)]
+	[Obsolete("Used only by the deprecated GetActiveViewers method. Replaced by GetViewersResult, which is returned by the GetViewers method.")]
+	public class GetActiveViewersResult
+	{
+		/// <summary>
+		/// Constructor.
+		/// </summary>
+		public GetActiveViewersResult()
+		{
+			ActiveViewers = new List<Viewer>();
+		}
+
+		/// <summary>
+		/// The currently active <see cref="Viewer"/>s.
+		/// </summary>
+		[DataMember(IsRequired = true)]
+		public List<Viewer> ActiveViewers { get; set; }
+	}
+
+	[DataContract(Namespace = AutomationNamespace.Value)]
+	public class GetViewersRequest {}
+
+	/// <summary>
+	/// Data contract for results returned from <see cref="IViewerAutomation.GetViewers"/>.
+	/// </summary>
+	[DataContract(Namespace = AutomationNamespace.Value)]
+	public class GetViewersResult
+	{
+		/// <summary>
+		/// Constructor.
+		/// </summary>
+		public GetViewersResult()
+		{
+			Viewers = new List<Viewer>();
+		}
+
+		/// <summary>
+		/// The currently open <see cref="Viewer"/>s.
+		/// </summary>
+		[DataMember(IsRequired = true)]
+		public List<Viewer> Viewers { get; set; }
+	}
+
+	/// <summary>
+	/// Data contract for requests via <see cref="IViewerAutomation.GetViewerInfo"/>.
+	/// </summary>
+	[DataContract(Namespace = AutomationNamespace.Value)]
+	public class GetViewerInfoRequest
+	{
+		/// <summary>
+		/// Gets or sets the viewer whose info is to be retrieved.
+		/// </summary>
+		[DataMember(IsRequired = true)]
+		public Viewer Viewer { get; set; }
+	}
+
+	/// <summary>
+	/// Data contract for results returned from <see cref="IViewerAutomation.GetViewerInfo"/>.
+	/// </summary>
+	[DataContract(Namespace = AutomationNamespace.Value)]
+	public class GetViewerInfoResult
+	{
+		/// <summary>
+		/// Constructor.
+		/// </summary>
+		public GetViewerInfoResult()
+		{
+			AdditionalStudyInstanceUids = new List<string>();
+		}
+
+		/// <summary>
+		/// Gets or sets the study instance uids contained within the <see cref="GetViewerInfoRequest.Viewer"/>,
+		/// not including the <see cref="Viewer.PrimaryStudyInstanceUid"/>, or study of interest.
+		/// </summary>
+		[DataMember(IsRequired = true)]
+		public List<string> AdditionalStudyInstanceUids { get; set; }
+
+		//TODO: later, could add layout information, visible display sets, etc.
+	}
+
+	/// <summary>
+	/// Data contracts for results returned from <see cref="IViewerAutomation.OpenStudies"/>.
+	/// </summary>
+	[DataContract(Namespace = AutomationNamespace.Value)]
+	public class OpenStudiesResult
+	{
+		/// <summary>
+		/// Constructor.
+		/// </summary>
+		public OpenStudiesResult(Viewer viewer)
+		{
+			Viewer = viewer;
+		}
+
+		/// <summary>
+		/// Constructor.
+		/// </summary>
+		public OpenStudiesResult() {}
+
+		/// <summary>
+		/// Gets or sets the <see cref="Viewer"/> in which the studies were opened.
+		/// </summary>
+		[DataMember(IsRequired = true)]
+		public Viewer Viewer { get; set; }
+	}
+
+	/// <summary>
+	/// Data contract for defining studies to be opened via <see cref="IViewerAutomation.OpenStudies"/>.
+	/// </summary>
+	[DataContract(Namespace = AutomationNamespace.Value)]
+	public class OpenStudyInfo
+	{
+		/// <summary>
+		/// Constructor.
+		/// </summary>
+		public OpenStudyInfo(StudyIdentifier studyIdentifier)
+			: this(studyIdentifier.StudyInstanceUid, studyIdentifier.RetrieveAeTitle) {}
+
+		/// <summary>
+		/// Constructor.
+		/// </summary>
+		public OpenStudyInfo(string studyInstanceUid, string sourceAETitle)
+		{
+			StudyInstanceUid = studyInstanceUid;
+			SourceAETitle = sourceAETitle;
+		}
+
+		/// <summary>
+		/// Constructor.
+		/// </summary>
+		public OpenStudyInfo(string studyInstanceUid)
+			: this(studyInstanceUid, null) {}
+
+		/// <summary>
+		/// Constructor.
+		/// </summary>
+		public OpenStudyInfo() {}
+
+		/// <summary>
+		/// The Study Instance Uid of the study to be opened.
+		/// </summary>
+		[DataMember(IsRequired = true)]
+		public string StudyInstanceUid { get; set; }
+
+		// TODO (CR Mar 2012): Pass in an AE object?
+		/// <summary>
+		/// The AE Title where the study is known to reside.
+		/// </summary>
+		[DataMember(IsRequired = false)]
+		public string SourceAETitle { get; set; }
+	}
+
+	/// <summary>
+	/// Data contract for defining files/directories to be opened via <see cref="IViewerAutomation.OpenFiles"/>.
+	/// </summary>
+	[DataContract(Namespace = AutomationNamespace.Value)]
+	public class OpenFilesRequest
+	{
+		/// <summary>
+		/// A list of files and/or directories that will be loaded recursively into a single viewer.
+		/// </summary>
+		[DataMember(IsRequired = true)]
+		public List<string> Files { get; set; }
+
+		/// <summary>
+		/// Specifies whether or not the call should block waiting for the files to load into a viewer;
+		/// if unspecified, the service will block waiting for the files to open before returning.
+		/// </summary>
+		[DataMember(IsRequired = false)]
+		public bool? WaitForFilesToOpen { get; set; }
+
+		[DataMember(IsRequired = false)]
+		public bool? ReportFaultToUser { get; set; }
+	}
+
+	/// <summary>
+	/// Data contracts for results returned from <see cref="IViewerAutomation.OpenFiles"/>.
+	/// </summary>
+	[DataContract(Namespace = AutomationNamespace.Value)]
+	public class OpenFilesResult
+	{
+		/// <summary>
+		/// Identifier for the viewer in which the files were opened.
+		/// </summary>
+		/// <remarks>
+		/// If <see cref="OpenFilesRequest.WaitForFilesToOpen"/> is false, this value will be null.
+		/// </remarks>
+		[DataMember]
+		public Viewer Viewer { get; set; }
+	}
+
+	/// <summary>
+	/// Data contract for open studies requests via <see cref="IViewerAutomation.OpenStudies"/>.
+	/// </summary>
+	[DataContract(Namespace = AutomationNamespace.Value)]
+	public class OpenStudiesRequest
+	{
+		/// <summary>
+		/// Gets or sets the list of studies to open; the first study in the list
+		/// will be taken to be the primary study or study of interest (<see cref="Viewer.PrimaryStudyInstanceUid"/>).
+		/// </summary>
+		[DataMember(IsRequired = true)]
+		public List<OpenStudyInfo> StudiesToOpen { get; set; }
+
+		/// <summary>
+		/// Gets or sets a value indicating whether or not to simply
+		/// activate the viewer if the requested primary study is already
+		/// the primary study in an existing <see cref="Viewer"/>.
+		/// </summary>
+		/// <remarks>
+		/// When this value is false, a new <see cref="Viewer"/> will always be opened
+		/// whether or not the primary study is already the primary study in other <see cref="Viewer"/>s.
+		/// </remarks>
+		[DataMember(IsRequired = false)]
+		public bool? ActivateIfAlreadyOpen { get; set; }
+
+		/// <summary>
+		/// Specifies whether or not prior studies should be automatically searched for
+		/// and loaded into the viewer along with the requested studies.
+		/// </summary>
+		/// <remarks>
+		/// If not specified, the default value is true.
+		/// </remarks>
+		[DataMember(IsRequired = false)]
+		public bool? LoadPriors { get; set; }
+
+		/// <summary>
+		/// When the primary study cannot be opened, a fault exception will be thrown.
+		/// This flag specifies whether or not to report the error to the user in the workstation.
+		/// </summary>
+		/// <remarks>
+		/// Regardless of the value of this property, the fault exception is always thrown.
+		/// </remarks>
+		[DataMember(IsRequired = false)]
+		public bool ReportFaultToUser { get; set; }
+
+		//TODO: add study source(s), viewer layout, hanging protocols.
+	}
+
+	/// <summary>
+	/// Data contract for a request to close a <see cref="Viewer"/> via <see cref="IViewerAutomation.CloseViewer"/>.
+	/// </summary>
+	[DataContract(Namespace = AutomationNamespace.Value)]
+	public class CloseViewerRequest
+	{
+		/// <summary>
+		/// Gets or sets the <see cref="Viewer"/> to be closed.
+		/// </summary>
+		[DataMember(IsRequired = true)]
+		public Viewer Viewer { get; set; }
+	}
+
+	/// <summary>
+	/// Data contract for a request to activate a <see cref="Viewer"/>.
+	/// </summary>
+	[DataContract(Namespace = AutomationNamespace.Value)]
+	public class ActivateViewerRequest
+	{
+		/// <summary>
+		/// Gets or sets the <see cref="Viewer"/> to activate.
+		/// </summary>
+		[DataMember(IsRequired = true)]
+		public Viewer Viewer { get; set; }
+	}
+
+	#endregion
+
+	#region Dicom Explorer Automation
+
+	[DataContract(Namespace = AutomationNamespace.Value)]
+	public class DicomExplorerNotFoundFault {}
+
+	[DataContract(Namespace = AutomationNamespace.Value)]
+	public class ServerNotFoundFault {}
+
+	[DataContract(Namespace = AutomationNamespace.Value)]
+	public class NoLocalStoreFault {}
+
+	[DataContract(Namespace = AutomationNamespace.Value)]
+	public class DicomExplorerSearchCriteria
+	{
+		private List<string> _modalities = new List<string>();
+
+		[DataMember(IsRequired = true)]
+		public DateTime? StudyDateFrom { get; set; }
+
+		[DataMember(IsRequired = true)]
+		public DateTime? StudyDateTo { get; set; }
+
+		[DataMember(IsRequired = true)]
+		public string PatientId { get; set; }
+
+		[DataMember(IsRequired = true)]
+		public string PatientsName { get; set; }
+
+		[DataMember(IsRequired = true)]
+		public string AccessionNumber { get; set; }
+
+		[DataMember(IsRequired = true)]
+		public string StudyDescription { get; set; }
+
+		[DataMember(IsRequired = false)]
+		public string ReferringPhysiciansName { get; set; }
+
+		[DataMember(IsRequired = true)]
+		public List<string> Modalities
+		{
+			get { return _modalities; }
+			set { _modalities = value; }
+		}
+	}
+
+	[DataContract(Namespace = AutomationNamespace.Value)]
+	public abstract class SearchStudiesRequest
+	{
+		[DataMember(IsRequired = true)]
+		public DicomExplorerSearchCriteria SearchCriteria { get; set; }
+	}
+
+	[DataContract(Namespace = AutomationNamespace.Value)]
+	public class SearchLocalStudiesRequest : SearchStudiesRequest {}
+
+	[DataContract(Namespace = AutomationNamespace.Value)]
+	public class SearchLocalStudiesResult {}
+
+	[DataContract(Namespace = AutomationNamespace.Value)]
+	public class SearchRemoteStudiesRequest : SearchStudiesRequest
+	{
+		[DataMember(IsRequired = true)]
+		public string AETitle { get; set; }
+	}
+
+	[DataContract(Namespace = AutomationNamespace.Value)]
+	public class SearchRemoteStudiesResult {}
+
+	#endregion
 }