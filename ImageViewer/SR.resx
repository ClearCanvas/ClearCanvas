--- conflicted
+++ resolved
@@ -1,770 +1,768 @@
-﻿<?xml version="1.0" encoding="utf-8"?>
-<root>
-  <!-- 
-    Microsoft ResX Schema 
-    
-    Version 2.0
-    
-    The primary goals of this format is to allow a simple XML format 
-    that is mostly human readable. The generation and parsing of the 
-    various data types are done through the TypeConverter classes 
-    associated with the data types.
-    
-    Example:
-    
-    ... ado.net/XML headers & schema ...
-    <resheader name="resmimetype">text/microsoft-resx</resheader>
-    <resheader name="version">2.0</resheader>
-    <resheader name="reader">System.Resources.ResXResourceReader, System.Windows.Forms, ...</resheader>
-    <resheader name="writer">System.Resources.ResXResourceWriter, System.Windows.Forms, ...</resheader>
-    <data name="Name1"><value>this is my long string</value><comment>this is a comment</comment></data>
-    <data name="Color1" type="System.Drawing.Color, System.Drawing">Blue</data>
-    <data name="Bitmap1" mimetype="application/x-microsoft.net.object.binary.base64">
-        <value>[base64 mime encoded serialized .NET Framework object]</value>
-    </data>
-    <data name="Icon1" type="System.Drawing.Icon, System.Drawing" mimetype="application/x-microsoft.net.object.bytearray.base64">
-        <value>[base64 mime encoded string representing a byte array form of the .NET Framework object]</value>
-        <comment>This is a comment</comment>
-    </data>
-                
-    There are any number of "resheader" rows that contain simple 
-    name/value pairs.
-    
-    Each data row contains a name, and value. The row also contains a 
-    type or mimetype. Type corresponds to a .NET class that support 
-    text/value conversion through the TypeConverter architecture. 
-    Classes that don't support this are serialized and stored with the 
-    mimetype set.
-    
-    The mimetype is used for serialized objects, and tells the 
-    ResXResourceReader how to depersist the object. This is currently not 
-    extensible. For a given mimetype the value must be set accordingly:
-    
-    Note - application/x-microsoft.net.object.binary.base64 is the format 
-    that the ResXResourceWriter will generate, however the reader can 
-    read any of the formats listed below.
-    
-    mimetype: application/x-microsoft.net.object.binary.base64
-    value   : The object must be serialized with 
-            : System.Runtime.Serialization.Formatters.Binary.BinaryFormatter
-            : and then encoded with base64 encoding.
-    
-    mimetype: application/x-microsoft.net.object.soap.base64
-    value   : The object must be serialized with 
-            : System.Runtime.Serialization.Formatters.Soap.SoapFormatter
-            : and then encoded with base64 encoding.
-
-    mimetype: application/x-microsoft.net.object.bytearray.base64
-    value   : The object must be serialized into a byte array 
-            : using a System.ComponentModel.TypeConverter
-            : and then encoded with base64 encoding.
-    -->
-  <xsd:schema id="root" xmlns="" xmlns:xsd="http://www.w3.org/2001/XMLSchema" xmlns:msdata="urn:schemas-microsoft-com:xml-msdata">
-    <xsd:import namespace="http://www.w3.org/XML/1998/namespace" />
-    <xsd:element name="root" msdata:IsDataSet="true">
-      <xsd:complexType>
-        <xsd:choice maxOccurs="unbounded">
-          <xsd:element name="metadata">
-            <xsd:complexType>
-              <xsd:sequence>
-                <xsd:element name="value" type="xsd:string" minOccurs="0" />
-              </xsd:sequence>
-              <xsd:attribute name="name" use="required" type="xsd:string" />
-              <xsd:attribute name="type" type="xsd:string" />
-              <xsd:attribute name="mimetype" type="xsd:string" />
-              <xsd:attribute ref="xml:space" />
-            </xsd:complexType>
-          </xsd:element>
-          <xsd:element name="assembly">
-            <xsd:complexType>
-              <xsd:attribute name="alias" type="xsd:string" />
-              <xsd:attribute name="name" type="xsd:string" />
-            </xsd:complexType>
-          </xsd:element>
-          <xsd:element name="data">
-            <xsd:complexType>
-              <xsd:sequence>
-                <xsd:element name="value" type="xsd:string" minOccurs="0" msdata:Ordinal="1" />
-                <xsd:element name="comment" type="xsd:string" minOccurs="0" msdata:Ordinal="2" />
-              </xsd:sequence>
-              <xsd:attribute name="name" type="xsd:string" use="required" msdata:Ordinal="1" />
-              <xsd:attribute name="type" type="xsd:string" msdata:Ordinal="3" />
-              <xsd:attribute name="mimetype" type="xsd:string" msdata:Ordinal="4" />
-              <xsd:attribute ref="xml:space" />
-            </xsd:complexType>
-          </xsd:element>
-          <xsd:element name="resheader">
-            <xsd:complexType>
-              <xsd:sequence>
-                <xsd:element name="value" type="xsd:string" minOccurs="0" msdata:Ordinal="1" />
-              </xsd:sequence>
-              <xsd:attribute name="name" type="xsd:string" use="required" />
-            </xsd:complexType>
-          </xsd:element>
-        </xsd:choice>
-      </xsd:complexType>
-    </xsd:element>
-  </xsd:schema>
-  <resheader name="resmimetype">
-    <value>text/microsoft-resx</value>
-  </resheader>
-  <resheader name="version">
-    <value>2.0</value>
-  </resheader>
-  <resheader name="reader">
-    <value>System.Resources.ResXResourceReader, System.Windows.Forms, Version=4.0.0.0, Culture=neutral, PublicKeyToken=b77a5c561934e089</value>
-  </resheader>
-  <resheader name="writer">
-    <value>System.Resources.ResXResourceWriter, System.Windows.Forms, Version=4.0.0.0, Culture=neutral, PublicKeyToken=b77a5c561934e089</value>
-  </resheader>
-  <data name="BoolNo" xml:space="preserve">
-    <value>No</value>
-  </data>
-  <data name="BoolYes" xml:space="preserve">
-    <value>Yes</value>
-  </data>
-  <data name="CommandChange" xml:space="preserve">
-    <value>Change</value>
-  </data>
-  <data name="CommandCreateMultilineGraphic" xml:space="preserve">
-    <value>Create multiline graphic</value>
-  </data>
-  <data name="CommandCreateRectangleGraphic" xml:space="preserve">
-    <value>Create rectangle graphic</value>
-  </data>
-  <data name="CommandCreateROIGraphic" xml:space="preserve">
-    <value>Create ROI graphic</value>
-  </data>
-  <data name="CommandDelete" xml:space="preserve">
-    <value>Delete</value>
-  </data>
-  <data name="CommandEditText" xml:space="preserve">
-    <value>Edit Text</value>
-  </data>
-  <data name="CommandMove" xml:space="preserve">
-    <value>Move</value>
-  </data>
-  <data name="CommandMoveControlPoint" xml:space="preserve">
-    <value>Move control point</value>
-  </data>
-  <data name="CommandMoveGraphic" xml:space="preserve">
-    <value>Move graphic</value>
-  </data>
-  <data name="CommandResize" xml:space="preserve">
-    <value>Resize</value>
-  </data>
-  <data name="CommandStretch" xml:space="preserve">
-    <value>Stretch</value>
-  </data>
-  <data name="DescriptionBlueColorMap" xml:space="preserve">
-    <value>Blue</value>
-  </data>
-  <data name="DescriptionGrayscaleColorMap" xml:space="preserve">
-    <value>(None)</value>
-  </data>
-  <data name="DescriptionGreenColorMap" xml:space="preserve">
-    <value>Green</value>
-  </data>
-  <data name="DescriptionPaletteColorMap" xml:space="preserve">
-    <value>Palette Color</value>
-  </data>
-  <data name="DescriptionPrefetchingStrategyVisibleDisplaySet" xml:space="preserve">
-    <value>Prefetches image data in a display set when display set becomes visible.</value>
-  </data>
-  <data name="DescriptionRedColorMap" xml:space="preserve">
-    <value>Red</value>
-  </data>
-  <data name="ExceptionAdditionalMouseToolAssignmentsMustBeModified" xml:space="preserve">
-    <value>Additional mouse tool assignments must be modified ({0}).</value>
-  </data>
-  <data name="ExceptionFormatAnnotationItemHasNoDisplayName" xml:space="preserve">
-    <value>AnnotationItem has no display name: {0}.</value>
-  </data>
-  <data name="ExceptionImageBufferWin32NotSupported" xml:space="preserve">
-    <value>ImageBufferWin32 is not supported on non-Win32 platforms.</value>
-  </data>
-  <data name="ExceptionImageIsNotGrayscale" xml:space="preserve">
-    <value>Image is not grayscale.</value>
-  </data>
-  <data name="ExceptionIncorrectPixelDataSize" xml:space="preserve">
-    <value>Invalid pixel data (expected size: {0} bytes, actual size: {1} bytes).</value>
-  </data>
-  <data name="ExceptionInvalidAnnotationLayoutXml" xml:space="preserve">
-    <value>Invalid Annotation Layout XML ({0}).</value>
-  </data>
-  <data name="ExceptionInvalidFilteredAnnotationLayoutXml" xml:space="preserve">
-    <value>Invalid Filtered Annotation Layout XML ({0}).</value>
-  </data>
-  <data name="ExceptionInvalidNormalizedRectangle" xml:space="preserve">
-    <value>({0},{1},{2},{3}) is an invalid normalized rectangle.  Normalized rectangle coordinates must be between 0.0 and 1.0 with Right &gt; Left, Bottom &gt; Top.</value>
-  </data>
-  <data name="ExceptionInvalidParentRectangle" xml:space="preserve">
-    <value>({0},{1},{2},{3}) is an invalid parent rectangle.  Parent rectangle must be such that all coordinates are positive with Right &gt; Left, Bottom &gt; Top.</value>
-  </data>
-  <data name="ExceptionInvalidPatientID" xml:space="preserve">
-    <value>Patient ID must not be empty.</value>
-  </data>
-  <data name="ExceptionInvalidRotationValue" xml:space="preserve">
-    <value>Rotation value must be 0, 90, 180 or 270.</value>
-  </data>
-  <data name="ExceptionInvalidStandardPathItem" xml:space="preserve">
-    <value>{0} is an invalid standard path item.</value>
-  </data>
-  <data name="ExceptionInvalidStride" xml:space="preserve">
-    <value>Stride improperly calculated (correct stride = {0}, calculated stride = {1}).</value>
-  </data>
-  <data name="ExceptionLayoutIsNotRectangular" xml:space="preserve">
-    <value>The layout of the physical workspace is either non-rectangular or has not been set.</value>
-  </data>
-  <data name="ExceptionLinearLutDataCannotBeSet" xml:space="preserve">
-    <value>Linear Luts have no settable data.</value>
-  </data>
-  <data name="ExceptionLUTIndexOutOfRange" xml:space="preserve">
-    <value>LUT index out of range (index = {0}).</value>
-  </data>
-  <data name="ExceptionLUTInputOutputRange" xml:space="preserve">
-    <value>Output range of previous LUT does not match input range of current LUT.</value>
-  </data>
-  <data name="ExceptionLUTLastOutputRange" xml:space="preserve">
-    <value>Output range of last LUT is not 8 bits.</value>
-  </data>
-  <data name="ExceptionLUTMinGreaterThanEqualToMax" xml:space="preserve">
-    <value>Minimum input value greater than or equal to maximum input value.</value>
-  </data>
-  <data name="ExceptionLUTNotAdded" xml:space="preserve">
-    <value>Cannot generate composite LUT because no LUTs have been added yet.</value>
-  </data>
-  <data name="ExceptionMaximumOutputValueIsNotSettable" xml:space="preserve">
-    <value>The maximum output value is not settable.</value>
-  </data>
-  <data name="ExceptionMinimumOutputValueIsNotSettable" xml:space="preserve">
-    <value>The minimum output value is not settable.</value>
-  </data>
-  <data name="ExceptionMinMaxInputValuesNotSet" xml:space="preserve">
-    <value>The minimum and maximum input values have not been set.</value>
-  </data>
-  <data name="ExceptionMustOverrideSetMemento" xml:space="preserve">
-    <value>You must override SetMemento in order to restore state from a previous call to CreateMemento.</value>
-  </data>
-  <data name="ExceptionNoDisplaySetAssociatedWithImageBoxTile" xml:space="preserve">
-    <value>Is the ImageBox to which this Tile belongs supposed to be empty?</value>
-  </data>
-  <data name="ExceptionNoPresentationImageAssociatedWithTile" xml:space="preserve">
-    <value>Is the tile supposed to be empty?</value>
-  </data>
-  <data name="ExceptionNoSopsExistInSeries" xml:space="preserve">
-    <value>No SOPs exist in this series.  SeriesDescription cannot be determined.</value>
-  </data>
-  <data name="ExceptionObjectMustBeSingleType" xml:space="preserve">
-    <value>Object must be of Type Single.</value>
-  </data>
-  <data name="ExceptionSopInstanceValidationFailed" xml:space="preserve">
-    <value>Sop Instance validation failed.</value>
-  </data>
-  <data name="ExceptionStatefulGraphicMustBeIMemorable" xml:space="preserve">
-    <value>For undo support, your StatefulGraphic subclass must implement IMemorable.</value>
-  </data>
-  <data name="FormatAdjustableDataLutDescription" xml:space="preserve">
-    <value>{0} [C:{1:F2}% B:{2:F2}%]</value>
-    <comment>Contrast (C) and Brightness (B)</comment>
-  </data>
-  <data name="FormatAreaPixels" xml:space="preserve">
-    <value>Area: {0:F1} pixels</value>
-  </data>
-  <data name="FormatAreaSquareCm" xml:space="preserve">
-    <value>Area: {0:F3} cm²</value>
-  </data>
-  <data name="FormatAreaSquareMm" xml:space="preserve">
-    <value>Area: {0:F1} mm²</value>
-  </data>
-  <data name="FormatDefaultMultiFrameOverlayGraphicName" xml:space="preserve">
-    <value>Overlay Plane ({0} #{1}, Fr #{2})</value>
-    <comment>{0} is the overlay source, {1} is the overlay group index, {2} is the overlay frame index</comment>
-  </data>
-  <data name="FormatDefaultSingleFrameOverlayGraphicName" xml:space="preserve">
-    <value>Overlay Plane ({0} #{1})</value>
-    <comment>{0} is the overlay source, {1} is the overlay group index, {2} is the overlay frame index</comment>
-  </data>
-  <data name="FormatDescriptionBasicLinearLut" xml:space="preserve">
-    <value>W:{0:0.#} L:{1:0.#}</value>
-    <comment>Window (W) and Level (L), i.e. the width and center of the window used to enhance the contrast of a subrange of pixel values</comment>
-  </data>
-  <data name="FormatDescriptionIdentityVoiLinearLut" xml:space="preserve">
-    <value>W:{0:0.#} L:{1:0.#} (Identity)</value>
-    <comment>Window (W) and Level (L), i.e. the width and center of the window used to enhance the contrast of a subrange of pixel values</comment>
-  </data>
-  <data name="FormatDescriptionMinMaxCalculatedLinearLut" xml:space="preserve">
-    <value>W:{0:0.#} L:{1:0.#} (Min/Max)</value>
-    <comment>Minimum (min) and Maximum (max)</comment>
-  </data>
-  <data name="FormatDescriptionModalityLutLinear" xml:space="preserve">
-    <value>Slope: {0:F2} Int.: {1:F2}</value>
-    <comment>Slope and Intercept (Int), i.e. y=mx+b</comment>
-  </data>
-  <data name="FormatDescriptionPresentationStateLinearLut" xml:space="preserve">
-    <value>W:{0:0.#} L:{1:0.#} ({2})</value>
-    <comment>Window (W) and Level (L), i.e. the width and center of the window used to enhance the contrast of a subrange of pixel values</comment>
-  </data>
-  <data name="FormatExceptionReason" xml:space="preserve">
-    <value>Reason: {0}</value>
-  </data>
-  <data name="FormatLengthCm" xml:space="preserve">
-    <value>{0:F2} cm</value>
-    <comment>SI units - usually untranslated</comment>
-  </data>
-  <data name="FormatLengthMm" xml:space="preserve">
-    <value>{0:F1} mm</value>
-    <comment>SI units - usually untranslated</comment>
-  </data>
-  <data name="FormatLengthPixels" xml:space="preserve">
-    <value>{0:F1} pixels</value>
-  </data>
-  <data name="FormatMean" xml:space="preserve">
-    <value>Mean: {0}</value>
-  </data>
-  <data name="FormatMouseButtonShortcutDescription" xml:space="preserve">
-    <value>{0} : {1}</value>
-  </data>
-  <data name="FormatMouseToolHasNoAssignment" xml:space="preserve">
-    <value>The mouse tool does not have a shortcut assignment ({0}).  The tool cannot be activated.</value>
-  </data>
-  <data name="FormatMouseToolInvalidAssignment" xml:space="preserve">
-    <value>The mouse tool has an invalid shortcut assignment ({0}).</value>
-  </data>
-  <data name="FormatMouseWheelShortcutDescription" xml:space="preserve">
-    <value>Wheel : {0}</value>
-  </data>
-  <data name="FormatStdDev" xml:space="preserve">
-    <value>Std Dev: {0}</value>
-    <comment>Standard Deviation</comment>
-  </data>
-  <data name="LabelError" xml:space="preserve">
-    <value>Error:</value>
-  </data>
-  <data name="LabelUnknown" xml:space="preserve">
-    <value>Unknown</value>
-  </data>
-  <data name="MenuDeleteVertex" xml:space="preserve">
-    <value>Delete Vertex</value>
-  </data>
-  <data name="MenuEditText" xml:space="preserve">
-    <value>Edit</value>
-  </data>
-  <data name="MenuInsertVertex" xml:space="preserve">
-    <value>Insert Vertex</value>
-  </data>
-  <data name="MenuRename" xml:space="preserve">
-    <value>Rename</value>
-  </data>
-  <data name="MenuShowAnalysis" xml:space="preserve">
-    <value>Show Analysis</value>
-  </data>
-  <data name="MessageContactPacsAdmin" xml:space="preserve">
-    <value>Please contact your PACS administrator for assistance.</value>
-  </data>
-  <data name="MessageErrorCloningDisplaySet" xml:space="preserve">
-    <value>An error has occured while attempting to clone a display set.  Please check the log for more details.</value>
-  </data>
-  <data name="MessageErrorCloningPresentationImage" xml:space="preserve">
-    <value>An error has occured while attempting to clone an image.  Please check the log for more details.</value>
-  </data>
-  <data name="MessageErrorLoadingAnnotationLayout" xml:space="preserve">
-    <value>An unrecoverable error occurred while attempting to load the text overlay.  Please see the log for details.</value>
-  </data>
-  <data name="MessageFailedToApplyDicomHeaderGraphics" xml:space="preserve">
-    <value>An error occurred while trying to add graphics from the image header.  Some or all of them will not appear.</value>
-  </data>
-  <data name="MessageFormatLoadStudyIncomplete" xml:space="preserve">
-    <value>ClearCanvas was only able to load {0} of the {1} images you requested.</value>
-  </data>
-  <data name="MessageFormatOpeningImages" xml:space="preserve">
-    <value>Opening {0} of {1} images</value>
-  </data>
-  <data name="MessageFormatXStudiesIncomplete" xml:space="preserve">
-    <value>{0} studies were only partially loaded.</value>
-  </data>
-  <data name="MessageFormatXStudiesInUse" xml:space="preserve">
-    <value>{0} studies are in use.</value>
-  </data>
-  <data name="MessageFormatXStudiesNearline" xml:space="preserve">
-    <value>{0} studies are nearline.</value>
-  </data>
-  <data name="MessageFormatXStudiesNotFound" xml:space="preserve">
-    <value>{0} studies were not found.</value>
-  </data>
-  <data name="MessageFormatXStudiesNotLoaded" xml:space="preserve">
-    <value>{0} studies could not be loaded.</value>
-  </data>
-  <data name="MessageFormatXStudiesOffline" xml:space="preserve">
-    <value>{0} studies are offline.</value>
-  </data>
-  <data name="MessageLoadMultipleStudiesFailurePrefix" xml:space="preserve">
-    <value>The following failures occurred while loading studies:</value>
-  </data>
-  <data name="MessageLoadStudyCompleteFailure" xml:space="preserve">
-    <value>ClearCanvas was unable to load any of the images you requested.</value>
-  </data>
-  <data name="MessageNoRendererPluginsExist" xml:space="preserve">
-    <value>No renderer plugins exist; defaulting to GDI renderer.</value>
-  </data>
-  <data name="MessageNoVisibleDisplaySets" xml:space="preserve">
-    <value>No images could be loaded for display.</value>
-  </data>
-  <data name="MessageOneStudyIncomplete" xml:space="preserve">
-    <value>One study was only partially loaded.</value>
-  </data>
-  <data name="MessageOneStudyInUse" xml:space="preserve">
-    <value>One study is in use.</value>
-  </data>
-  <data name="MessageOneStudyNearline" xml:space="preserve">
-    <value>One study is nearline.</value>
-  </data>
-  <data name="MessageOneStudyNotFound" xml:space="preserve">
-    <value>One study was not found.</value>
-  </data>
-  <data name="MessageOneStudyNotLoaded" xml:space="preserve">
-    <value>One study could not be loaded.</value>
-  </data>
-  <data name="MessageOneStudyOffline" xml:space="preserve">
-    <value>One study is offline.</value>
-  </data>
-  <data name="MessagePresentationStateApplicationFailure" xml:space="preserve">
-    <value>An error has occured while attempting to load a presentation state. The presentation state may not have been loaded in its entirety. Please check the log for more details.</value>
-  </data>
-  <data name="MessagePresentationStateDeserializeFailure" xml:space="preserve">
-    <value>An error has occurred while deserializing the image presentation state.</value>
-  </data>
-  <data name="MessagePresentationStateReadFailure" xml:space="preserve">
-    <value>An error has occured while attempting to read a presentation state file. Please check the log for more details.</value>
-  </data>
-  <data name="MessageRoiAnalysisError" xml:space="preserve">
-    <value>An error has occurred while analyzing the Roi.
-Please check the log for more details.</value>
-  </data>
-  <data name="MessageLoadStudyFailedInUse" xml:space="preserve">
-    <value>The study is being processed by the server and cannot be loaded at this time.  Please try again later.</value>
-  </data>
-  <data name="MessageLoadStudyFailedNearlineNoRestore" xml:space="preserve">
-    <value>The study is nearline and cannot be restored at this time.  Please contact your PACS administrator to restore the study.</value>
-  </data>
-  <data name="MessageLoadStudyFailedNotFound" xml:space="preserve">
-    <value>The study could not be found.</value>
-  </data>
-  <data name="MessageLoadStudyFailedOffline" xml:space="preserve">
-    <value>The study cannot be loaded because it is offline. Please contact your PACS administrator to restore the study.</value>
-  </data>
-  <data name="NamePrefetchingStrategyVisibleDisplaySet" xml:space="preserve">
-    <value>Visible Display Set</value>
-  </data>
-  <data name="SeparatorPatientDescription" xml:space="preserve">
-    <value>-</value>
-  </data>
-  <data name="SeparatorPatientsLoaded" xml:space="preserve">
-    <value>::</value>
-  </data>
-  <data name="StringNotApplicable" xml:space="preserve">
-    <value>N/A</value>
-  </data>
-  <data name="StringNoValue" xml:space="preserve">
-    <value>---</value>
-  </data>
-  <data name="SuffixFormatMREchoDisplaySet" xml:space="preserve">
-    <value>Echo #{0}</value>
-  </data>
-  <data name="SuffixFormatMultiframeDisplaySet" xml:space="preserve">
-    <value>Multiframe #{0}</value>
-  </data>
-  <data name="SuffixSingleImagesDisplaySet" xml:space="preserve">
-    <value>Single images</value>
-  </data>
-  <data name="SuffixFormatSingleFrameDisplaySet" xml:space="preserve">
-    <value>Image/Frame#: {0}/{1}</value>
-  </data>
-  <data name="LabelPresentationVoiDataLut" xml:space="preserve">
-    <value>USER</value>
-  </data>
-  <data name="LabelPresentationVoiLinearLut" xml:space="preserve">
-    <value>USER</value>
-  </data>
-  <data name="SuffixFormatSingleImageDisplaySet" xml:space="preserve">
-    <value>Image #{0}</value>
-  </data>
-  <data name="SuffixFormatSingleImageDisplaySetWithLateralityViewPosition" xml:space="preserve">
-    <value>{0} (Image# {1})</value>
-  </data>
-  <data name="SuffixFormatSingleReferencedFrameDisplaySet" xml:space="preserve">
-    <value>Series/Image/Frame: {0}/{1}/{2}</value>
-  </data>
-  <data name="SuffixFormatSingleReferencedImageDisplaySet" xml:space="preserve">
-    <value>Series/Image#: {0}/{1}</value>
-  </data>
-  <data name="SuffixFormatSingleReferencedImageDisplaySetWithLateralityViewPosition" xml:space="preserve">
-    <value>{0} (Series/Image#: {1}/{2})</value>
-  </data>
-  <data name="MessageReferencedKeyImageFrameNotFound" xml:space="preserve">
-    <value>The referenced key image was found, but does not contain the specified frame.</value>
-  </data>
-  <data name="MessageReferencedKeyImageFromOtherStudy" xml:space="preserve">
-    <value>The referenced key image could not be displayed because it is not part of the loaded study.</value>
-  </data>
-  <data name="MessageUnsupportedImageType" xml:space="preserve">
-    <value>Unsupported Image Type: {0}</value>
-  </data>
-  <data name="MessageErrorDisplayingOverlays" xml:space="preserve">
-    <value>One or more overlays
-cannot be displayed.
-Use image with caution.</value>
-  </data>
-  <data name="MessageLoadStudyFailedNearline" xml:space="preserve">
-    <value>The study is currently being restored from archive and cannot be loaded at this time.  Please try again later.</value>
-  </data>
-  <data name="FormatReason" xml:space="preserve">
-    <value>Reason: {0}</value>
-  </data>
-  <data name="MessageRenderingPipelineFailure" xml:space="preserve">
-    <value>An error has occurred in the rendering pipeline.</value>
-  </data>
-  <data name="FormatAnnotationItem" xml:space="preserve">
-    <value>{0}: {1}</value>
-  </data>
-  <data name="ValueNil" xml:space="preserve">
-    <value>-</value>
-  </data>
-  <data name="FormatDescriptionNamedLinearLut" xml:space="preserve">
-    <value>W:{0:0.#} L:{1:0.#} ({2})</value>
-    <comment>Window (W) and Level (L), i.e. the width and center of the window used to enhance the contrast of a subrange of pixel values</comment>
-  </data>
-  <data name="LabelUnknownServer" xml:space="preserve">
-    <value>Unknown</value>
-  </data>
-  <data name="MessageInfoNoStudyLoader" xml:space="preserve">
-    <value>The study is on a non-streaming server and must be retrieved and reopened.</value>
-  </data>
-  <data name="MessageInfoStudyCouldNotBeLoaded" xml:space="preserve">
-    <value>The study could not be loaded.  Please contact your PACS administrator.</value>
-  </data>
-  <data name="MessageInfoStudyInUse" xml:space="preserve">
-    <value>The study is in use.  Please close the current study, wait a few minutes, then try loading the study again.</value>
-  </data>
-  <data name="MessageInfoStudyNearline" xml:space="preserve">
-    <value>The study is nearline.  If your PACS is a ClearCanvas ImageServer, please try opening the study manually, then wait a few minutes before trying again.
-Alternately, the study can be brought back online by a PACS administrator.</value>
-  </data>
-  <data name="MessageInfoStudyOffline" xml:space="preserve">
-    <value>The study is offline and must be brought back online by a PACS administrator.</value>
-  </data>
-  <data name="MessageFormatStudyNotLoadable" xml:space="preserve">
-    <value>{0}
-{1}</value>
-  </data>
-  <data name="FormatDescriptionModalityDisplaySet" xml:space="preserve">
-    <value>[{0}] All Images</value>
-  </data>
-  <data name="FormatNameModalityDisplaySet" xml:space="preserve">
-    <value>[{0}] All Images</value>
-  </data>
-  <data name="DescriptionUnits1cm" xml:space="preserve">
-    <value>1/centimetre</value>
-  </data>
-  <data name="DescriptionUnitsBqml" xml:space="preserve">
-    <value>becquerels/millilitre</value>
-  </data>
-  <data name="DescriptionUnitsCm2" xml:space="preserve">
-    <value>square centimetre</value>
-  </data>
-  <data name="DescriptionUnitsCm2ml" xml:space="preserve">
-    <value>square centimetre/millilitre</value>
-  </data>
-  <data name="DescriptionUnitsCnts" xml:space="preserve">
-    <value>counts</value>
-  </data>
-  <data name="DescriptionUnitsCps" xml:space="preserve">
-    <value>counts/second</value>
-  </data>
-  <data name="DescriptionUnitsGml" xml:space="preserve">
-    <value>grams/millilitre</value>
-  </data>
-  <data name="DescriptionUnitsHU" xml:space="preserve">
-    <value>Hounsfield units</value>
-  </data>
-  <data name="DescriptionUnitsMgminml" xml:space="preserve">
-    <value>milligrams/minute/millilitre</value>
-  </data>
-  <data name="DescriptionUnitsMlg" xml:space="preserve">
-    <value>millilitre/grams</value>
-  </data>
-  <data name="DescriptionUnitsMlming" xml:space="preserve">
-    <value>millilitre/minute/grams</value>
-  </data>
-  <data name="DescriptionUnitsMlminml" xml:space="preserve">
-    <value>millilitre/minute/millilitre</value>
-  </data>
-  <data name="DescriptionUnitsMlml" xml:space="preserve">
-    <value>millilitre/millilitre</value>
-  </data>
-  <data name="DescriptionUnitsOD" xml:space="preserve">
-    <value>1/1000 optical density</value>
-  </data>
-  <data name="DescriptionUnitsPcnt" xml:space="preserve">
-    <value>percent</value>
-  </data>
-  <data name="DescriptionUnitsPropcnts" xml:space="preserve">
-    <value>proportional to counts</value>
-  </data>
-  <data name="DescriptionUnitsPropcps" xml:space="preserve">
-    <value>proportional to counts/second</value>
-  </data>
-  <data name="DescriptionUnitsStddev" xml:space="preserve">
-    <value>standard deviations</value>
-  </data>
-  <data name="DescriptionUnitsUmolminml" xml:space="preserve">
-    <value>micromoles/minute/millilitre</value>
-  </data>
-  <data name="DescriptionUnitsUmolml" xml:space="preserve">
-    <value>micromoles/millilitre</value>
-  </data>
-  <data name="DescriptionUnitsUnspecified" xml:space="preserve">
-    <value>unknown</value>
-  </data>
-  <data name="LabelUnits1cm" xml:space="preserve">
-    <value>1/cm</value>
-    <comment>SI units - usually untranslated</comment>
-  </data>
-  <data name="LabelUnitsBqml" xml:space="preserve">
-    <value>Bq/ml</value>
-    <comment>SI units - usually untranslated</comment>
-  </data>
-  <data name="LabelUnitsCm2" xml:space="preserve">
-    <value>cm²</value>
-    <comment>SI units - usually untranslated</comment>
-  </data>
-  <data name="LabelUnitsCm2ml" xml:space="preserve">
-    <value>cm²/ml</value>
-    <comment>SI units - usually untranslated</comment>
-  </data>
-  <data name="LabelUnitsCnts" xml:space="preserve">
-    <value>counts</value>
-  </data>
-  <data name="LabelUnitsCps" xml:space="preserve">
-    <value>counts/s</value>
-  </data>
-  <data name="LabelUnitsGml" xml:space="preserve">
-    <value>g/ml</value>
-    <comment>SI units - usually untranslated</comment>
-  </data>
-  <data name="LabelUnitsHU" xml:space="preserve">
-    <value>HU</value>
-    <comment>Hounsfield Units - usually untranslated</comment>
-  </data>
-  <data name="LabelUnitsMgminml" xml:space="preserve">
-    <value>mg/min/ml</value>
-    <comment>SI units - usually untranslated</comment>
-  </data>
-  <data name="LabelUnitsMlg" xml:space="preserve">
-    <value>ml/g</value>
-    <comment>SI units - usually untranslated</comment>
-  </data>
-  <data name="LabelUnitsMlming" xml:space="preserve">
-    <value>ml/min/g</value>
-    <comment>SI units - usually untranslated</comment>
-  </data>
-  <data name="LabelUnitsMlminml" xml:space="preserve">
-    <value>ml/min/ml</value>
-    <comment>SI units - usually untranslated</comment>
-  </data>
-  <data name="LabelUnitsMlml" xml:space="preserve">
-    <value>ml/ml</value>
-    <comment>SI units - usually untranslated</comment>
-  </data>
-  <data name="LabelUnitsMm2" xml:space="preserve">
-    <value>mm²</value>
-    <comment>SI units - usually untranslated</comment>
-  </data>
-  <data name="LabelUnitsOD" xml:space="preserve">
-    <value>1/1000 OD</value>
-    <comment>Optical Density units - usually untranslated</comment>
-  </data>
-  <data name="LabelUnitsPcnt" xml:space="preserve">
-    <value>%</value>
-  </data>
-  <data name="LabelUnitsPixels" xml:space="preserve">
-    <value>pixels</value>
-  </data>
-  <data name="LabelUnitsPropcnts" xml:space="preserve">
-    <value>prop. to counts</value>
-  </data>
-  <data name="LabelUnitsPropcps" xml:space="preserve">
-    <value>prop. to counts/s</value>
-  </data>
-  <data name="LabelUnitsStddev" xml:space="preserve">
-    <value>σ</value>
-    <comment>units of sigmas (i.e. standard deviations)</comment>
-  </data>
-  <data name="LabelUnitsUmolminml" xml:space="preserve">
-    <value>µmol/min/ml</value>
-    <comment>SI units - usually untranslated</comment>
-  </data>
-  <data name="LabelUnitsUmolml" xml:space="preserve">
-    <value>µmol/ml</value>
-    <comment>SI units - usually untranslated</comment>
-  </data>
-  <data name="LabelUnitsUnspecified" xml:space="preserve">
-    <value />
-  </data>
-  <data name="SuffixFormatKeyImageDisplaySet" xml:space="preserve">
-    <value>Key Images</value>
-  </data>
-<<<<<<< HEAD
-  <data name="MessageVolumeSourceAreNotSupported" xml:space="preserve">
-    <value>The selected images are of an unsupported type. MPR only supports DICOM image SOPs.</value>
-  </data>
-  <data name="MessageVolumeSourceMayBotBeGantrySlewed" xml:space="preserve">
-    <value>The selected images have a gantry slew. MPR only supports gantry tilts.</value>
-  </data>
-  <data name="MessageVolumeSourceMayNotHaveAnisotropicPixels" xml:space="preserve">
-    <value>The selected images have an anisotropic pixel aspect ratio. MPR only supports 1:1 isotropic aspect ratios.</value>
-  </data>
-  <data name="MessageVolumeSourceMinimumThreeImages" xml:space="preserve">
-    <value>Source dataset must contain at least three frames.</value>
-  </data>
-  <data name="MessageVolumeSourceMultiFrameImagesAreNotSupported" xml:space="preserve">
-    <value>The selected multiframe images are of an unsupported type.</value>
-  </data>
-  <data name="MessageVolumeSourceMustBe16BitGreyscale" xml:space="preserve">
-    <value>MPR only supports 16-bit greyscale images.</value>
-  </data>
-  <data name="MessageVolumeSourceMustBeCalibrated" xml:space="preserve">
-    <value>The selected images must be calibrated.</value>
-  </data>
-  <data name="MessageVolumeSourceMustBeEvenlySpacedForMpr" xml:space="preserve">
-    <value>Inconsistent spacing between images. MPR requires evenly spaced images.</value>
-  </data>
-  <data name="MessageVolumeSourceMustBeSameImageOrientationPatient" xml:space="preserve">
-    <value>Each frame in the source dataset must have the same image orientation (Patient).</value>
-  </data>
-  <data name="MessageVolumeSourceMustBeSingleFrameOfReference" xml:space="preserve">
-    <value>Each frame in the source dataset must have the same frame of reference.</value>
-  </data>
-  <data name="MessageVolumeSourceMustBeSingleSeries" xml:space="preserve">
-    <value>Each frame in the source dataset must be from the same series.</value>
-  </data>
-  <data name="MessageVolumeSourceMustBeSingleStudy" xml:space="preserve">
-    <value>Each frame in the source dataset must be from the same study.</value>
-  </data>
-  <data name="MessageVolumeSourceMustBeUniquelyLocatedForMpr" xml:space="preserve">
-    <value>Two images are at same patient location. MPR requires evenly spaced images.</value>
-  </data>
-  <data name="MessageVolumeSourceMustDefineImageOrientationPatient" xml:space="preserve">
-    <value>Each frame in the source dataset must have a defined image orientation (Patient).</value>
-  </data>
-  <data name="MessageVolumeSourceMustSpecifyFrameOfReference" xml:space="preserve">
-    <value>Each frame in the source dataset must specify a frame of reference.</value>
-  </data>
-  <data name="MessageVolumeSourceUnexpectedException" xml:space="preserve">
-    <value>An unexpected exception was encountered while creating the volume.</value>
-=======
-  <data name="DescriptionPresentationLut" xml:space="preserve">
-    <value>Presentation Lut</value>
->>>>>>> 09e71f30
-  </data>
+﻿<?xml version="1.0" encoding="utf-8"?>
+<root>
+  <!-- 
+    Microsoft ResX Schema 
+    
+    Version 2.0
+    
+    The primary goals of this format is to allow a simple XML format 
+    that is mostly human readable. The generation and parsing of the 
+    various data types are done through the TypeConverter classes 
+    associated with the data types.
+    
+    Example:
+    
+    ... ado.net/XML headers & schema ...
+    <resheader name="resmimetype">text/microsoft-resx</resheader>
+    <resheader name="version">2.0</resheader>
+    <resheader name="reader">System.Resources.ResXResourceReader, System.Windows.Forms, ...</resheader>
+    <resheader name="writer">System.Resources.ResXResourceWriter, System.Windows.Forms, ...</resheader>
+    <data name="Name1"><value>this is my long string</value><comment>this is a comment</comment></data>
+    <data name="Color1" type="System.Drawing.Color, System.Drawing">Blue</data>
+    <data name="Bitmap1" mimetype="application/x-microsoft.net.object.binary.base64">
+        <value>[base64 mime encoded serialized .NET Framework object]</value>
+    </data>
+    <data name="Icon1" type="System.Drawing.Icon, System.Drawing" mimetype="application/x-microsoft.net.object.bytearray.base64">
+        <value>[base64 mime encoded string representing a byte array form of the .NET Framework object]</value>
+        <comment>This is a comment</comment>
+    </data>
+                
+    There are any number of "resheader" rows that contain simple 
+    name/value pairs.
+    
+    Each data row contains a name, and value. The row also contains a 
+    type or mimetype. Type corresponds to a .NET class that support 
+    text/value conversion through the TypeConverter architecture. 
+    Classes that don't support this are serialized and stored with the 
+    mimetype set.
+    
+    The mimetype is used for serialized objects, and tells the 
+    ResXResourceReader how to depersist the object. This is currently not 
+    extensible. For a given mimetype the value must be set accordingly:
+    
+    Note - application/x-microsoft.net.object.binary.base64 is the format 
+    that the ResXResourceWriter will generate, however the reader can 
+    read any of the formats listed below.
+    
+    mimetype: application/x-microsoft.net.object.binary.base64
+    value   : The object must be serialized with 
+            : System.Runtime.Serialization.Formatters.Binary.BinaryFormatter
+            : and then encoded with base64 encoding.
+    
+    mimetype: application/x-microsoft.net.object.soap.base64
+    value   : The object must be serialized with 
+            : System.Runtime.Serialization.Formatters.Soap.SoapFormatter
+            : and then encoded with base64 encoding.
+
+    mimetype: application/x-microsoft.net.object.bytearray.base64
+    value   : The object must be serialized into a byte array 
+            : using a System.ComponentModel.TypeConverter
+            : and then encoded with base64 encoding.
+    -->
+  <xsd:schema id="root" xmlns="" xmlns:xsd="http://www.w3.org/2001/XMLSchema" xmlns:msdata="urn:schemas-microsoft-com:xml-msdata">
+    <xsd:import namespace="http://www.w3.org/XML/1998/namespace" />
+    <xsd:element name="root" msdata:IsDataSet="true">
+      <xsd:complexType>
+        <xsd:choice maxOccurs="unbounded">
+          <xsd:element name="metadata">
+            <xsd:complexType>
+              <xsd:sequence>
+                <xsd:element name="value" type="xsd:string" minOccurs="0" />
+              </xsd:sequence>
+              <xsd:attribute name="name" use="required" type="xsd:string" />
+              <xsd:attribute name="type" type="xsd:string" />
+              <xsd:attribute name="mimetype" type="xsd:string" />
+              <xsd:attribute ref="xml:space" />
+            </xsd:complexType>
+          </xsd:element>
+          <xsd:element name="assembly">
+            <xsd:complexType>
+              <xsd:attribute name="alias" type="xsd:string" />
+              <xsd:attribute name="name" type="xsd:string" />
+            </xsd:complexType>
+          </xsd:element>
+          <xsd:element name="data">
+            <xsd:complexType>
+              <xsd:sequence>
+                <xsd:element name="value" type="xsd:string" minOccurs="0" msdata:Ordinal="1" />
+                <xsd:element name="comment" type="xsd:string" minOccurs="0" msdata:Ordinal="2" />
+              </xsd:sequence>
+              <xsd:attribute name="name" type="xsd:string" use="required" msdata:Ordinal="1" />
+              <xsd:attribute name="type" type="xsd:string" msdata:Ordinal="3" />
+              <xsd:attribute name="mimetype" type="xsd:string" msdata:Ordinal="4" />
+              <xsd:attribute ref="xml:space" />
+            </xsd:complexType>
+          </xsd:element>
+          <xsd:element name="resheader">
+            <xsd:complexType>
+              <xsd:sequence>
+                <xsd:element name="value" type="xsd:string" minOccurs="0" msdata:Ordinal="1" />
+              </xsd:sequence>
+              <xsd:attribute name="name" type="xsd:string" use="required" />
+            </xsd:complexType>
+          </xsd:element>
+        </xsd:choice>
+      </xsd:complexType>
+    </xsd:element>
+  </xsd:schema>
+  <resheader name="resmimetype">
+    <value>text/microsoft-resx</value>
+  </resheader>
+  <resheader name="version">
+    <value>2.0</value>
+  </resheader>
+  <resheader name="reader">
+    <value>System.Resources.ResXResourceReader, System.Windows.Forms, Version=4.0.0.0, Culture=neutral, PublicKeyToken=b77a5c561934e089</value>
+  </resheader>
+  <resheader name="writer">
+    <value>System.Resources.ResXResourceWriter, System.Windows.Forms, Version=4.0.0.0, Culture=neutral, PublicKeyToken=b77a5c561934e089</value>
+  </resheader>
+  <data name="BoolNo" xml:space="preserve">
+    <value>No</value>
+  </data>
+  <data name="BoolYes" xml:space="preserve">
+    <value>Yes</value>
+  </data>
+  <data name="CommandChange" xml:space="preserve">
+    <value>Change</value>
+  </data>
+  <data name="CommandCreateMultilineGraphic" xml:space="preserve">
+    <value>Create multiline graphic</value>
+  </data>
+  <data name="CommandCreateRectangleGraphic" xml:space="preserve">
+    <value>Create rectangle graphic</value>
+  </data>
+  <data name="CommandCreateROIGraphic" xml:space="preserve">
+    <value>Create ROI graphic</value>
+  </data>
+  <data name="CommandDelete" xml:space="preserve">
+    <value>Delete</value>
+  </data>
+  <data name="CommandEditText" xml:space="preserve">
+    <value>Edit Text</value>
+  </data>
+  <data name="CommandMove" xml:space="preserve">
+    <value>Move</value>
+  </data>
+  <data name="CommandMoveControlPoint" xml:space="preserve">
+    <value>Move control point</value>
+  </data>
+  <data name="CommandMoveGraphic" xml:space="preserve">
+    <value>Move graphic</value>
+  </data>
+  <data name="CommandResize" xml:space="preserve">
+    <value>Resize</value>
+  </data>
+  <data name="CommandStretch" xml:space="preserve">
+    <value>Stretch</value>
+  </data>
+  <data name="DescriptionBlueColorMap" xml:space="preserve">
+    <value>Blue</value>
+  </data>
+  <data name="DescriptionGrayscaleColorMap" xml:space="preserve">
+    <value>(None)</value>
+  </data>
+  <data name="DescriptionGreenColorMap" xml:space="preserve">
+    <value>Green</value>
+  </data>
+  <data name="DescriptionPaletteColorMap" xml:space="preserve">
+    <value>Palette Color</value>
+  </data>
+  <data name="DescriptionPrefetchingStrategyVisibleDisplaySet" xml:space="preserve">
+    <value>Prefetches image data in a display set when display set becomes visible.</value>
+  </data>
+  <data name="DescriptionRedColorMap" xml:space="preserve">
+    <value>Red</value>
+  </data>
+  <data name="ExceptionAdditionalMouseToolAssignmentsMustBeModified" xml:space="preserve">
+    <value>Additional mouse tool assignments must be modified ({0}).</value>
+  </data>
+  <data name="ExceptionFormatAnnotationItemHasNoDisplayName" xml:space="preserve">
+    <value>AnnotationItem has no display name: {0}.</value>
+  </data>
+  <data name="ExceptionImageBufferWin32NotSupported" xml:space="preserve">
+    <value>ImageBufferWin32 is not supported on non-Win32 platforms.</value>
+  </data>
+  <data name="ExceptionImageIsNotGrayscale" xml:space="preserve">
+    <value>Image is not grayscale.</value>
+  </data>
+  <data name="ExceptionIncorrectPixelDataSize" xml:space="preserve">
+    <value>Invalid pixel data (expected size: {0} bytes, actual size: {1} bytes).</value>
+  </data>
+  <data name="ExceptionInvalidAnnotationLayoutXml" xml:space="preserve">
+    <value>Invalid Annotation Layout XML ({0}).</value>
+  </data>
+  <data name="ExceptionInvalidFilteredAnnotationLayoutXml" xml:space="preserve">
+    <value>Invalid Filtered Annotation Layout XML ({0}).</value>
+  </data>
+  <data name="ExceptionInvalidNormalizedRectangle" xml:space="preserve">
+    <value>({0},{1},{2},{3}) is an invalid normalized rectangle.  Normalized rectangle coordinates must be between 0.0 and 1.0 with Right &gt; Left, Bottom &gt; Top.</value>
+  </data>
+  <data name="ExceptionInvalidParentRectangle" xml:space="preserve">
+    <value>({0},{1},{2},{3}) is an invalid parent rectangle.  Parent rectangle must be such that all coordinates are positive with Right &gt; Left, Bottom &gt; Top.</value>
+  </data>
+  <data name="ExceptionInvalidPatientID" xml:space="preserve">
+    <value>Patient ID must not be empty.</value>
+  </data>
+  <data name="ExceptionInvalidRotationValue" xml:space="preserve">
+    <value>Rotation value must be 0, 90, 180 or 270.</value>
+  </data>
+  <data name="ExceptionInvalidStandardPathItem" xml:space="preserve">
+    <value>{0} is an invalid standard path item.</value>
+  </data>
+  <data name="ExceptionInvalidStride" xml:space="preserve">
+    <value>Stride improperly calculated (correct stride = {0}, calculated stride = {1}).</value>
+  </data>
+  <data name="ExceptionLayoutIsNotRectangular" xml:space="preserve">
+    <value>The layout of the physical workspace is either non-rectangular or has not been set.</value>
+  </data>
+  <data name="ExceptionLinearLutDataCannotBeSet" xml:space="preserve">
+    <value>Linear Luts have no settable data.</value>
+  </data>
+  <data name="ExceptionLUTIndexOutOfRange" xml:space="preserve">
+    <value>LUT index out of range (index = {0}).</value>
+  </data>
+  <data name="ExceptionLUTInputOutputRange" xml:space="preserve">
+    <value>Output range of previous LUT does not match input range of current LUT.</value>
+  </data>
+  <data name="ExceptionLUTLastOutputRange" xml:space="preserve">
+    <value>Output range of last LUT is not 8 bits.</value>
+  </data>
+  <data name="ExceptionLUTMinGreaterThanEqualToMax" xml:space="preserve">
+    <value>Minimum input value greater than or equal to maximum input value.</value>
+  </data>
+  <data name="ExceptionLUTNotAdded" xml:space="preserve">
+    <value>Cannot generate composite LUT because no LUTs have been added yet.</value>
+  </data>
+  <data name="ExceptionMaximumOutputValueIsNotSettable" xml:space="preserve">
+    <value>The maximum output value is not settable.</value>
+  </data>
+  <data name="ExceptionMinimumOutputValueIsNotSettable" xml:space="preserve">
+    <value>The minimum output value is not settable.</value>
+  </data>
+  <data name="ExceptionMinMaxInputValuesNotSet" xml:space="preserve">
+    <value>The minimum and maximum input values have not been set.</value>
+  </data>
+  <data name="ExceptionMustOverrideSetMemento" xml:space="preserve">
+    <value>You must override SetMemento in order to restore state from a previous call to CreateMemento.</value>
+  </data>
+  <data name="ExceptionNoDisplaySetAssociatedWithImageBoxTile" xml:space="preserve">
+    <value>Is the ImageBox to which this Tile belongs supposed to be empty?</value>
+  </data>
+  <data name="ExceptionNoPresentationImageAssociatedWithTile" xml:space="preserve">
+    <value>Is the tile supposed to be empty?</value>
+  </data>
+  <data name="ExceptionNoSopsExistInSeries" xml:space="preserve">
+    <value>No SOPs exist in this series.  SeriesDescription cannot be determined.</value>
+  </data>
+  <data name="ExceptionObjectMustBeSingleType" xml:space="preserve">
+    <value>Object must be of Type Single.</value>
+  </data>
+  <data name="ExceptionSopInstanceValidationFailed" xml:space="preserve">
+    <value>Sop Instance validation failed.</value>
+  </data>
+  <data name="ExceptionStatefulGraphicMustBeIMemorable" xml:space="preserve">
+    <value>For undo support, your StatefulGraphic subclass must implement IMemorable.</value>
+  </data>
+  <data name="FormatAdjustableDataLutDescription" xml:space="preserve">
+    <value>{0} [C:{1:F2}% B:{2:F2}%]</value>
+    <comment>Contrast (C) and Brightness (B)</comment>
+  </data>
+  <data name="FormatAreaPixels" xml:space="preserve">
+    <value>Area: {0:F1} pixels</value>
+  </data>
+  <data name="FormatAreaSquareCm" xml:space="preserve">
+    <value>Area: {0:F3} cm²</value>
+  </data>
+  <data name="FormatAreaSquareMm" xml:space="preserve">
+    <value>Area: {0:F1} mm²</value>
+  </data>
+  <data name="FormatDefaultMultiFrameOverlayGraphicName" xml:space="preserve">
+    <value>Overlay Plane ({0} #{1}, Fr #{2})</value>
+    <comment>{0} is the overlay source, {1} is the overlay group index, {2} is the overlay frame index</comment>
+  </data>
+  <data name="FormatDefaultSingleFrameOverlayGraphicName" xml:space="preserve">
+    <value>Overlay Plane ({0} #{1})</value>
+    <comment>{0} is the overlay source, {1} is the overlay group index, {2} is the overlay frame index</comment>
+  </data>
+  <data name="FormatDescriptionBasicLinearLut" xml:space="preserve">
+    <value>W:{0:0.#} L:{1:0.#}</value>
+    <comment>Window (W) and Level (L), i.e. the width and center of the window used to enhance the contrast of a subrange of pixel values</comment>
+  </data>
+  <data name="FormatDescriptionIdentityVoiLinearLut" xml:space="preserve">
+    <value>W:{0:0.#} L:{1:0.#} (Identity)</value>
+    <comment>Window (W) and Level (L), i.e. the width and center of the window used to enhance the contrast of a subrange of pixel values</comment>
+  </data>
+  <data name="FormatDescriptionMinMaxCalculatedLinearLut" xml:space="preserve">
+    <value>W:{0:0.#} L:{1:0.#} (Min/Max)</value>
+    <comment>Minimum (min) and Maximum (max)</comment>
+  </data>
+  <data name="FormatDescriptionModalityLutLinear" xml:space="preserve">
+    <value>Slope: {0:F2} Int.: {1:F2}</value>
+    <comment>Slope and Intercept (Int), i.e. y=mx+b</comment>
+  </data>
+  <data name="FormatDescriptionPresentationStateLinearLut" xml:space="preserve">
+    <value>W:{0:0.#} L:{1:0.#} ({2})</value>
+    <comment>Window (W) and Level (L), i.e. the width and center of the window used to enhance the contrast of a subrange of pixel values</comment>
+  </data>
+  <data name="FormatExceptionReason" xml:space="preserve">
+    <value>Reason: {0}</value>
+  </data>
+  <data name="FormatLengthCm" xml:space="preserve">
+    <value>{0:F2} cm</value>
+    <comment>SI units - usually untranslated</comment>
+  </data>
+  <data name="FormatLengthMm" xml:space="preserve">
+    <value>{0:F1} mm</value>
+    <comment>SI units - usually untranslated</comment>
+  </data>
+  <data name="FormatLengthPixels" xml:space="preserve">
+    <value>{0:F1} pixels</value>
+  </data>
+  <data name="FormatMean" xml:space="preserve">
+    <value>Mean: {0}</value>
+  </data>
+  <data name="FormatMouseButtonShortcutDescription" xml:space="preserve">
+    <value>{0} : {1}</value>
+  </data>
+  <data name="FormatMouseToolHasNoAssignment" xml:space="preserve">
+    <value>The mouse tool does not have a shortcut assignment ({0}).  The tool cannot be activated.</value>
+  </data>
+  <data name="FormatMouseToolInvalidAssignment" xml:space="preserve">
+    <value>The mouse tool has an invalid shortcut assignment ({0}).</value>
+  </data>
+  <data name="FormatMouseWheelShortcutDescription" xml:space="preserve">
+    <value>Wheel : {0}</value>
+  </data>
+  <data name="FormatStdDev" xml:space="preserve">
+    <value>Std Dev: {0}</value>
+    <comment>Standard Deviation</comment>
+  </data>
+  <data name="LabelError" xml:space="preserve">
+    <value>Error:</value>
+  </data>
+  <data name="LabelUnknown" xml:space="preserve">
+    <value>Unknown</value>
+  </data>
+  <data name="MenuDeleteVertex" xml:space="preserve">
+    <value>Delete Vertex</value>
+  </data>
+  <data name="MenuEditText" xml:space="preserve">
+    <value>Edit</value>
+  </data>
+  <data name="MenuInsertVertex" xml:space="preserve">
+    <value>Insert Vertex</value>
+  </data>
+  <data name="MenuRename" xml:space="preserve">
+    <value>Rename</value>
+  </data>
+  <data name="MenuShowAnalysis" xml:space="preserve">
+    <value>Show Analysis</value>
+  </data>
+  <data name="MessageContactPacsAdmin" xml:space="preserve">
+    <value>Please contact your PACS administrator for assistance.</value>
+  </data>
+  <data name="MessageErrorCloningDisplaySet" xml:space="preserve">
+    <value>An error has occured while attempting to clone a display set.  Please check the log for more details.</value>
+  </data>
+  <data name="MessageErrorCloningPresentationImage" xml:space="preserve">
+    <value>An error has occured while attempting to clone an image.  Please check the log for more details.</value>
+  </data>
+  <data name="MessageErrorLoadingAnnotationLayout" xml:space="preserve">
+    <value>An unrecoverable error occurred while attempting to load the text overlay.  Please see the log for details.</value>
+  </data>
+  <data name="MessageFailedToApplyDicomHeaderGraphics" xml:space="preserve">
+    <value>An error occurred while trying to add graphics from the image header.  Some or all of them will not appear.</value>
+  </data>
+  <data name="MessageFormatLoadStudyIncomplete" xml:space="preserve">
+    <value>ClearCanvas was only able to load {0} of the {1} images you requested.</value>
+  </data>
+  <data name="MessageFormatOpeningImages" xml:space="preserve">
+    <value>Opening {0} of {1} images</value>
+  </data>
+  <data name="MessageFormatXStudiesIncomplete" xml:space="preserve">
+    <value>{0} studies were only partially loaded.</value>
+  </data>
+  <data name="MessageFormatXStudiesInUse" xml:space="preserve">
+    <value>{0} studies are in use.</value>
+  </data>
+  <data name="MessageFormatXStudiesNearline" xml:space="preserve">
+    <value>{0} studies are nearline.</value>
+  </data>
+  <data name="MessageFormatXStudiesNotFound" xml:space="preserve">
+    <value>{0} studies were not found.</value>
+  </data>
+  <data name="MessageFormatXStudiesNotLoaded" xml:space="preserve">
+    <value>{0} studies could not be loaded.</value>
+  </data>
+  <data name="MessageFormatXStudiesOffline" xml:space="preserve">
+    <value>{0} studies are offline.</value>
+  </data>
+  <data name="MessageLoadMultipleStudiesFailurePrefix" xml:space="preserve">
+    <value>The following failures occurred while loading studies:</value>
+  </data>
+  <data name="MessageLoadStudyCompleteFailure" xml:space="preserve">
+    <value>ClearCanvas was unable to load any of the images you requested.</value>
+  </data>
+  <data name="MessageNoRendererPluginsExist" xml:space="preserve">
+    <value>No renderer plugins exist; defaulting to GDI renderer.</value>
+  </data>
+  <data name="MessageNoVisibleDisplaySets" xml:space="preserve">
+    <value>No images could be loaded for display.</value>
+  </data>
+  <data name="MessageOneStudyIncomplete" xml:space="preserve">
+    <value>One study was only partially loaded.</value>
+  </data>
+  <data name="MessageOneStudyInUse" xml:space="preserve">
+    <value>One study is in use.</value>
+  </data>
+  <data name="MessageOneStudyNearline" xml:space="preserve">
+    <value>One study is nearline.</value>
+  </data>
+  <data name="MessageOneStudyNotFound" xml:space="preserve">
+    <value>One study was not found.</value>
+  </data>
+  <data name="MessageOneStudyNotLoaded" xml:space="preserve">
+    <value>One study could not be loaded.</value>
+  </data>
+  <data name="MessageOneStudyOffline" xml:space="preserve">
+    <value>One study is offline.</value>
+  </data>
+  <data name="MessagePresentationStateApplicationFailure" xml:space="preserve">
+    <value>An error has occured while attempting to load a presentation state. The presentation state may not have been loaded in its entirety. Please check the log for more details.</value>
+  </data>
+  <data name="MessagePresentationStateDeserializeFailure" xml:space="preserve">
+    <value>An error has occurred while deserializing the image presentation state.</value>
+  </data>
+  <data name="MessagePresentationStateReadFailure" xml:space="preserve">
+    <value>An error has occured while attempting to read a presentation state file. Please check the log for more details.</value>
+  </data>
+  <data name="MessageRoiAnalysisError" xml:space="preserve">
+    <value>An error has occurred while analyzing the Roi.
+Please check the log for more details.</value>
+  </data>
+  <data name="MessageLoadStudyFailedInUse" xml:space="preserve">
+    <value>The study is being processed by the server and cannot be loaded at this time.  Please try again later.</value>
+  </data>
+  <data name="MessageLoadStudyFailedNearlineNoRestore" xml:space="preserve">
+    <value>The study is nearline and cannot be restored at this time.  Please contact your PACS administrator to restore the study.</value>
+  </data>
+  <data name="MessageLoadStudyFailedNotFound" xml:space="preserve">
+    <value>The study could not be found.</value>
+  </data>
+  <data name="MessageLoadStudyFailedOffline" xml:space="preserve">
+    <value>The study cannot be loaded because it is offline. Please contact your PACS administrator to restore the study.</value>
+  </data>
+  <data name="NamePrefetchingStrategyVisibleDisplaySet" xml:space="preserve">
+    <value>Visible Display Set</value>
+  </data>
+  <data name="SeparatorPatientDescription" xml:space="preserve">
+    <value>-</value>
+  </data>
+  <data name="SeparatorPatientsLoaded" xml:space="preserve">
+    <value>::</value>
+  </data>
+  <data name="StringNotApplicable" xml:space="preserve">
+    <value>N/A</value>
+  </data>
+  <data name="StringNoValue" xml:space="preserve">
+    <value>---</value>
+  </data>
+  <data name="SuffixFormatMREchoDisplaySet" xml:space="preserve">
+    <value>Echo #{0}</value>
+  </data>
+  <data name="SuffixFormatMultiframeDisplaySet" xml:space="preserve">
+    <value>Multiframe #{0}</value>
+  </data>
+  <data name="SuffixSingleImagesDisplaySet" xml:space="preserve">
+    <value>Single images</value>
+  </data>
+  <data name="SuffixFormatSingleFrameDisplaySet" xml:space="preserve">
+    <value>Image/Frame#: {0}/{1}</value>
+  </data>
+  <data name="LabelPresentationVoiDataLut" xml:space="preserve">
+    <value>USER</value>
+  </data>
+  <data name="LabelPresentationVoiLinearLut" xml:space="preserve">
+    <value>USER</value>
+  </data>
+  <data name="SuffixFormatSingleImageDisplaySet" xml:space="preserve">
+    <value>Image #{0}</value>
+  </data>
+  <data name="SuffixFormatSingleImageDisplaySetWithLateralityViewPosition" xml:space="preserve">
+    <value>{0} (Image# {1})</value>
+  </data>
+  <data name="SuffixFormatSingleReferencedFrameDisplaySet" xml:space="preserve">
+    <value>Series/Image/Frame: {0}/{1}/{2}</value>
+  </data>
+  <data name="SuffixFormatSingleReferencedImageDisplaySet" xml:space="preserve">
+    <value>Series/Image#: {0}/{1}</value>
+  </data>
+  <data name="SuffixFormatSingleReferencedImageDisplaySetWithLateralityViewPosition" xml:space="preserve">
+    <value>{0} (Series/Image#: {1}/{2})</value>
+  </data>
+  <data name="MessageReferencedKeyImageFrameNotFound" xml:space="preserve">
+    <value>The referenced key image was found, but does not contain the specified frame.</value>
+  </data>
+  <data name="MessageReferencedKeyImageFromOtherStudy" xml:space="preserve">
+    <value>The referenced key image could not be displayed because it is not part of the loaded study.</value>
+  </data>
+  <data name="MessageUnsupportedImageType" xml:space="preserve">
+    <value>Unsupported Image Type: {0}</value>
+  </data>
+  <data name="MessageErrorDisplayingOverlays" xml:space="preserve">
+    <value>One or more overlays
+cannot be displayed.
+Use image with caution.</value>
+  </data>
+  <data name="MessageLoadStudyFailedNearline" xml:space="preserve">
+    <value>The study is currently being restored from archive and cannot be loaded at this time.  Please try again later.</value>
+  </data>
+  <data name="FormatReason" xml:space="preserve">
+    <value>Reason: {0}</value>
+  </data>
+  <data name="MessageRenderingPipelineFailure" xml:space="preserve">
+    <value>An error has occurred in the rendering pipeline.</value>
+  </data>
+  <data name="FormatAnnotationItem" xml:space="preserve">
+    <value>{0}: {1}</value>
+  </data>
+  <data name="ValueNil" xml:space="preserve">
+    <value>-</value>
+  </data>
+  <data name="FormatDescriptionNamedLinearLut" xml:space="preserve">
+    <value>W:{0:0.#} L:{1:0.#} ({2})</value>
+    <comment>Window (W) and Level (L), i.e. the width and center of the window used to enhance the contrast of a subrange of pixel values</comment>
+  </data>
+  <data name="LabelUnknownServer" xml:space="preserve">
+    <value>Unknown</value>
+  </data>
+  <data name="MessageInfoNoStudyLoader" xml:space="preserve">
+    <value>The study is on a non-streaming server and must be retrieved and reopened.</value>
+  </data>
+  <data name="MessageInfoStudyCouldNotBeLoaded" xml:space="preserve">
+    <value>The study could not be loaded.  Please contact your PACS administrator.</value>
+  </data>
+  <data name="MessageInfoStudyInUse" xml:space="preserve">
+    <value>The study is in use.  Please close the current study, wait a few minutes, then try loading the study again.</value>
+  </data>
+  <data name="MessageInfoStudyNearline" xml:space="preserve">
+    <value>The study is nearline.  If your PACS is a ClearCanvas ImageServer, please try opening the study manually, then wait a few minutes before trying again.
+Alternately, the study can be brought back online by a PACS administrator.</value>
+  </data>
+  <data name="MessageInfoStudyOffline" xml:space="preserve">
+    <value>The study is offline and must be brought back online by a PACS administrator.</value>
+  </data>
+  <data name="MessageFormatStudyNotLoadable" xml:space="preserve">
+    <value>{0}
+{1}</value>
+  </data>
+  <data name="FormatDescriptionModalityDisplaySet" xml:space="preserve">
+    <value>[{0}] All Images</value>
+  </data>
+  <data name="FormatNameModalityDisplaySet" xml:space="preserve">
+    <value>[{0}] All Images</value>
+  </data>
+  <data name="DescriptionUnits1cm" xml:space="preserve">
+    <value>1/centimetre</value>
+  </data>
+  <data name="DescriptionUnitsBqml" xml:space="preserve">
+    <value>becquerels/millilitre</value>
+  </data>
+  <data name="DescriptionUnitsCm2" xml:space="preserve">
+    <value>square centimetre</value>
+  </data>
+  <data name="DescriptionUnitsCm2ml" xml:space="preserve">
+    <value>square centimetre/millilitre</value>
+  </data>
+  <data name="DescriptionUnitsCnts" xml:space="preserve">
+    <value>counts</value>
+  </data>
+  <data name="DescriptionUnitsCps" xml:space="preserve">
+    <value>counts/second</value>
+  </data>
+  <data name="DescriptionUnitsGml" xml:space="preserve">
+    <value>grams/millilitre</value>
+  </data>
+  <data name="DescriptionUnitsHU" xml:space="preserve">
+    <value>Hounsfield units</value>
+  </data>
+  <data name="DescriptionUnitsMgminml" xml:space="preserve">
+    <value>milligrams/minute/millilitre</value>
+  </data>
+  <data name="DescriptionUnitsMlg" xml:space="preserve">
+    <value>millilitre/grams</value>
+  </data>
+  <data name="DescriptionUnitsMlming" xml:space="preserve">
+    <value>millilitre/minute/grams</value>
+  </data>
+  <data name="DescriptionUnitsMlminml" xml:space="preserve">
+    <value>millilitre/minute/millilitre</value>
+  </data>
+  <data name="DescriptionUnitsMlml" xml:space="preserve">
+    <value>millilitre/millilitre</value>
+  </data>
+  <data name="DescriptionUnitsOD" xml:space="preserve">
+    <value>1/1000 optical density</value>
+  </data>
+  <data name="DescriptionUnitsPcnt" xml:space="preserve">
+    <value>percent</value>
+  </data>
+  <data name="DescriptionUnitsPropcnts" xml:space="preserve">
+    <value>proportional to counts</value>
+  </data>
+  <data name="DescriptionUnitsPropcps" xml:space="preserve">
+    <value>proportional to counts/second</value>
+  </data>
+  <data name="DescriptionUnitsStddev" xml:space="preserve">
+    <value>standard deviations</value>
+  </data>
+  <data name="DescriptionUnitsUmolminml" xml:space="preserve">
+    <value>micromoles/minute/millilitre</value>
+  </data>
+  <data name="DescriptionUnitsUmolml" xml:space="preserve">
+    <value>micromoles/millilitre</value>
+  </data>
+  <data name="DescriptionUnitsUnspecified" xml:space="preserve">
+    <value>unknown</value>
+  </data>
+  <data name="LabelUnits1cm" xml:space="preserve">
+    <value>1/cm</value>
+    <comment>SI units - usually untranslated</comment>
+  </data>
+  <data name="LabelUnitsBqml" xml:space="preserve">
+    <value>Bq/ml</value>
+    <comment>SI units - usually untranslated</comment>
+  </data>
+  <data name="LabelUnitsCm2" xml:space="preserve">
+    <value>cm²</value>
+    <comment>SI units - usually untranslated</comment>
+  </data>
+  <data name="LabelUnitsCm2ml" xml:space="preserve">
+    <value>cm²/ml</value>
+    <comment>SI units - usually untranslated</comment>
+  </data>
+  <data name="LabelUnitsCnts" xml:space="preserve">
+    <value>counts</value>
+  </data>
+  <data name="LabelUnitsCps" xml:space="preserve">
+    <value>counts/s</value>
+  </data>
+  <data name="LabelUnitsGml" xml:space="preserve">
+    <value>g/ml</value>
+    <comment>SI units - usually untranslated</comment>
+  </data>
+  <data name="LabelUnitsHU" xml:space="preserve">
+    <value>HU</value>
+    <comment>Hounsfield Units - usually untranslated</comment>
+  </data>
+  <data name="LabelUnitsMgminml" xml:space="preserve">
+    <value>mg/min/ml</value>
+    <comment>SI units - usually untranslated</comment>
+  </data>
+  <data name="LabelUnitsMlg" xml:space="preserve">
+    <value>ml/g</value>
+    <comment>SI units - usually untranslated</comment>
+  </data>
+  <data name="LabelUnitsMlming" xml:space="preserve">
+    <value>ml/min/g</value>
+    <comment>SI units - usually untranslated</comment>
+  </data>
+  <data name="LabelUnitsMlminml" xml:space="preserve">
+    <value>ml/min/ml</value>
+    <comment>SI units - usually untranslated</comment>
+  </data>
+  <data name="LabelUnitsMlml" xml:space="preserve">
+    <value>ml/ml</value>
+    <comment>SI units - usually untranslated</comment>
+  </data>
+  <data name="LabelUnitsMm2" xml:space="preserve">
+    <value>mm²</value>
+    <comment>SI units - usually untranslated</comment>
+  </data>
+  <data name="LabelUnitsOD" xml:space="preserve">
+    <value>1/1000 OD</value>
+    <comment>Optical Density units - usually untranslated</comment>
+  </data>
+  <data name="LabelUnitsPcnt" xml:space="preserve">
+    <value>%</value>
+  </data>
+  <data name="LabelUnitsPixels" xml:space="preserve">
+    <value>pixels</value>
+  </data>
+  <data name="LabelUnitsPropcnts" xml:space="preserve">
+    <value>prop. to counts</value>
+  </data>
+  <data name="LabelUnitsPropcps" xml:space="preserve">
+    <value>prop. to counts/s</value>
+  </data>
+  <data name="LabelUnitsStddev" xml:space="preserve">
+    <value>σ</value>
+    <comment>units of sigmas (i.e. standard deviations)</comment>
+  </data>
+  <data name="LabelUnitsUmolminml" xml:space="preserve">
+    <value>µmol/min/ml</value>
+    <comment>SI units - usually untranslated</comment>
+  </data>
+  <data name="LabelUnitsUmolml" xml:space="preserve">
+    <value>µmol/ml</value>
+    <comment>SI units - usually untranslated</comment>
+  </data>
+  <data name="LabelUnitsUnspecified" xml:space="preserve">
+    <value />
+  </data>
+  <data name="SuffixFormatKeyImageDisplaySet" xml:space="preserve">
+    <value>Key Images</value>
+  </data>
+  <data name="DescriptionPresentationLut" xml:space="preserve">
+    <value>Presentation Lut</value>
+  </data>
+  <data name="MessageVolumeSourceAreNotSupported" xml:space="preserve">
+    <value>The selected images are of an unsupported type. MPR only supports DICOM image SOPs.</value>
+  </data>
+  <data name="MessageVolumeSourceMayBotBeGantrySlewed" xml:space="preserve">
+    <value>The selected images have a gantry slew. MPR only supports gantry tilts.</value>
+  </data>
+  <data name="MessageVolumeSourceMayNotHaveAnisotropicPixels" xml:space="preserve">
+    <value>The selected images have an anisotropic pixel aspect ratio. MPR only supports 1:1 isotropic aspect ratios.</value>
+  </data>
+  <data name="MessageVolumeSourceMinimumThreeImages" xml:space="preserve">
+    <value>Source dataset must contain at least three frames.</value>
+  </data>
+  <data name="MessageVolumeSourceMultiFrameImagesAreNotSupported" xml:space="preserve">
+    <value>The selected multiframe images are of an unsupported type.</value>
+  </data>
+  <data name="MessageVolumeSourceMustBe16BitGreyscale" xml:space="preserve">
+    <value>MPR only supports 16-bit greyscale images.</value>
+  </data>
+  <data name="MessageVolumeSourceMustBeCalibrated" xml:space="preserve">
+    <value>The selected images must be calibrated.</value>
+  </data>
+  <data name="MessageVolumeSourceMustBeEvenlySpacedForMpr" xml:space="preserve">
+    <value>Inconsistent spacing between images. MPR requires evenly spaced images.</value>
+  </data>
+  <data name="MessageVolumeSourceMustBeSameImageOrientationPatient" xml:space="preserve">
+    <value>Each frame in the source dataset must have the same image orientation (Patient).</value>
+  </data>
+  <data name="MessageVolumeSourceMustBeSingleFrameOfReference" xml:space="preserve">
+    <value>Each frame in the source dataset must have the same frame of reference.</value>
+  </data>
+  <data name="MessageVolumeSourceMustBeSingleSeries" xml:space="preserve">
+    <value>Each frame in the source dataset must be from the same series.</value>
+  </data>
+  <data name="MessageVolumeSourceMustBeSingleStudy" xml:space="preserve">
+    <value>Each frame in the source dataset must be from the same study.</value>
+  </data>
+  <data name="MessageVolumeSourceMustBeUniquelyLocatedForMpr" xml:space="preserve">
+    <value>Two images are at same patient location. MPR requires evenly spaced images.</value>
+  </data>
+  <data name="MessageVolumeSourceMustDefineImageOrientationPatient" xml:space="preserve">
+    <value>Each frame in the source dataset must have a defined image orientation (Patient).</value>
+  </data>
+  <data name="MessageVolumeSourceMustSpecifyFrameOfReference" xml:space="preserve">
+    <value>Each frame in the source dataset must specify a frame of reference.</value>
+  </data>
+  <data name="MessageVolumeSourceUnexpectedException" xml:space="preserve">
+    <value>An unexpected exception was encountered while creating the volume.</value>
+  </data>
 </root>