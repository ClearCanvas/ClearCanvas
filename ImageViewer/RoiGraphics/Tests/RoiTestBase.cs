#region License

// Copyright (c) 2013, ClearCanvas Inc.
// All rights reserved.
// http://www.clearcanvas.ca
//
// This file is part of the ClearCanvas RIS/PACS open source project.
//
// The ClearCanvas RIS/PACS open source project is free software: you can
// redistribute it and/or modify it under the terms of the GNU General Public
// License as published by the Free Software Foundation, either version 3 of the
// License, or (at your option) any later version.
//
// The ClearCanvas RIS/PACS open source project is distributed in the hope that it
// will be useful, but WITHOUT ANY WARRANTY; without even the implied warranty of
// MERCHANTABILITY or FITNESS FOR A PARTICULAR PURPOSE.  See the GNU General
// Public License for more details.
//
// You should have received a copy of the GNU General Public License along with
// the ClearCanvas RIS/PACS open source project.  If not, see
// <http://www.gnu.org/licenses/>.

#endregion

#if	UNIT_TESTS

#pragma warning disable 1591,0419,1574,1587

using System;
using System.Collections.Generic;
using System.Diagnostics;
using System.Drawing;
using System.Drawing.Drawing2D;
using System.IO;
using System.Linq;
using System.Text;
using ClearCanvas.Common.Utilities;
using ClearCanvas.ImageViewer.Graphics;
using ClearCanvas.ImageViewer.StudyManagement;
using NUnit.Framework;

namespace ClearCanvas.ImageViewer.RoiGraphics.Tests
{
	public abstract class RoiTestBase<T> : RoiTestBase
	{
		/// <summary>
		/// Tests the <see cref="Roi.Contains(System.Drawing.PointF)"/> method for a given shape. The image is used to provide a basis for the coordinate space.
		/// </summary>
		protected void TestRoiContains(ImageKey key, T shapeData, string name)
		{
			using (IPresentationImage image = GetImage(key))
			{
				IImageSopProvider provider = (IImageSopProvider) image;
				using (Bitmap bmp = new Bitmap(provider.Frame.Columns, provider.Frame.Rows))
				{
					using (System.Drawing.Graphics g = System.Drawing.Graphics.FromImage(bmp))
					{
						g.Clear(Color.Black);

						// baseline ROI using GDI's GraphicsPath
						using (GraphicsPath graphicsPath = new GraphicsPath())
						{
							AddShapeToGraphicsPath(graphicsPath, shapeData);
							g.FillPath(Brushes.Blue, graphicsPath);
						}
					}

					// simulates ROIs that an end-user would create using graphics constructed by the tools
					Roi userRoi = CreateRoiFromGraphic((IOverlayGraphicsProvider) image, shapeData);
					userRoi.PixelData.ForEachPixel(delegate(int i, int x, int y, int pixelIndex)
					                               	{
					                               		if (userRoi.Contains(x, y))
					                               			bmp.SetPixel(x, y, ShiftColor(bmp.GetPixel(x, y), true, false, false));
					                               	});

					// simulates ROIs that a programmer might create using the SDK directly, rather than via graphics
					Roi sdkRoi = CreateRoiFromImage(image, shapeData);
					sdkRoi.PixelData.ForEachPixel(delegate(int i, int x, int y, int pixelIndex)
					                              	{
					                              		if (sdkRoi.Contains(x, y))
					                              			bmp.SetPixel(x, y, ShiftColor(bmp.GetPixel(x, y), false, true, false));
					                              	});

					string filename = string.Format("{0}.{1}.containment.test.png", name, this.ShapeName).TrimStart('.');
					bmp.Save(filename);
					Trace.WriteLine(string.Format("Pixel containment map has been dumped to {0}.", filename));

					int totalCount = 0;
					int errorCount = 0;
					for (int y = 0; y < bmp.Height; y++)
					{
						for (int x = 0; x < bmp.Width; x++)
						{
							Color c = bmp.GetPixel(x, y);
							if (c.R > 0 || c.G > 0 || c.B > 0)
							{
								totalCount++;
								if (c.R < 255 || c.G < 255 || c.B < 255)
									errorCount++;
							}
						}
					}

					if (errorCount > 0)
					{
						WriteLine("The pixel containment test results are not perfect. {0} differences were found out of {1} pixels.", errorCount, totalCount);
						WriteLine("The image should be mostly a white shape on a black background.");
						WriteLine("Any coloured areas indicate locations where Roi.Contains(...) did not return perfectly coincident results.");
						WriteLine("There will invariably be such areas along shape boundaries, but the shape should be white overall.");
						WriteLine("Red channel is painted by user mode ROI. Green channel is painted by SDK. Blue channel is painted by GDI+.");
					}
					Assert.AreEqual(0, errorCount, 0.01*totalCount, "Automated pixel containment test failed. Please review the test output manually.");
				}
			}
		}

		/// <summary>
		/// Tests the <see cref="Roi.GetPixelCoordinates"/>, <see cref="Roi.GetRawPixelValues"/> and <see cref="Roi.GetPixelValues"/> method output
		/// for any given ROI shape on a 100x100 test image.
		/// </summary>
		/// <remarks>
		/// The pixel data and modality LUT is computed according to a built-in algorithm and automatically verified.
		/// </remarks>
		protected void TestRoiContainedPixels(T shapeData, IEnumerable<PointF> expectedPixels, bool traceLists, string testId)
		{
			// use the provided list of expected pixel coordinates to determine the expected raw values according to the algorithm
			var expectedRawValues = CollectionUtils.Map<PointF, int>(expectedPixels, p => (int) (p.X + p.Y)).AsReadOnly();

			// use the computed list of expected raw values to determine the expected post modality LUT values according to the algorithm
			var expectedValues = CollectionUtils.Map<int, int>(expectedRawValues, x => 3*x + 100).AsReadOnly();

			using (var image = new GrayscalePresentationImage(100, 100, 8, 8, 7, false, false, 3, 100, 1, 1, 1, 1, () =>
			                                                                                                       	{
			                                                                                                       		var buffer = new byte[10000];
			                                                                                                       		for (int i = 0; i < 10000; i++)
			                                                                                                       			buffer[i] = (byte) ((i%100) + (i/100));
			                                                                                                       		return buffer;
			                                                                                                       	}))
			{
				var roi = CreateRoiFromImage(image, shapeData);
				var error = false;

				// enumerate the pixel coordinates and compare with the expected list of coordinates
				var actualPixels = new List<PointF>(roi.GetPixelCoordinates()).AsReadOnly();
				try
				{
					var list = new List<PointF>(actualPixels);
					foreach (var expectedPixel in expectedPixels)
						Assert.IsTrue(list.Remove(expectedPixel), "{0}: The expected pixel {1} was not returned by the enumerator.", testId, expectedPixel);
					Assert.IsTrue(list.Count == 0, "{0}: The enumerator returned unexpected pixels.", testId);
				}
				catch (Exception)
				{
					error = true;
					throw;
				}
				finally
				{
					if (traceLists || error)
					{
						Trace.WriteLine(string.Format(" Expected Pixels: {0}", Format(expectedPixels)));
						Trace.WriteLine(string.Format("   Actual Pixels: {0}", Format(actualPixels)));
					}
				}

				// enumerate the raw values and compare with the expected list of raw values
				var actualRawValues = new List<int>(roi.GetRawPixelValues()).AsReadOnly();
				try
				{
					var list = new List<int>(actualRawValues);
					foreach (var expectedRawValue in expectedRawValues)
						Assert.IsTrue(list.Remove(expectedRawValue), "{0}: The expected raw value {1} was not returned by the enumerator.", testId, expectedRawValue);
					Assert.IsTrue(list.Count == 0, "{0}: The enumerator returned unexpected raw values.", testId);
				}
				catch (Exception)
				{
					error = true;
					throw;
				}
				finally
				{
					if (traceLists || error)
					{
						Trace.WriteLine(string.Format(" Expected Raw Values: {0}", Format(expectedRawValues)));
						Trace.WriteLine(string.Format("   Actual Raw Values: {0}", Format(actualRawValues)));
					}
				}

				// enumerate the post modality LUT values and compare with the expected list of values
<<<<<<< HEAD
				var actualValues = new List<int>(roi.GetPixelValues().Select(v => (int) Math.Round(v))).AsReadOnly();
=======
				var actualValues = roi.GetPixelValues().Select(v => (int) Math.Round(v)).ToList().AsReadOnly();
>>>>>>> 77d7d5bd
				try
				{
					var list = new List<int>(actualValues);
					foreach (var expectedValue in expectedValues)
						Assert.IsTrue(list.Remove(expectedValue), "{0}: The expected value {1} was not returned by the enumerator.", testId, expectedValue);
					Assert.IsTrue(list.Count == 0, "{0}: The enumerator returned unexpected values.", testId);
				}
				catch (Exception)
				{
					error = true;
					throw;
				}
				finally
				{
					if (traceLists || error)
					{
						Trace.WriteLine(string.Format(" Expected Values: {0}", Format(expectedValues)));
						Trace.WriteLine(string.Format("   Actual Values: {0}", Format(actualValues)));
					}
				}
			}
		}

		/// <summary>
		/// Tests the length measurement for a specific shape on a specific image.
		/// </summary>
		protected void TestRoiLengthMeasurement(ImageKey key, T shapeData, double expectedLength)
		{
			TestRoiLengthMeasurement(key, shapeData, expectedLength, 0.25, Units.Pixels);
		}

		/// <summary>
		/// Tests the length measurement for a specific shape on a specific image.
		/// </summary>
		protected void TestRoiLengthMeasurement(ImageKey key, T shapeData, double expectedLength, double toleranceLength, Units lengthUnits)
		{
			string description = string.Format("{0} on {1}", shapeData, key);
			using (IPresentationImage image = GetImage(key))
			{
				// simulates ROIs that an end-user would create using graphics constructed by the tools
				Roi userRoi = CreateRoiFromGraphic((IOverlayGraphicsProvider) image, shapeData);
				PerformRoiLengthMeasurements(userRoi, expectedLength, toleranceLength, "user", description, lengthUnits);

				// simulates ROIs that a programmer might create using the SDK directly, rather than via graphics
				Roi sdkRoi = CreateRoiFromImage(image, shapeData);
				PerformRoiLengthMeasurements(sdkRoi, expectedLength, toleranceLength, "SDK", description, lengthUnits);
			}
		}

		private void PerformRoiLengthMeasurements(Roi roi, double expectedLength, double toleranceLength, string mode, string shapeData, Units lengthUnits)
		{
			WriteLine("Testing {1}-MODE {2} ROI using {0}", shapeData, mode.ToUpperInvariant(), this.ShapeName);

			double measuredLength = 0;

			if (roi is IRoiLengthProvider)
			{
				((IRoiLengthProvider) roi).Units = lengthUnits;
				measuredLength = ((IRoiLengthProvider) roi).Length;
			}

			if (this.VerboseOutput)
			{
				WriteLine("Expecting  \u2113={0:f0}", expectedLength);
				WriteLine("Actual     \u2113={0:f0}", measuredLength);
			}

			double errorLength = Math.Abs(expectedLength - measuredLength);

			WriteLine("Errors    \u0394\u2113={0:f2}", errorLength);

			Assert.AreEqual(expectedLength, measuredLength, toleranceLength, string.Format("\u0394length exceeds absolute tolerance of {0:f0}", toleranceLength));
		}

		/// <summary>
		/// Tests the area, mean and standard deviation calculations for a specific shape on a specific image.
		/// </summary>
		protected void TestRoiStatsCalculations(ImageKey key, T shapeData, double expectedPerimeter, double expectedArea, double expectedMean, double expectedSigma)
		{
			this.TestRoiStatsCalculations(key, shapeData, expectedPerimeter, expectedArea, expectedMean, expectedSigma, Units.Pixels);
		}

		/// <summary>
		/// Tests the area, mean and standard deviation calculations for a specific shape on a specific image.
		/// </summary>
		protected void TestRoiStatsCalculations(ImageKey key, T shapeData, double expectedPerimeter, double expectedArea, double expectedMean, double expectedSigma, Units areaPerimeterUnits)
		{
			string description = string.Format("{0} on {1}", shapeData, key);
			using (IPresentationImage image = GetImage(key))
			{
				// simulates ROIs that an end-user would create using graphics constructed by the tools
				Roi userRoi = CreateRoiFromGraphic((IOverlayGraphicsProvider) image, shapeData);
				PerformRoiStatsCalculations(userRoi, expectedPerimeter, expectedArea, expectedMean, expectedSigma, "user", description, areaPerimeterUnits);

				// simulates ROIs that a programmer might create using the SDK directly, rather than via graphics
				Roi sdkRoi = CreateRoiFromImage(image, shapeData);
				PerformRoiStatsCalculations(sdkRoi, expectedPerimeter, expectedArea, expectedMean, expectedSigma, "SDK", description, areaPerimeterUnits);
			}
		}

		private void PerformRoiStatsCalculations(Roi roi, double expectedPerimeter, double expectedArea, double expectedMean, double expectedSigma, string mode, string shapeData, Units areaPerimeterUnits)
		{
			WriteLine("Testing {1}-MODE {2} ROI using {0}", shapeData, mode.ToUpperInvariant(), this.ShapeName);

			RoiStatistics roiStats = RoiStatistics.Calculate(roi);
			double measuredArea = 0;
			double measuredMean = roiStats.Mean;
			double measuredSigma = roiStats.StandardDeviation;

			if (roi is IRoiAreaProvider)
			{
				((IRoiAreaProvider) roi).Units = areaPerimeterUnits;
				measuredArea = ((IRoiAreaProvider) roi).Area;
			}

			if (this.VerboseOutput)
			{
				WriteLine("Expecting  A={0:f0}  \u03BC={1:f3}  \u03C3={2:f3}", expectedArea, expectedMean, expectedSigma);
				WriteLine("Actual     A={0:f0}  \u03BC={1:f3}  \u03C3={2:f3}", measuredArea, measuredMean, measuredSigma);
			}

			double errorArea = Math.Abs(expectedArea - measuredArea);
			double errorMean = Math.Abs(expectedMean - measuredMean);
			double errorSigma = Math.Abs(expectedSigma - measuredSigma);

			WriteLine("Errors    \u0394A={0:f2} \u0394\u03BC={1:f2} \u0394\u03C3={2:f2}", errorArea, errorMean, errorSigma);

			double areaToleranceFactor = 0.01;
			if (expectedPerimeter/expectedArea > 0.25)
			{
				WriteLine("High Perimeter-to-Area Ratio (P={0:f3})", expectedPerimeter);
				areaToleranceFactor = 0.05;
			}

			double toleranceArea = areaToleranceFactor*expectedPerimeter;
			double toleranceMean = 2.0;
			double toleranceSigma = 2.0;

			Assert.AreEqual(expectedArea, measuredArea, toleranceArea, string.Format("\u0394area exceeds tolerance of {0:p0} of ROI perimeter", areaToleranceFactor));
			Assert.AreEqual(expectedMean, measuredMean, toleranceMean, string.Format("\u0394mean exceeds tolerance of 1% of pixel value range"));
			Assert.AreEqual(expectedSigma, measuredSigma, toleranceSigma, string.Format("\u0394stdev exceeds tolerance of 1% of pixel value range"));
		}

		/// <summary>
		/// Tests the statistics calculation for consistency over a number of trial runs using the same shape.
		/// </summary>
		protected void TestRoiStatsCalculationConsistency()
		{
			const int samples = 100;
			const int gridSize = 4;
			foreach (ImageKey imageKey in Enum.GetValues(typeof (ImageKey)))
			{
				WriteLine("Testing on Image {0}", imageKey.ToString());
				using (IPresentationImage image = GetImage(imageKey))
				{
					IImageSopProvider provider = (IImageSopProvider) image;
					IOverlayGraphicsProvider overlayGraphicsProvider = (IOverlayGraphicsProvider) image;
					int rows = provider.Frame.Rows;
					int cols = provider.Frame.Columns;

					for (int r = rows/gridSize/2; r < rows; r += rows/gridSize)
					{
						for (int c = cols/gridSize/2; c < cols; c += cols/gridSize)
						{
							if (this.VerboseOutput)
								WriteLine("Checking {0} core samples for consistent results at location {1}", samples, new PointF(c, r));

							T shapeData = CreateCoreSampleShape(new PointF(c, r), rows, cols);
							double expectedArea = 0, expectedMean = 0, expectedSigma = 0;
							for (int n = 0; n < samples; n++)
							{
								Roi userRoi = CreateRoiFromGraphic(overlayGraphicsProvider, shapeData);
								RoiStatistics stats = RoiStatistics.Calculate(userRoi);
								if (n == 0)
								{
									if (userRoi is IRoiAreaProvider)
										expectedArea = ((IRoiAreaProvider) userRoi).Area;
									expectedMean = stats.Mean;
									expectedSigma = stats.StandardDeviation;

									if (this.VerboseOutput)
										WriteLine("First sample reported A={0:f0}  \u03BC={1:f3}  \u03C3={2:f3}", expectedArea, expectedMean, expectedSigma);

									continue;
								}

								// very strict tolerance. performing the calculation the first time should yield the same result as the next hundred times.
								if (userRoi is IRoiAreaProvider)
									Assert.AreEqual(expectedArea, ((IRoiAreaProvider) userRoi).Area, double.Epsilon, "Area calculation consistency fail.");
								Assert.AreEqual(expectedMean, stats.Mean, double.Epsilon, "Mean calculation consistency fail.");
								Assert.AreEqual(expectedSigma, stats.StandardDeviation, double.Epsilon, "Stdev calculation consistency fail.");
							}
						}
					}
				}
			}
		}

		/// <summary>
		/// Gets the name of the shape covered by this test.
		/// </summary>
		protected abstract string ShapeName { get; }

		/// <summary>
		/// Gets a value indicating whether or not output should be verbose.
		/// </summary>
		protected virtual bool VerboseOutput
		{
			get { return true; }
		}

		protected abstract T CreateCoreSampleShape(PointF location, int imageRows, int imageCols);
		protected abstract Roi CreateRoiFromGraphic(IOverlayGraphicsProvider overlayGraphics, T shapeData);
		protected abstract Roi CreateRoiFromImage(IPresentationImage image, T shapeData);
		protected abstract void AddShapeToGraphicsPath(GraphicsPath graphicsPath, T shapeData);

		private static string Format<TItem>(IEnumerable<TItem> enumerable)
		{
			var builder = new StringBuilder();
			foreach (var item in enumerable)
			{
				builder.Append(item.ToString());
				builder.Append("; ");
			}
			if (builder.Length == 0)
				return string.Empty;
			return builder.ToString(0, builder.Length - 2);
		}

		private static Color ShiftColor(Color original, bool shiftRed, bool shiftGreen, bool shiftBlue)
		{
			return Color.FromArgb(shiftRed ? 255 : (int) original.R, shiftGreen ? 255 : (int) original.G, shiftBlue ? 255 : (int) original.B);
		}

		[TestFixtureSetUp]
		public void TestSetup()
		{
			AssertTestImagePath();
		}
	}

	public abstract class RoiTestBase
	{
		private const string _testImagePathFormat = @"TestImages\{0}.dcm";

		protected static void WriteLine(string message, params object[] args)
		{
			if (args != null && args.Length > 0)
				message = string.Format(message, args);
			Trace.WriteLine(message);
		}

		protected static IPresentationImage GetImage(ImageKey key)
		{
			string filename = string.Format(_testImagePathFormat, key.ToString().ToLower());
			try
			{
				LocalSopDataSource dataSource = new LocalSopDataSource(filename);
				ImageSop imageSop = new ImageSop(dataSource);
				IPresentationImage theOne = null;
				foreach (IPresentationImage image in PresentationImageFactory.Create(imageSop))
				{
					if (theOne == null)
					{
						theOne = image;
						continue;
					}
					image.Dispose();
				}
				imageSop.Dispose();
				return theOne;
			}
			catch (Exception ex)
			{
				throw new FileNotFoundException("Unable to load requested test image. Please check that the assembly has been built.", filename, ex);
			}
		}

		protected static void AssertTestImagePath()
		{
			foreach (ImageKey imageKey in Enum.GetValues(typeof (ImageKey)))
			{
				string filename = string.Format(_testImagePathFormat, imageKey.ToString());
				filename = Path.GetFullPath(filename);
				string directoryName = Path.GetDirectoryName(filename);

				if (!File.Exists(filename))
				{
					string message = String.Format(
						@"The required test image {0} is missing. " +
						@"Please copy the contents of <TrunkPath>\ImageViewer\RoiGraphics\Tests\Images " +
						@"to {1} in order to execute these tests.", filename, directoryName);

					Trace.WriteLine(message);
					Assert.Fail(message);
				}
			}
		}

		protected enum ImageKey
		{
			Simple01,
			Simple02,
			Simple03,
			Simple04,
			Simple05,
			Simple06,
			Complex01,
			Complex02,
			Complex03,
			Complex04,
			Complex05,
			Complex06,
			Complex07,
			Complex08,
			Complex09,
			Complex10,
			Complex11,
			Complex12,
			Real01,
			Real02,
			Real03,
			Real04,
			Real05,
			Real06,
			Aspect01,
			Aspect02,
			Aspect03,
			Aspect04,
			Aspect05,
			Aspect06,
			Aspect07,
			Aspect08,
			Aspect09,
			Aspect10,
			Aspect11,
			Aspect12,
		}
	}
}

#endif<|MERGE_RESOLUTION|>--- conflicted
+++ resolved
@@ -1,536 +1,532 @@
-#region License
-
-// Copyright (c) 2013, ClearCanvas Inc.
-// All rights reserved.
-// http://www.clearcanvas.ca
-//
-// This file is part of the ClearCanvas RIS/PACS open source project.
-//
-// The ClearCanvas RIS/PACS open source project is free software: you can
-// redistribute it and/or modify it under the terms of the GNU General Public
-// License as published by the Free Software Foundation, either version 3 of the
-// License, or (at your option) any later version.
-//
-// The ClearCanvas RIS/PACS open source project is distributed in the hope that it
-// will be useful, but WITHOUT ANY WARRANTY; without even the implied warranty of
-// MERCHANTABILITY or FITNESS FOR A PARTICULAR PURPOSE.  See the GNU General
-// Public License for more details.
-//
-// You should have received a copy of the GNU General Public License along with
-// the ClearCanvas RIS/PACS open source project.  If not, see
-// <http://www.gnu.org/licenses/>.
-
-#endregion
-
-#if	UNIT_TESTS
-
-#pragma warning disable 1591,0419,1574,1587
-
-using System;
-using System.Collections.Generic;
-using System.Diagnostics;
-using System.Drawing;
-using System.Drawing.Drawing2D;
-using System.IO;
-using System.Linq;
-using System.Text;
-using ClearCanvas.Common.Utilities;
-using ClearCanvas.ImageViewer.Graphics;
-using ClearCanvas.ImageViewer.StudyManagement;
-using NUnit.Framework;
-
-namespace ClearCanvas.ImageViewer.RoiGraphics.Tests
-{
-	public abstract class RoiTestBase<T> : RoiTestBase
-	{
-		/// <summary>
-		/// Tests the <see cref="Roi.Contains(System.Drawing.PointF)"/> method for a given shape. The image is used to provide a basis for the coordinate space.
-		/// </summary>
-		protected void TestRoiContains(ImageKey key, T shapeData, string name)
-		{
-			using (IPresentationImage image = GetImage(key))
-			{
-				IImageSopProvider provider = (IImageSopProvider) image;
-				using (Bitmap bmp = new Bitmap(provider.Frame.Columns, provider.Frame.Rows))
-				{
-					using (System.Drawing.Graphics g = System.Drawing.Graphics.FromImage(bmp))
-					{
-						g.Clear(Color.Black);
-
-						// baseline ROI using GDI's GraphicsPath
-						using (GraphicsPath graphicsPath = new GraphicsPath())
-						{
-							AddShapeToGraphicsPath(graphicsPath, shapeData);
-							g.FillPath(Brushes.Blue, graphicsPath);
-						}
-					}
-
-					// simulates ROIs that an end-user would create using graphics constructed by the tools
-					Roi userRoi = CreateRoiFromGraphic((IOverlayGraphicsProvider) image, shapeData);
-					userRoi.PixelData.ForEachPixel(delegate(int i, int x, int y, int pixelIndex)
-					                               	{
-					                               		if (userRoi.Contains(x, y))
-					                               			bmp.SetPixel(x, y, ShiftColor(bmp.GetPixel(x, y), true, false, false));
-					                               	});
-
-					// simulates ROIs that a programmer might create using the SDK directly, rather than via graphics
-					Roi sdkRoi = CreateRoiFromImage(image, shapeData);
-					sdkRoi.PixelData.ForEachPixel(delegate(int i, int x, int y, int pixelIndex)
-					                              	{
-					                              		if (sdkRoi.Contains(x, y))
-					                              			bmp.SetPixel(x, y, ShiftColor(bmp.GetPixel(x, y), false, true, false));
-					                              	});
-
-					string filename = string.Format("{0}.{1}.containment.test.png", name, this.ShapeName).TrimStart('.');
-					bmp.Save(filename);
-					Trace.WriteLine(string.Format("Pixel containment map has been dumped to {0}.", filename));
-
-					int totalCount = 0;
-					int errorCount = 0;
-					for (int y = 0; y < bmp.Height; y++)
-					{
-						for (int x = 0; x < bmp.Width; x++)
-						{
-							Color c = bmp.GetPixel(x, y);
-							if (c.R > 0 || c.G > 0 || c.B > 0)
-							{
-								totalCount++;
-								if (c.R < 255 || c.G < 255 || c.B < 255)
-									errorCount++;
-							}
-						}
-					}
-
-					if (errorCount > 0)
-					{
-						WriteLine("The pixel containment test results are not perfect. {0} differences were found out of {1} pixels.", errorCount, totalCount);
-						WriteLine("The image should be mostly a white shape on a black background.");
-						WriteLine("Any coloured areas indicate locations where Roi.Contains(...) did not return perfectly coincident results.");
-						WriteLine("There will invariably be such areas along shape boundaries, but the shape should be white overall.");
-						WriteLine("Red channel is painted by user mode ROI. Green channel is painted by SDK. Blue channel is painted by GDI+.");
-					}
-					Assert.AreEqual(0, errorCount, 0.01*totalCount, "Automated pixel containment test failed. Please review the test output manually.");
-				}
-			}
-		}
-
-		/// <summary>
-		/// Tests the <see cref="Roi.GetPixelCoordinates"/>, <see cref="Roi.GetRawPixelValues"/> and <see cref="Roi.GetPixelValues"/> method output
-		/// for any given ROI shape on a 100x100 test image.
-		/// </summary>
-		/// <remarks>
-		/// The pixel data and modality LUT is computed according to a built-in algorithm and automatically verified.
-		/// </remarks>
-		protected void TestRoiContainedPixels(T shapeData, IEnumerable<PointF> expectedPixels, bool traceLists, string testId)
-		{
-			// use the provided list of expected pixel coordinates to determine the expected raw values according to the algorithm
-			var expectedRawValues = CollectionUtils.Map<PointF, int>(expectedPixels, p => (int) (p.X + p.Y)).AsReadOnly();
-
-			// use the computed list of expected raw values to determine the expected post modality LUT values according to the algorithm
-			var expectedValues = CollectionUtils.Map<int, int>(expectedRawValues, x => 3*x + 100).AsReadOnly();
-
-			using (var image = new GrayscalePresentationImage(100, 100, 8, 8, 7, false, false, 3, 100, 1, 1, 1, 1, () =>
-			                                                                                                       	{
-			                                                                                                       		var buffer = new byte[10000];
-			                                                                                                       		for (int i = 0; i < 10000; i++)
-			                                                                                                       			buffer[i] = (byte) ((i%100) + (i/100));
-			                                                                                                       		return buffer;
-			                                                                                                       	}))
-			{
-				var roi = CreateRoiFromImage(image, shapeData);
-				var error = false;
-
-				// enumerate the pixel coordinates and compare with the expected list of coordinates
-				var actualPixels = new List<PointF>(roi.GetPixelCoordinates()).AsReadOnly();
-				try
-				{
-					var list = new List<PointF>(actualPixels);
-					foreach (var expectedPixel in expectedPixels)
-						Assert.IsTrue(list.Remove(expectedPixel), "{0}: The expected pixel {1} was not returned by the enumerator.", testId, expectedPixel);
-					Assert.IsTrue(list.Count == 0, "{0}: The enumerator returned unexpected pixels.", testId);
-				}
-				catch (Exception)
-				{
-					error = true;
-					throw;
-				}
-				finally
-				{
-					if (traceLists || error)
-					{
-						Trace.WriteLine(string.Format(" Expected Pixels: {0}", Format(expectedPixels)));
-						Trace.WriteLine(string.Format("   Actual Pixels: {0}", Format(actualPixels)));
-					}
-				}
-
-				// enumerate the raw values and compare with the expected list of raw values
-				var actualRawValues = new List<int>(roi.GetRawPixelValues()).AsReadOnly();
-				try
-				{
-					var list = new List<int>(actualRawValues);
-					foreach (var expectedRawValue in expectedRawValues)
-						Assert.IsTrue(list.Remove(expectedRawValue), "{0}: The expected raw value {1} was not returned by the enumerator.", testId, expectedRawValue);
-					Assert.IsTrue(list.Count == 0, "{0}: The enumerator returned unexpected raw values.", testId);
-				}
-				catch (Exception)
-				{
-					error = true;
-					throw;
-				}
-				finally
-				{
-					if (traceLists || error)
-					{
-						Trace.WriteLine(string.Format(" Expected Raw Values: {0}", Format(expectedRawValues)));
-						Trace.WriteLine(string.Format("   Actual Raw Values: {0}", Format(actualRawValues)));
-					}
-				}
-
-				// enumerate the post modality LUT values and compare with the expected list of values
-<<<<<<< HEAD
-				var actualValues = new List<int>(roi.GetPixelValues().Select(v => (int) Math.Round(v))).AsReadOnly();
-=======
-				var actualValues = roi.GetPixelValues().Select(v => (int) Math.Round(v)).ToList().AsReadOnly();
->>>>>>> 77d7d5bd
-				try
-				{
-					var list = new List<int>(actualValues);
-					foreach (var expectedValue in expectedValues)
-						Assert.IsTrue(list.Remove(expectedValue), "{0}: The expected value {1} was not returned by the enumerator.", testId, expectedValue);
-					Assert.IsTrue(list.Count == 0, "{0}: The enumerator returned unexpected values.", testId);
-				}
-				catch (Exception)
-				{
-					error = true;
-					throw;
-				}
-				finally
-				{
-					if (traceLists || error)
-					{
-						Trace.WriteLine(string.Format(" Expected Values: {0}", Format(expectedValues)));
-						Trace.WriteLine(string.Format("   Actual Values: {0}", Format(actualValues)));
-					}
-				}
-			}
-		}
-
-		/// <summary>
-		/// Tests the length measurement for a specific shape on a specific image.
-		/// </summary>
-		protected void TestRoiLengthMeasurement(ImageKey key, T shapeData, double expectedLength)
-		{
-			TestRoiLengthMeasurement(key, shapeData, expectedLength, 0.25, Units.Pixels);
-		}
-
-		/// <summary>
-		/// Tests the length measurement for a specific shape on a specific image.
-		/// </summary>
-		protected void TestRoiLengthMeasurement(ImageKey key, T shapeData, double expectedLength, double toleranceLength, Units lengthUnits)
-		{
-			string description = string.Format("{0} on {1}", shapeData, key);
-			using (IPresentationImage image = GetImage(key))
-			{
-				// simulates ROIs that an end-user would create using graphics constructed by the tools
-				Roi userRoi = CreateRoiFromGraphic((IOverlayGraphicsProvider) image, shapeData);
-				PerformRoiLengthMeasurements(userRoi, expectedLength, toleranceLength, "user", description, lengthUnits);
-
-				// simulates ROIs that a programmer might create using the SDK directly, rather than via graphics
-				Roi sdkRoi = CreateRoiFromImage(image, shapeData);
-				PerformRoiLengthMeasurements(sdkRoi, expectedLength, toleranceLength, "SDK", description, lengthUnits);
-			}
-		}
-
-		private void PerformRoiLengthMeasurements(Roi roi, double expectedLength, double toleranceLength, string mode, string shapeData, Units lengthUnits)
-		{
-			WriteLine("Testing {1}-MODE {2} ROI using {0}", shapeData, mode.ToUpperInvariant(), this.ShapeName);
-
-			double measuredLength = 0;
-
-			if (roi is IRoiLengthProvider)
-			{
-				((IRoiLengthProvider) roi).Units = lengthUnits;
-				measuredLength = ((IRoiLengthProvider) roi).Length;
-			}
-
-			if (this.VerboseOutput)
-			{
-				WriteLine("Expecting  \u2113={0:f0}", expectedLength);
-				WriteLine("Actual     \u2113={0:f0}", measuredLength);
-			}
-
-			double errorLength = Math.Abs(expectedLength - measuredLength);
-
-			WriteLine("Errors    \u0394\u2113={0:f2}", errorLength);
-
-			Assert.AreEqual(expectedLength, measuredLength, toleranceLength, string.Format("\u0394length exceeds absolute tolerance of {0:f0}", toleranceLength));
-		}
-
-		/// <summary>
-		/// Tests the area, mean and standard deviation calculations for a specific shape on a specific image.
-		/// </summary>
-		protected void TestRoiStatsCalculations(ImageKey key, T shapeData, double expectedPerimeter, double expectedArea, double expectedMean, double expectedSigma)
-		{
-			this.TestRoiStatsCalculations(key, shapeData, expectedPerimeter, expectedArea, expectedMean, expectedSigma, Units.Pixels);
-		}
-
-		/// <summary>
-		/// Tests the area, mean and standard deviation calculations for a specific shape on a specific image.
-		/// </summary>
-		protected void TestRoiStatsCalculations(ImageKey key, T shapeData, double expectedPerimeter, double expectedArea, double expectedMean, double expectedSigma, Units areaPerimeterUnits)
-		{
-			string description = string.Format("{0} on {1}", shapeData, key);
-			using (IPresentationImage image = GetImage(key))
-			{
-				// simulates ROIs that an end-user would create using graphics constructed by the tools
-				Roi userRoi = CreateRoiFromGraphic((IOverlayGraphicsProvider) image, shapeData);
-				PerformRoiStatsCalculations(userRoi, expectedPerimeter, expectedArea, expectedMean, expectedSigma, "user", description, areaPerimeterUnits);
-
-				// simulates ROIs that a programmer might create using the SDK directly, rather than via graphics
-				Roi sdkRoi = CreateRoiFromImage(image, shapeData);
-				PerformRoiStatsCalculations(sdkRoi, expectedPerimeter, expectedArea, expectedMean, expectedSigma, "SDK", description, areaPerimeterUnits);
-			}
-		}
-
-		private void PerformRoiStatsCalculations(Roi roi, double expectedPerimeter, double expectedArea, double expectedMean, double expectedSigma, string mode, string shapeData, Units areaPerimeterUnits)
-		{
-			WriteLine("Testing {1}-MODE {2} ROI using {0}", shapeData, mode.ToUpperInvariant(), this.ShapeName);
-
-			RoiStatistics roiStats = RoiStatistics.Calculate(roi);
-			double measuredArea = 0;
-			double measuredMean = roiStats.Mean;
-			double measuredSigma = roiStats.StandardDeviation;
-
-			if (roi is IRoiAreaProvider)
-			{
-				((IRoiAreaProvider) roi).Units = areaPerimeterUnits;
-				measuredArea = ((IRoiAreaProvider) roi).Area;
-			}
-
-			if (this.VerboseOutput)
-			{
-				WriteLine("Expecting  A={0:f0}  \u03BC={1:f3}  \u03C3={2:f3}", expectedArea, expectedMean, expectedSigma);
-				WriteLine("Actual     A={0:f0}  \u03BC={1:f3}  \u03C3={2:f3}", measuredArea, measuredMean, measuredSigma);
-			}
-
-			double errorArea = Math.Abs(expectedArea - measuredArea);
-			double errorMean = Math.Abs(expectedMean - measuredMean);
-			double errorSigma = Math.Abs(expectedSigma - measuredSigma);
-
-			WriteLine("Errors    \u0394A={0:f2} \u0394\u03BC={1:f2} \u0394\u03C3={2:f2}", errorArea, errorMean, errorSigma);
-
-			double areaToleranceFactor = 0.01;
-			if (expectedPerimeter/expectedArea > 0.25)
-			{
-				WriteLine("High Perimeter-to-Area Ratio (P={0:f3})", expectedPerimeter);
-				areaToleranceFactor = 0.05;
-			}
-
-			double toleranceArea = areaToleranceFactor*expectedPerimeter;
-			double toleranceMean = 2.0;
-			double toleranceSigma = 2.0;
-
-			Assert.AreEqual(expectedArea, measuredArea, toleranceArea, string.Format("\u0394area exceeds tolerance of {0:p0} of ROI perimeter", areaToleranceFactor));
-			Assert.AreEqual(expectedMean, measuredMean, toleranceMean, string.Format("\u0394mean exceeds tolerance of 1% of pixel value range"));
-			Assert.AreEqual(expectedSigma, measuredSigma, toleranceSigma, string.Format("\u0394stdev exceeds tolerance of 1% of pixel value range"));
-		}
-
-		/// <summary>
-		/// Tests the statistics calculation for consistency over a number of trial runs using the same shape.
-		/// </summary>
-		protected void TestRoiStatsCalculationConsistency()
-		{
-			const int samples = 100;
-			const int gridSize = 4;
-			foreach (ImageKey imageKey in Enum.GetValues(typeof (ImageKey)))
-			{
-				WriteLine("Testing on Image {0}", imageKey.ToString());
-				using (IPresentationImage image = GetImage(imageKey))
-				{
-					IImageSopProvider provider = (IImageSopProvider) image;
-					IOverlayGraphicsProvider overlayGraphicsProvider = (IOverlayGraphicsProvider) image;
-					int rows = provider.Frame.Rows;
-					int cols = provider.Frame.Columns;
-
-					for (int r = rows/gridSize/2; r < rows; r += rows/gridSize)
-					{
-						for (int c = cols/gridSize/2; c < cols; c += cols/gridSize)
-						{
-							if (this.VerboseOutput)
-								WriteLine("Checking {0} core samples for consistent results at location {1}", samples, new PointF(c, r));
-
-							T shapeData = CreateCoreSampleShape(new PointF(c, r), rows, cols);
-							double expectedArea = 0, expectedMean = 0, expectedSigma = 0;
-							for (int n = 0; n < samples; n++)
-							{
-								Roi userRoi = CreateRoiFromGraphic(overlayGraphicsProvider, shapeData);
-								RoiStatistics stats = RoiStatistics.Calculate(userRoi);
-								if (n == 0)
-								{
-									if (userRoi is IRoiAreaProvider)
-										expectedArea = ((IRoiAreaProvider) userRoi).Area;
-									expectedMean = stats.Mean;
-									expectedSigma = stats.StandardDeviation;
-
-									if (this.VerboseOutput)
-										WriteLine("First sample reported A={0:f0}  \u03BC={1:f3}  \u03C3={2:f3}", expectedArea, expectedMean, expectedSigma);
-
-									continue;
-								}
-
-								// very strict tolerance. performing the calculation the first time should yield the same result as the next hundred times.
-								if (userRoi is IRoiAreaProvider)
-									Assert.AreEqual(expectedArea, ((IRoiAreaProvider) userRoi).Area, double.Epsilon, "Area calculation consistency fail.");
-								Assert.AreEqual(expectedMean, stats.Mean, double.Epsilon, "Mean calculation consistency fail.");
-								Assert.AreEqual(expectedSigma, stats.StandardDeviation, double.Epsilon, "Stdev calculation consistency fail.");
-							}
-						}
-					}
-				}
-			}
-		}
-
-		/// <summary>
-		/// Gets the name of the shape covered by this test.
-		/// </summary>
-		protected abstract string ShapeName { get; }
-
-		/// <summary>
-		/// Gets a value indicating whether or not output should be verbose.
-		/// </summary>
-		protected virtual bool VerboseOutput
-		{
-			get { return true; }
-		}
-
-		protected abstract T CreateCoreSampleShape(PointF location, int imageRows, int imageCols);
-		protected abstract Roi CreateRoiFromGraphic(IOverlayGraphicsProvider overlayGraphics, T shapeData);
-		protected abstract Roi CreateRoiFromImage(IPresentationImage image, T shapeData);
-		protected abstract void AddShapeToGraphicsPath(GraphicsPath graphicsPath, T shapeData);
-
-		private static string Format<TItem>(IEnumerable<TItem> enumerable)
-		{
-			var builder = new StringBuilder();
-			foreach (var item in enumerable)
-			{
-				builder.Append(item.ToString());
-				builder.Append("; ");
-			}
-			if (builder.Length == 0)
-				return string.Empty;
-			return builder.ToString(0, builder.Length - 2);
-		}
-
-		private static Color ShiftColor(Color original, bool shiftRed, bool shiftGreen, bool shiftBlue)
-		{
-			return Color.FromArgb(shiftRed ? 255 : (int) original.R, shiftGreen ? 255 : (int) original.G, shiftBlue ? 255 : (int) original.B);
-		}
-
-		[TestFixtureSetUp]
-		public void TestSetup()
-		{
-			AssertTestImagePath();
-		}
-	}
-
-	public abstract class RoiTestBase
-	{
-		private const string _testImagePathFormat = @"TestImages\{0}.dcm";
-
-		protected static void WriteLine(string message, params object[] args)
-		{
-			if (args != null && args.Length > 0)
-				message = string.Format(message, args);
-			Trace.WriteLine(message);
-		}
-
-		protected static IPresentationImage GetImage(ImageKey key)
-		{
-			string filename = string.Format(_testImagePathFormat, key.ToString().ToLower());
-			try
-			{
-				LocalSopDataSource dataSource = new LocalSopDataSource(filename);
-				ImageSop imageSop = new ImageSop(dataSource);
-				IPresentationImage theOne = null;
-				foreach (IPresentationImage image in PresentationImageFactory.Create(imageSop))
-				{
-					if (theOne == null)
-					{
-						theOne = image;
-						continue;
-					}
-					image.Dispose();
-				}
-				imageSop.Dispose();
-				return theOne;
-			}
-			catch (Exception ex)
-			{
-				throw new FileNotFoundException("Unable to load requested test image. Please check that the assembly has been built.", filename, ex);
-			}
-		}
-
-		protected static void AssertTestImagePath()
-		{
-			foreach (ImageKey imageKey in Enum.GetValues(typeof (ImageKey)))
-			{
-				string filename = string.Format(_testImagePathFormat, imageKey.ToString());
-				filename = Path.GetFullPath(filename);
-				string directoryName = Path.GetDirectoryName(filename);
-
-				if (!File.Exists(filename))
-				{
-					string message = String.Format(
-						@"The required test image {0} is missing. " +
-						@"Please copy the contents of <TrunkPath>\ImageViewer\RoiGraphics\Tests\Images " +
-						@"to {1} in order to execute these tests.", filename, directoryName);
-
-					Trace.WriteLine(message);
-					Assert.Fail(message);
-				}
-			}
-		}
-
-		protected enum ImageKey
-		{
-			Simple01,
-			Simple02,
-			Simple03,
-			Simple04,
-			Simple05,
-			Simple06,
-			Complex01,
-			Complex02,
-			Complex03,
-			Complex04,
-			Complex05,
-			Complex06,
-			Complex07,
-			Complex08,
-			Complex09,
-			Complex10,
-			Complex11,
-			Complex12,
-			Real01,
-			Real02,
-			Real03,
-			Real04,
-			Real05,
-			Real06,
-			Aspect01,
-			Aspect02,
-			Aspect03,
-			Aspect04,
-			Aspect05,
-			Aspect06,
-			Aspect07,
-			Aspect08,
-			Aspect09,
-			Aspect10,
-			Aspect11,
-			Aspect12,
-		}
-	}
-}
-
+#region License
+
+// Copyright (c) 2013, ClearCanvas Inc.
+// All rights reserved.
+// http://www.clearcanvas.ca
+//
+// This file is part of the ClearCanvas RIS/PACS open source project.
+//
+// The ClearCanvas RIS/PACS open source project is free software: you can
+// redistribute it and/or modify it under the terms of the GNU General Public
+// License as published by the Free Software Foundation, either version 3 of the
+// License, or (at your option) any later version.
+//
+// The ClearCanvas RIS/PACS open source project is distributed in the hope that it
+// will be useful, but WITHOUT ANY WARRANTY; without even the implied warranty of
+// MERCHANTABILITY or FITNESS FOR A PARTICULAR PURPOSE.  See the GNU General
+// Public License for more details.
+//
+// You should have received a copy of the GNU General Public License along with
+// the ClearCanvas RIS/PACS open source project.  If not, see
+// <http://www.gnu.org/licenses/>.
+
+#endregion
+
+#if	UNIT_TESTS
+
+#pragma warning disable 1591,0419,1574,1587
+
+using System;
+using System.Collections.Generic;
+using System.Diagnostics;
+using System.Drawing;
+using System.Drawing.Drawing2D;
+using System.IO;
+using System.Linq;
+using System.Text;
+using ClearCanvas.Common.Utilities;
+using ClearCanvas.ImageViewer.Graphics;
+using ClearCanvas.ImageViewer.StudyManagement;
+using NUnit.Framework;
+
+namespace ClearCanvas.ImageViewer.RoiGraphics.Tests
+{
+	public abstract class RoiTestBase<T> : RoiTestBase
+	{
+		/// <summary>
+		/// Tests the <see cref="Roi.Contains(System.Drawing.PointF)"/> method for a given shape. The image is used to provide a basis for the coordinate space.
+		/// </summary>
+		protected void TestRoiContains(ImageKey key, T shapeData, string name)
+		{
+			using (IPresentationImage image = GetImage(key))
+			{
+				IImageSopProvider provider = (IImageSopProvider) image;
+				using (Bitmap bmp = new Bitmap(provider.Frame.Columns, provider.Frame.Rows))
+				{
+					using (System.Drawing.Graphics g = System.Drawing.Graphics.FromImage(bmp))
+					{
+						g.Clear(Color.Black);
+
+						// baseline ROI using GDI's GraphicsPath
+						using (GraphicsPath graphicsPath = new GraphicsPath())
+						{
+							AddShapeToGraphicsPath(graphicsPath, shapeData);
+							g.FillPath(Brushes.Blue, graphicsPath);
+						}
+					}
+
+					// simulates ROIs that an end-user would create using graphics constructed by the tools
+					Roi userRoi = CreateRoiFromGraphic((IOverlayGraphicsProvider) image, shapeData);
+					userRoi.PixelData.ForEachPixel(delegate(int i, int x, int y, int pixelIndex)
+					                               	{
+					                               		if (userRoi.Contains(x, y))
+					                               			bmp.SetPixel(x, y, ShiftColor(bmp.GetPixel(x, y), true, false, false));
+					                               	});
+
+					// simulates ROIs that a programmer might create using the SDK directly, rather than via graphics
+					Roi sdkRoi = CreateRoiFromImage(image, shapeData);
+					sdkRoi.PixelData.ForEachPixel(delegate(int i, int x, int y, int pixelIndex)
+					                              	{
+					                              		if (sdkRoi.Contains(x, y))
+					                              			bmp.SetPixel(x, y, ShiftColor(bmp.GetPixel(x, y), false, true, false));
+					                              	});
+
+					string filename = string.Format("{0}.{1}.containment.test.png", name, this.ShapeName).TrimStart('.');
+					bmp.Save(filename);
+					Trace.WriteLine(string.Format("Pixel containment map has been dumped to {0}.", filename));
+
+					int totalCount = 0;
+					int errorCount = 0;
+					for (int y = 0; y < bmp.Height; y++)
+					{
+						for (int x = 0; x < bmp.Width; x++)
+						{
+							Color c = bmp.GetPixel(x, y);
+							if (c.R > 0 || c.G > 0 || c.B > 0)
+							{
+								totalCount++;
+								if (c.R < 255 || c.G < 255 || c.B < 255)
+									errorCount++;
+							}
+						}
+					}
+
+					if (errorCount > 0)
+					{
+						WriteLine("The pixel containment test results are not perfect. {0} differences were found out of {1} pixels.", errorCount, totalCount);
+						WriteLine("The image should be mostly a white shape on a black background.");
+						WriteLine("Any coloured areas indicate locations where Roi.Contains(...) did not return perfectly coincident results.");
+						WriteLine("There will invariably be such areas along shape boundaries, but the shape should be white overall.");
+						WriteLine("Red channel is painted by user mode ROI. Green channel is painted by SDK. Blue channel is painted by GDI+.");
+					}
+					Assert.AreEqual(0, errorCount, 0.01*totalCount, "Automated pixel containment test failed. Please review the test output manually.");
+				}
+			}
+		}
+
+		/// <summary>
+		/// Tests the <see cref="Roi.GetPixelCoordinates"/>, <see cref="Roi.GetRawPixelValues"/> and <see cref="Roi.GetPixelValues"/> method output
+		/// for any given ROI shape on a 100x100 test image.
+		/// </summary>
+		/// <remarks>
+		/// The pixel data and modality LUT is computed according to a built-in algorithm and automatically verified.
+		/// </remarks>
+		protected void TestRoiContainedPixels(T shapeData, IEnumerable<PointF> expectedPixels, bool traceLists, string testId)
+		{
+			// use the provided list of expected pixel coordinates to determine the expected raw values according to the algorithm
+			var expectedRawValues = CollectionUtils.Map<PointF, int>(expectedPixels, p => (int) (p.X + p.Y)).AsReadOnly();
+
+			// use the computed list of expected raw values to determine the expected post modality LUT values according to the algorithm
+			var expectedValues = CollectionUtils.Map<int, int>(expectedRawValues, x => 3*x + 100).AsReadOnly();
+
+			using (var image = new GrayscalePresentationImage(100, 100, 8, 8, 7, false, false, 3, 100, 1, 1, 1, 1, () =>
+			                                                                                                       	{
+			                                                                                                       		var buffer = new byte[10000];
+			                                                                                                       		for (int i = 0; i < 10000; i++)
+			                                                                                                       			buffer[i] = (byte) ((i%100) + (i/100));
+			                                                                                                       		return buffer;
+			                                                                                                       	}))
+			{
+				var roi = CreateRoiFromImage(image, shapeData);
+				var error = false;
+
+				// enumerate the pixel coordinates and compare with the expected list of coordinates
+				var actualPixels = new List<PointF>(roi.GetPixelCoordinates()).AsReadOnly();
+				try
+				{
+					var list = new List<PointF>(actualPixels);
+					foreach (var expectedPixel in expectedPixels)
+						Assert.IsTrue(list.Remove(expectedPixel), "{0}: The expected pixel {1} was not returned by the enumerator.", testId, expectedPixel);
+					Assert.IsTrue(list.Count == 0, "{0}: The enumerator returned unexpected pixels.", testId);
+				}
+				catch (Exception)
+				{
+					error = true;
+					throw;
+				}
+				finally
+				{
+					if (traceLists || error)
+					{
+						Trace.WriteLine(string.Format(" Expected Pixels: {0}", Format(expectedPixels)));
+						Trace.WriteLine(string.Format("   Actual Pixels: {0}", Format(actualPixels)));
+					}
+				}
+
+				// enumerate the raw values and compare with the expected list of raw values
+				var actualRawValues = new List<int>(roi.GetRawPixelValues()).AsReadOnly();
+				try
+				{
+					var list = new List<int>(actualRawValues);
+					foreach (var expectedRawValue in expectedRawValues)
+						Assert.IsTrue(list.Remove(expectedRawValue), "{0}: The expected raw value {1} was not returned by the enumerator.", testId, expectedRawValue);
+					Assert.IsTrue(list.Count == 0, "{0}: The enumerator returned unexpected raw values.", testId);
+				}
+				catch (Exception)
+				{
+					error = true;
+					throw;
+				}
+				finally
+				{
+					if (traceLists || error)
+					{
+						Trace.WriteLine(string.Format(" Expected Raw Values: {0}", Format(expectedRawValues)));
+						Trace.WriteLine(string.Format("   Actual Raw Values: {0}", Format(actualRawValues)));
+					}
+				}
+
+				// enumerate the post modality LUT values and compare with the expected list of values
+				var actualValues = roi.GetPixelValues().Select(v => (int) Math.Round(v)).ToList().AsReadOnly();
+				try
+				{
+					var list = new List<int>(actualValues);
+					foreach (var expectedValue in expectedValues)
+						Assert.IsTrue(list.Remove(expectedValue), "{0}: The expected value {1} was not returned by the enumerator.", testId, expectedValue);
+					Assert.IsTrue(list.Count == 0, "{0}: The enumerator returned unexpected values.", testId);
+				}
+				catch (Exception)
+				{
+					error = true;
+					throw;
+				}
+				finally
+				{
+					if (traceLists || error)
+					{
+						Trace.WriteLine(string.Format(" Expected Values: {0}", Format(expectedValues)));
+						Trace.WriteLine(string.Format("   Actual Values: {0}", Format(actualValues)));
+					}
+				}
+			}
+		}
+
+		/// <summary>
+		/// Tests the length measurement for a specific shape on a specific image.
+		/// </summary>
+		protected void TestRoiLengthMeasurement(ImageKey key, T shapeData, double expectedLength)
+		{
+			TestRoiLengthMeasurement(key, shapeData, expectedLength, 0.25, Units.Pixels);
+		}
+
+		/// <summary>
+		/// Tests the length measurement for a specific shape on a specific image.
+		/// </summary>
+		protected void TestRoiLengthMeasurement(ImageKey key, T shapeData, double expectedLength, double toleranceLength, Units lengthUnits)
+		{
+			string description = string.Format("{0} on {1}", shapeData, key);
+			using (IPresentationImage image = GetImage(key))
+			{
+				// simulates ROIs that an end-user would create using graphics constructed by the tools
+				Roi userRoi = CreateRoiFromGraphic((IOverlayGraphicsProvider) image, shapeData);
+				PerformRoiLengthMeasurements(userRoi, expectedLength, toleranceLength, "user", description, lengthUnits);
+
+				// simulates ROIs that a programmer might create using the SDK directly, rather than via graphics
+				Roi sdkRoi = CreateRoiFromImage(image, shapeData);
+				PerformRoiLengthMeasurements(sdkRoi, expectedLength, toleranceLength, "SDK", description, lengthUnits);
+			}
+		}
+
+		private void PerformRoiLengthMeasurements(Roi roi, double expectedLength, double toleranceLength, string mode, string shapeData, Units lengthUnits)
+		{
+			WriteLine("Testing {1}-MODE {2} ROI using {0}", shapeData, mode.ToUpperInvariant(), this.ShapeName);
+
+			double measuredLength = 0;
+
+			if (roi is IRoiLengthProvider)
+			{
+				((IRoiLengthProvider) roi).Units = lengthUnits;
+				measuredLength = ((IRoiLengthProvider) roi).Length;
+			}
+
+			if (this.VerboseOutput)
+			{
+				WriteLine("Expecting  \u2113={0:f0}", expectedLength);
+				WriteLine("Actual     \u2113={0:f0}", measuredLength);
+			}
+
+			double errorLength = Math.Abs(expectedLength - measuredLength);
+
+			WriteLine("Errors    \u0394\u2113={0:f2}", errorLength);
+
+			Assert.AreEqual(expectedLength, measuredLength, toleranceLength, string.Format("\u0394length exceeds absolute tolerance of {0:f0}", toleranceLength));
+		}
+
+		/// <summary>
+		/// Tests the area, mean and standard deviation calculations for a specific shape on a specific image.
+		/// </summary>
+		protected void TestRoiStatsCalculations(ImageKey key, T shapeData, double expectedPerimeter, double expectedArea, double expectedMean, double expectedSigma)
+		{
+			this.TestRoiStatsCalculations(key, shapeData, expectedPerimeter, expectedArea, expectedMean, expectedSigma, Units.Pixels);
+		}
+
+		/// <summary>
+		/// Tests the area, mean and standard deviation calculations for a specific shape on a specific image.
+		/// </summary>
+		protected void TestRoiStatsCalculations(ImageKey key, T shapeData, double expectedPerimeter, double expectedArea, double expectedMean, double expectedSigma, Units areaPerimeterUnits)
+		{
+			string description = string.Format("{0} on {1}", shapeData, key);
+			using (IPresentationImage image = GetImage(key))
+			{
+				// simulates ROIs that an end-user would create using graphics constructed by the tools
+				Roi userRoi = CreateRoiFromGraphic((IOverlayGraphicsProvider) image, shapeData);
+				PerformRoiStatsCalculations(userRoi, expectedPerimeter, expectedArea, expectedMean, expectedSigma, "user", description, areaPerimeterUnits);
+
+				// simulates ROIs that a programmer might create using the SDK directly, rather than via graphics
+				Roi sdkRoi = CreateRoiFromImage(image, shapeData);
+				PerformRoiStatsCalculations(sdkRoi, expectedPerimeter, expectedArea, expectedMean, expectedSigma, "SDK", description, areaPerimeterUnits);
+			}
+		}
+
+		private void PerformRoiStatsCalculations(Roi roi, double expectedPerimeter, double expectedArea, double expectedMean, double expectedSigma, string mode, string shapeData, Units areaPerimeterUnits)
+		{
+			WriteLine("Testing {1}-MODE {2} ROI using {0}", shapeData, mode.ToUpperInvariant(), this.ShapeName);
+
+			RoiStatistics roiStats = RoiStatistics.Calculate(roi);
+			double measuredArea = 0;
+			double measuredMean = roiStats.Mean;
+			double measuredSigma = roiStats.StandardDeviation;
+
+			if (roi is IRoiAreaProvider)
+			{
+				((IRoiAreaProvider) roi).Units = areaPerimeterUnits;
+				measuredArea = ((IRoiAreaProvider) roi).Area;
+			}
+
+			if (this.VerboseOutput)
+			{
+				WriteLine("Expecting  A={0:f0}  \u03BC={1:f3}  \u03C3={2:f3}", expectedArea, expectedMean, expectedSigma);
+				WriteLine("Actual     A={0:f0}  \u03BC={1:f3}  \u03C3={2:f3}", measuredArea, measuredMean, measuredSigma);
+			}
+
+			double errorArea = Math.Abs(expectedArea - measuredArea);
+			double errorMean = Math.Abs(expectedMean - measuredMean);
+			double errorSigma = Math.Abs(expectedSigma - measuredSigma);
+
+			WriteLine("Errors    \u0394A={0:f2} \u0394\u03BC={1:f2} \u0394\u03C3={2:f2}", errorArea, errorMean, errorSigma);
+
+			double areaToleranceFactor = 0.01;
+			if (expectedPerimeter/expectedArea > 0.25)
+			{
+				WriteLine("High Perimeter-to-Area Ratio (P={0:f3})", expectedPerimeter);
+				areaToleranceFactor = 0.05;
+			}
+
+			double toleranceArea = areaToleranceFactor*expectedPerimeter;
+			double toleranceMean = 2.0;
+			double toleranceSigma = 2.0;
+
+			Assert.AreEqual(expectedArea, measuredArea, toleranceArea, string.Format("\u0394area exceeds tolerance of {0:p0} of ROI perimeter", areaToleranceFactor));
+			Assert.AreEqual(expectedMean, measuredMean, toleranceMean, string.Format("\u0394mean exceeds tolerance of 1% of pixel value range"));
+			Assert.AreEqual(expectedSigma, measuredSigma, toleranceSigma, string.Format("\u0394stdev exceeds tolerance of 1% of pixel value range"));
+		}
+
+		/// <summary>
+		/// Tests the statistics calculation for consistency over a number of trial runs using the same shape.
+		/// </summary>
+		protected void TestRoiStatsCalculationConsistency()
+		{
+			const int samples = 100;
+			const int gridSize = 4;
+			foreach (ImageKey imageKey in Enum.GetValues(typeof (ImageKey)))
+			{
+				WriteLine("Testing on Image {0}", imageKey.ToString());
+				using (IPresentationImage image = GetImage(imageKey))
+				{
+					IImageSopProvider provider = (IImageSopProvider) image;
+					IOverlayGraphicsProvider overlayGraphicsProvider = (IOverlayGraphicsProvider) image;
+					int rows = provider.Frame.Rows;
+					int cols = provider.Frame.Columns;
+
+					for (int r = rows/gridSize/2; r < rows; r += rows/gridSize)
+					{
+						for (int c = cols/gridSize/2; c < cols; c += cols/gridSize)
+						{
+							if (this.VerboseOutput)
+								WriteLine("Checking {0} core samples for consistent results at location {1}", samples, new PointF(c, r));
+
+							T shapeData = CreateCoreSampleShape(new PointF(c, r), rows, cols);
+							double expectedArea = 0, expectedMean = 0, expectedSigma = 0;
+							for (int n = 0; n < samples; n++)
+							{
+								Roi userRoi = CreateRoiFromGraphic(overlayGraphicsProvider, shapeData);
+								RoiStatistics stats = RoiStatistics.Calculate(userRoi);
+								if (n == 0)
+								{
+									if (userRoi is IRoiAreaProvider)
+										expectedArea = ((IRoiAreaProvider) userRoi).Area;
+									expectedMean = stats.Mean;
+									expectedSigma = stats.StandardDeviation;
+
+									if (this.VerboseOutput)
+										WriteLine("First sample reported A={0:f0}  \u03BC={1:f3}  \u03C3={2:f3}", expectedArea, expectedMean, expectedSigma);
+
+									continue;
+								}
+
+								// very strict tolerance. performing the calculation the first time should yield the same result as the next hundred times.
+								if (userRoi is IRoiAreaProvider)
+									Assert.AreEqual(expectedArea, ((IRoiAreaProvider) userRoi).Area, double.Epsilon, "Area calculation consistency fail.");
+								Assert.AreEqual(expectedMean, stats.Mean, double.Epsilon, "Mean calculation consistency fail.");
+								Assert.AreEqual(expectedSigma, stats.StandardDeviation, double.Epsilon, "Stdev calculation consistency fail.");
+							}
+						}
+					}
+				}
+			}
+		}
+
+		/// <summary>
+		/// Gets the name of the shape covered by this test.
+		/// </summary>
+		protected abstract string ShapeName { get; }
+
+		/// <summary>
+		/// Gets a value indicating whether or not output should be verbose.
+		/// </summary>
+		protected virtual bool VerboseOutput
+		{
+			get { return true; }
+		}
+
+		protected abstract T CreateCoreSampleShape(PointF location, int imageRows, int imageCols);
+		protected abstract Roi CreateRoiFromGraphic(IOverlayGraphicsProvider overlayGraphics, T shapeData);
+		protected abstract Roi CreateRoiFromImage(IPresentationImage image, T shapeData);
+		protected abstract void AddShapeToGraphicsPath(GraphicsPath graphicsPath, T shapeData);
+
+		private static string Format<TItem>(IEnumerable<TItem> enumerable)
+		{
+			var builder = new StringBuilder();
+			foreach (var item in enumerable)
+			{
+				builder.Append(item.ToString());
+				builder.Append("; ");
+			}
+			if (builder.Length == 0)
+				return string.Empty;
+			return builder.ToString(0, builder.Length - 2);
+		}
+
+		private static Color ShiftColor(Color original, bool shiftRed, bool shiftGreen, bool shiftBlue)
+		{
+			return Color.FromArgb(shiftRed ? 255 : (int) original.R, shiftGreen ? 255 : (int) original.G, shiftBlue ? 255 : (int) original.B);
+		}
+
+		[TestFixtureSetUp]
+		public void TestSetup()
+		{
+			AssertTestImagePath();
+		}
+	}
+
+	public abstract class RoiTestBase
+	{
+		private const string _testImagePathFormat = @"TestImages\{0}.dcm";
+
+		protected static void WriteLine(string message, params object[] args)
+		{
+			if (args != null && args.Length > 0)
+				message = string.Format(message, args);
+			Trace.WriteLine(message);
+		}
+
+		protected static IPresentationImage GetImage(ImageKey key)
+		{
+			string filename = string.Format(_testImagePathFormat, key.ToString().ToLower());
+			try
+			{
+				LocalSopDataSource dataSource = new LocalSopDataSource(filename);
+				ImageSop imageSop = new ImageSop(dataSource);
+				IPresentationImage theOne = null;
+				foreach (IPresentationImage image in PresentationImageFactory.Create(imageSop))
+				{
+					if (theOne == null)
+					{
+						theOne = image;
+						continue;
+					}
+					image.Dispose();
+				}
+				imageSop.Dispose();
+				return theOne;
+			}
+			catch (Exception ex)
+			{
+				throw new FileNotFoundException("Unable to load requested test image. Please check that the assembly has been built.", filename, ex);
+			}
+		}
+
+		protected static void AssertTestImagePath()
+		{
+			foreach (ImageKey imageKey in Enum.GetValues(typeof (ImageKey)))
+			{
+				string filename = string.Format(_testImagePathFormat, imageKey.ToString());
+				filename = Path.GetFullPath(filename);
+				string directoryName = Path.GetDirectoryName(filename);
+
+				if (!File.Exists(filename))
+				{
+					string message = String.Format(
+						@"The required test image {0} is missing. " +
+						@"Please copy the contents of <TrunkPath>\ImageViewer\RoiGraphics\Tests\Images " +
+						@"to {1} in order to execute these tests.", filename, directoryName);
+
+					Trace.WriteLine(message);
+					Assert.Fail(message);
+				}
+			}
+		}
+
+		protected enum ImageKey
+		{
+			Simple01,
+			Simple02,
+			Simple03,
+			Simple04,
+			Simple05,
+			Simple06,
+			Complex01,
+			Complex02,
+			Complex03,
+			Complex04,
+			Complex05,
+			Complex06,
+			Complex07,
+			Complex08,
+			Complex09,
+			Complex10,
+			Complex11,
+			Complex12,
+			Real01,
+			Real02,
+			Real03,
+			Real04,
+			Real05,
+			Real06,
+			Aspect01,
+			Aspect02,
+			Aspect03,
+			Aspect04,
+			Aspect05,
+			Aspect06,
+			Aspect07,
+			Aspect08,
+			Aspect09,
+			Aspect10,
+			Aspect11,
+			Aspect12,
+		}
+	}
+}
+
 #endif