--- conflicted
+++ resolved
@@ -1,1068 +1,1065 @@
-﻿<?xml version="1.0" encoding="utf-8"?>
-<Project xmlns="http://schemas.microsoft.com/developer/msbuild/2003" DefaultTargets="Build" ToolsVersion="4.0">
-  <PropertyGroup>
-    <ProjectType>Local</ProjectType>
-    <ProductVersion>9.0.30729</ProductVersion>
-    <SchemaVersion>2.0</SchemaVersion>
-    <ProjectGuid>{85100D3E-471C-47C9-9687-ABF25F617ED7}</ProjectGuid>
-    <Configuration Condition=" '$(Configuration)' == '' ">Debug</Configuration>
-    <Platform Condition=" '$(Platform)' == '' ">AnyCPU</Platform>
-    <ApplicationIcon />
-    <AssemblyKeyContainerName />
-    <AssemblyName>ClearCanvas.ImageViewer</AssemblyName>
-    <AssemblyOriginatorKeyFile />
-    <DefaultClientScript>JScript</DefaultClientScript>
-    <DefaultHTMLPageLayout>Grid</DefaultHTMLPageLayout>
-    <DefaultTargetSchema>IE50</DefaultTargetSchema>
-    <DelaySign>false</DelaySign>
-    <OutputType>Library</OutputType>
-    <RootNamespace>ClearCanvas.ImageViewer</RootNamespace>
-    <RunPostBuildEvent>OnBuildSuccess</RunPostBuildEvent>
-    <StartupObject />
-    <FileUpgradeFlags>
-    </FileUpgradeFlags>
-    <UpgradeBackupLocation />
-    <OldToolsVersion>4.0</OldToolsVersion>
-    <IsWebBootstrapper>false</IsWebBootstrapper>
-    <TargetFrameworkVersion>v4.0</TargetFrameworkVersion>
-    <TargetFrameworkProfile />
-    <PublishUrl>publish\</PublishUrl>
-    <Install>true</Install>
-    <InstallFrom>Disk</InstallFrom>
-    <UpdateEnabled>false</UpdateEnabled>
-    <UpdateMode>Foreground</UpdateMode>
-    <UpdateInterval>7</UpdateInterval>
-    <UpdateIntervalUnits>Days</UpdateIntervalUnits>
-    <UpdatePeriodically>false</UpdatePeriodically>
-    <UpdateRequired>false</UpdateRequired>
-    <MapFileExtensions>true</MapFileExtensions>
-    <ApplicationRevision>0</ApplicationRevision>
-    <ApplicationVersion>1.0.0.%2a</ApplicationVersion>
-    <UseApplicationTrust>false</UseApplicationTrust>
-    <BootstrapperEnabled>true</BootstrapperEnabled>
-    <FileAlignment>512</FileAlignment>
-  </PropertyGroup>
-  <PropertyGroup Condition=" '$(Configuration)|$(Platform)' == 'Debug|AnyCPU' ">
-    <OutputPath>bin\Debug\</OutputPath>
-    <AllowUnsafeBlocks>true</AllowUnsafeBlocks>
-    <CheckForOverflowUnderflow>false</CheckForOverflowUnderflow>
-    <ConfigurationOverrideFile />
-    <DefineConstants>TRACE;DEBUG;UNIT_TESTS</DefineConstants>
-    <DocumentationFile>
-    </DocumentationFile>
-    <DebugSymbols>true</DebugSymbols>
-    <NoStdLib>false</NoStdLib>
-    <NoWarn>
-    </NoWarn>
-    <Optimize>false</Optimize>
-    <RegisterForComInterop>false</RegisterForComInterop>
-    <RemoveIntegerChecks>false</RemoveIntegerChecks>
-    <TreatWarningsAsErrors>false</TreatWarningsAsErrors>
-    <WarningLevel>4</WarningLevel>
-    <DebugType>full</DebugType>
-    <ErrorReport>prompt</ErrorReport>
-    <UseVSHostingProcess>true</UseVSHostingProcess>
-    <CodeAnalysisRuleSet>AllRules.ruleset</CodeAnalysisRuleSet>
-  </PropertyGroup>
-  <PropertyGroup Condition=" '$(Configuration)|$(Platform)' == 'Release|AnyCPU' ">
-    <OutputPath>bin\Release\</OutputPath>
-    <AllowUnsafeBlocks>true</AllowUnsafeBlocks>
-    <CheckForOverflowUnderflow>false</CheckForOverflowUnderflow>
-    <ConfigurationOverrideFile />
-    <DefineConstants>TRACE</DefineConstants>
-    <DocumentationFile>ClearCanvas.ImageViewer.xml</DocumentationFile>
-    <DebugSymbols>false</DebugSymbols>
-    <NoStdLib>false</NoStdLib>
-    <NoWarn>
-    </NoWarn>
-    <Optimize>true</Optimize>
-    <RegisterForComInterop>false</RegisterForComInterop>
-    <RemoveIntegerChecks>false</RemoveIntegerChecks>
-    <TreatWarningsAsErrors>false</TreatWarningsAsErrors>
-    <WarningLevel>4</WarningLevel>
-    <DebugType>none</DebugType>
-    <ErrorReport>prompt</ErrorReport>
-    <UseVSHostingProcess>true</UseVSHostingProcess>
-    <CodeAnalysisRuleSet>AllRules.ruleset</CodeAnalysisRuleSet>
-  </PropertyGroup>
-  <ItemGroup>
-    <Reference Include="NMock2, Version=1.0.2313.18049, Culture=neutral, processorArchitecture=MSIL">
-      <SpecificVersion>False</SpecificVersion>
-      <HintPath>..\ReferencedAssemblies\NMock2.dll</HintPath>
-    </Reference>
-    <Reference Include="nunit.framework, Version=2.2.7.0, Culture=neutral, PublicKeyToken=96d09a1eb7f44a77, processorArchitecture=MSIL">
-      <SpecificVersion>False</SpecificVersion>
-      <HintPath>..\ReferencedAssemblies\nunit.framework.dll</HintPath>
-    </Reference>
-    <Reference Include="System" />
-    <Reference Include="System.configuration" />
-    <Reference Include="System.Core">
-      <RequiredTargetFramework>3.5</RequiredTargetFramework>
-    </Reference>
-    <Reference Include="System.Data">
-      <Name>System.Data</Name>
-    </Reference>
-    <Reference Include="System.Drawing">
-      <Name>System.Drawing</Name>
-    </Reference>
-    <Reference Include="System.Runtime.Serialization">
-      <RequiredTargetFramework>3.0</RequiredTargetFramework>
-    </Reference>
-    <Reference Include="System.ServiceModel" />
-    <Reference Include="System.ServiceProcess" />
-    <Reference Include="System.XML" />
-  </ItemGroup>
-  <ItemGroup>
-    <EmbeddedResource Include="StudyManagement\Icons\DeleteToolSmall.png" />
-  </ItemGroup>
-  <ItemGroup>
-    <Compile Include="ActionPlaceholder.cs" />
-    <Compile Include="Annotations\AnnotationBoxList.cs" />
-    <Compile Include="Annotations\AnnotationItem.cs" />
-    <Compile Include="Annotations\AnnotationItemProvider.cs" />
-    <Compile Include="Annotations\AnnotationLayout.cs" />
-    <Compile Include="Annotations\AnnotationLayoutStoreSettings.cs" />
-    <Compile Include="Annotations\AnnotationLayoutStoreSettings.Designer.cs">
-      <AutoGen>True</AutoGen>
-      <DesignTimeSharedInput>True</DesignTimeSharedInput>
-      <DependentUpon>AnnotationLayoutStoreSettings.settings</DependentUpon>
-    </Compile>
-    <Compile Include="Annotations\AnnotationResourceResolver.cs" />
-    <Compile Include="Annotations\Dicom\DicomAnnotationItem.cs" />
-    <Compile Include="Annotations\Dicom\DicomDataFormatHelper.cs" />
-    <Compile Include="Annotations\Dicom\DicomAnnotationLayoutFactory.cs" />
-    <Compile Include="Annotations\Dicom\DicomFilteredAnnotationLayoutStoreSettings.cs" />
-    <Compile Include="Annotations\Dicom\DicomFilteredAnnotationLayoutStoreSettings.Designer.cs">
-      <AutoGen>True</AutoGen>
-      <DesignTimeSharedInput>True</DesignTimeSharedInput>
-      <DependentUpon>DicomFilteredAnnotationLayoutStoreSettings.settings</DependentUpon>
-    </Compile>
-    <Compile Include="Annotations\Dicom\DicomFilteredAnnotationLayout.cs" />
-    <Compile Include="Annotations\Dicom\DicomFilteredAnnotationLayoutStore.cs" />
-    <Compile Include="Annotations\Dicom\DicomFixedAnnotationLayoutFactory.cs" />
-    <Compile Include="Annotations\Dicom\Tests\DicomFilteredAnnotationLayoutTests.cs" />
-    <Compile Include="Annotations\IAnnotationResourceResolver.cs" />
-    <Compile Include="Annotations\MammogramAnnotationLayoutProxy.cs" />
-    <Compile Include="Automation\Annotations.cs" />
-    <Compile Include="Automation\Calibration.cs" />
-    <Compile Include="Automation\DisplaySetLayout.cs" />
-    <Compile Include="Automation\AutomationContext.cs" />
-    <Compile Include="Automation\Probe.cs" />
-    <Compile Include="Automation\Zoom.cs" />
-    <Compile Include="Automation\Stack.cs" />
-    <Compile Include="Automation\LookupTable.cs" />
-    <Compile Include="Automation\WorkspaceLayout.cs" />
-    <Compile Include="BaseTools\GraphicTool.cs" />
-    <Compile Include="BaseTools\DefaultMouseToolButtonAttribute.cs" />
-    <Compile Include="BaseTools\MouseButtonIconSet.cs" />
-    <Compile Include="BaseTools\MouseToolSettings.cs" />
-    <Compile Include="BaseTools\MouseToolSettings.Designer.cs">
-      <AutoGen>True</AutoGen>
-      <DesignTimeSharedInput>True</DesignTimeSharedInput>
-      <DependentUpon>MouseToolSettings.settings</DependentUpon>
-    </Compile>
-    <Compile Include="BaseTools\MouseToolSettingsProfile.cs" />
-    <Compile Include="BasicPresentationImage3D.cs" />
-    <Compile Include="Graphics3D\BoundableGraphic3D.cs" />
-    <Compile Include="Graphics3D\CompositeGraphic3D.cs" />
-    <Compile Include="Graphics3D\CompositeRootModel3D.cs" />
-    <Compile Include="Graphics3D\Graphic3D.cs" />
-    <Compile Include="Graphics3D\GraphicCollection3D.cs" />
-    <Compile Include="Graphics3D\IGraphic3D.cs" />
-    <Compile Include="Graphics3D\IOverlayGraphics3DProvider.cs" />
-    <Compile Include="Graphics3D\ISpatialTransform3D.cs" />
-    <Compile Include="Graphics3D\ISpatialTransform3DProvider.cs" />
-    <Compile Include="Graphics3D\PointChanged3DEventArgs.cs" />
-    <Compile Include="Graphics3D\RootModelSpatialTransform.cs" />
-    <Compile Include="Graphics3D\SpatialTransform3D.cs" />
-    <Compile Include="Graphics3D\SpatialTransform3DImageOperation.cs" />
-    <Compile Include="Graphics3D\EllipsoidPrimitive.cs" />
-    <Compile Include="Graphics3D\TransformMatrixHelpers.cs" />
-    <Compile Include="Graphics3D\VectorGraphic3D.cs" />
-    <Compile Include="Graphics3D\VisualStateChanged3DEventArgs.cs" />
-    <Compile Include="Graphics\GraphicMethods.cs" />
-    <Compile Include="Graphics\ProtractorGraphic.cs" />
-    <Compile Include="Graphics\Tests\ImageGraphicTests.cs" />
-    <Compile Include="Imaging\ILutPipelineProvider.cs" />
-    <Compile Include="Imaging\IPresentationLut.cs" />
-    <Compile Include="Imaging\LutFunctions.cs" />
-    <Compile Include="Imaging\MinMaxPixelLinearLut.cs" />
-    <Compile Include="Imaging\PresentationLut.cs" />
-    <Compile Include="Imaging\PresentationLutLinear.cs" />
-    <Compile Include="Imaging\Tests\ComposableLutTests.cs" />
-    <Compile Include="Imaging\Tests\ComposedLutTests.cs" />
-    <Compile Include="Imaging\Tests\DataVoiLutTests.cs" />
-    <Compile Include="Imaging\Tests\LutTestHelper.cs" />
-    <Compile Include="Imaging\Tests\PresentationLutLinearTests.cs" />
-    <Compile Include="Imaging\Tests\VoiWindowTests.cs" />
-    <Compile Include="InputManagement\MouseWheelCaptureChangedEventArgs.cs" />
-    <Compile Include="InputManagement\Tests\ViewerShortcutManagerTests.cs" />
-    <Compile Include="CloningExceptions.cs" />
-    <Compile Include="Comparers\ReverseComparer.cs" />
-    <Compile Include="Graphics\ColorBarGraphic.cs" />
-    <Compile Include="Graphics\GraphicFocusChangedEventArgs.cs" />
-    <Compile Include="Graphics\InvariantSpatialTransform.cs" />
-    <Compile Include="Graphics\MammographyImageSpatialTransform.cs" />
-    <Compile Include="Graphics\Tests\MammographyImageSpatialTransformTest.cs" />
-    <Compile Include="Graphics\Utilities\GraphicsVisibilityHelper.cs" />
-    <Compile Include="Annotations\Utilities\TextOverlayVisibilityHelper.cs" />
-    <Compile Include="ImageSetTree.cs" />
-    <Compile Include="Imaging\ColorMapBase.cs" />
-    <Compile Include="Imaging\ColorMapMemento.cs" />
-    <Compile Include="Imaging\ComposableModalityLut.cs" />
-    <Compile Include="Imaging\ComposableVoiLut.cs" />
-    <Compile Include="Imaging\DataModalityLut.cs" />
-    <Compile Include="Imaging\DataVoiLut.cs" />
-    <Compile Include="Imaging\GeneratedDataModalityLut.cs" />
-    <Compile Include="Imaging\IColorMap.cs" />
-    <Compile Include="Imaging\IDataModalityLut.cs" />
-    <Compile Include="Imaging\IModalityLut.cs" />
-    <Compile Include="Imaging\IVoiLut.cs" />
-    <Compile Include="Imaging\NamedVoiLutLinear.cs" />
-    <Compile Include="Imaging\NormalizationLutLinear.cs" />
-    <Compile Include="Imaging\SimpleColorMap.cs" />
-    <Compile Include="Imaging\SimpleDataModalityLut.cs" />
-    <Compile Include="InteractiveGraphics\IAnnotationGraphic.cs" />
-    <Compile Include="InteractiveGraphics\Tests\InteractiveGraphicsDemoTool.cs" />
-    <Compile Include="KeyObjects\SopInstanceReference.cs" />
-    <Compile Include="LaunchImageViewerArgs.cs" />
-    <Compile Include="Layout\HpDataContractAttribute.cs" />
-    <Compile Include="Layout\HpExtensionPoints.cs" />
-    <Compile Include="Layout\HpApplicabilityResult.cs" />
-    <Compile Include="Layout\HpProperty.cs" />
-    <Compile Include="Layout\IHpApplicabilityContributor.cs" />
-    <Compile Include="Layout\IHpContributor.cs" />
-    <Compile Include="Layout\IHpImageBoxDefinitionContributor.cs" />
-    <Compile Include="Layout\IHpLayoutDefinitionContributor.cs" />
-    <Compile Include="Layout\IHpLayoutHook.cs" />
-    <Compile Include="Layout\IHpProperty.cs" />
-    <Compile Include="Layout\IHpSerializableElement.cs" />
-    <Compile Include="Layout\RectangularGrid.cs" />
-    <Compile Include="Layout\Tests\HpApplicabilityResultTests.cs" />
-    <Compile Include="Mathematics\Matrix3D.cs" />
-    <Compile Include="Mathematics\Rectangle3D.cs" />
-    <Compile Include="PatientPresentation.cs" />
-    <Compile Include="PermissionsHelper.cs" />
-    <Compile Include="PresentationStates\Dicom\DicomGraphicAnnotationElement.cs" />
-    <Compile Include="PresentationStates\Dicom\DicomGraphicAnnotationSubject.cs" />
-    <Compile Include="PresentationStates\Dicom\DicomOverlayDeserializationException.cs" />
-    <Compile Include="PresentationStates\Dicom\Tests\GeneratedOverlayTestImages.cs" />
-    <Compile Include="PresentationStates\Dicom\Tests\OverlayPlanePresentationTests.cs" />
-    <Compile Include="PresentationStates\GeometricShutterCache.cs" />
-    <Compile Include="Rendering\GDI\FontFactory.cs" />
-    <Compile Include="Rendering\GDI\GdiObjectFactory.cs" />
-    <Compile Include="Rendering\GDI\GdiRendererFactory.cs" />
-    <Compile Include="Rendering\GDI\IGdiBuffer.cs" />
-    <Compile Include="Rendering\GDI\MruFactory.cs" />
-    <Compile Include="Rendering\RendererBase2.cs" />
-    <Compile Include="Rendering\RenderingSurfaceBase.cs" />
-    <Compile Include="RoiGraphics\Analyzers\ProtractorAnalyzers.cs" />
-    <Compile Include="RoiGraphics\IRoiGraphic.cs" />
-    <Compile Include="RoiGraphics\ProtractorRoi.cs" />
-    <Compile Include="RoiGraphics\Tests\ProtractorRoiTests.cs" />
-    <Compile Include="Services\LocalServiceProcess.cs" />
-    <Compile Include="Services\ServiceControlSettings.cs" />
-    <Compile Include="Services\ServiceControlSettings.Designer.cs">
-      <DependentUpon>ServiceControlSettings.settings</DependentUpon>
-      <AutoGen>True</AutoGen>
-      <DesignTimeSharedInput>True</DesignTimeSharedInput>
-    </Compile>
-    <Compile Include="Services\ServiceControlTool.cs" />
-    <Compile Include="Services\SR.Designer.cs">
-      <AutoGen>True</AutoGen>
-      <DesignTime>True</DesignTime>
-      <DependentUpon>SR.resx</DependentUpon>
-    </Compile>
-    <Compile Include="StudyManagement\ActivityMonitorFailureWatcher.cs" />
-    <Compile Include="StudyManagement\ActivityMonitorProgressBar.cs" />
-    <Compile Include="StudyManagement\ActivityMonitorQuickLink.cs" />
-<<<<<<< HEAD
-=======
-    <Compile Include="StudyManagement\Tests\XmlSopDataSourceTests.cs" />
->>>>>>> 0c62cc23
-    <Compile Include="StudyManagement\XmlSopDataSource.cs" />
-    <Compile Include="StudyManagement\IPatientCoordinateMapping.cs" />
-    <Compile Include="StudyManagement\IPatientCoordinateMappingProvider.cs" />
-    <Compile Include="StudyManagement\LocalServerWatcher.cs" />
-    <Compile Include="StudyManagement\ReindexTool.cs" />
-    <Compile Include="Rendering\RenderingException.cs" />
-    <Compile Include="StudyManagement\ActivityMonitorComponent.cs" />
-    <Compile Include="StudyManagement\ActivityMonitorTool.cs" />
-    <Compile Include="StudyManagement\ActivityMonitorManager.cs" />
-    <Compile Include="StudyManagement\CorePrefetchingStrategy.cs" />
-    <Compile Include="StudyManagement\ImageBoxFrameSelectionStrategy.cs" />
-    <Compile Include="StudyManagement\PatientOrientationHelper.cs" />
-    <Compile Include="StudyManagement\ProgressBarIconSet.cs" />
-    <Compile Include="StudyManagement\RescaleUnits.cs" />
-    <Compile Include="StudyManagement\SR.Designer.cs">
-      <AutoGen>True</AutoGen>
-      <DesignTime>True</DesignTime>
-      <DependentUpon>SR.resx</DependentUpon>
-    </Compile>
-    <Compile Include="StudyManagement\StreamingSopDataSource.cs" />
-    <Compile Include="StudyManagement\StreamingSopFrameData.cs" />
-    <Compile Include="StudyManagement\StreamSopDataSource.cs" />
-    <Compile Include="StudyManagement\StudyExtensions.cs" />
-    <Compile Include="StudyManagement\Tests\ActivityMonitorComponentTests.cs" />
-    <Compile Include="StudyManagement\Tests\NormalizedPixelSpacingTests.cs" />
-    <Compile Include="StudyManagement\Tests\TestDataSource.cs" />
-    <Compile Include="StudyManagement\Tests\UnitTestStudyLoader.cs" />
-    <Compile Include="StudyManagement\ViewerFrameEnumerator.cs" />
-    <Compile Include="StudyManagement\WeightedWindowPrefetchingStrategy.cs" />
-    <Compile Include="StudyManagement\BasicXmlSopDataSource.cs" />
-    <Compile Include="Tests\ImageSetGroupsTests.cs" />
-    <Compile Include="Tests\ImageDiff.cs" />
-    <Compile Include="Tests\MockScreenInfoProvider.cs" />
-    <Compile Include="StudyManagement\Tests\StudyBuilder.cs" />
-    <Compile Include="StudyManagement\Tests\StudyBuilderFactory.cs" />
-    <Compile Include="ViewerActionFilter.cs" />
-    <Compile Include="ImageBoxDrawingEventArgs.cs" />
-    <Compile Include="Imaging\ComposedLut.cs" />
-    <Compile Include="InputManagement\LostFocusMessage.cs" />
-    <Compile Include="KeyObjects\IKeyObjectContentItem.cs" />
-    <Compile Include="KeyObjects\KeyObjectPlaceholderImage.cs" />
-    <Compile Include="RoiGraphics\Tests\ContainsPointTest.cs" />
-    <Compile Include="RoiGraphics\Tests\EllipticalRoiTests.cs" />
-    <Compile Include="RoiGraphics\Tests\LinearRoiTests.cs" />
-    <Compile Include="RoiGraphics\Tests\PolygonalRoiTests.cs" />
-    <Compile Include="RoiGraphics\Tests\PolygonalRoiTestShapes.cs" />
-    <Compile Include="RoiGraphics\Tests\RectangularRoiTests.cs" />
-    <Compile Include="RoiGraphics\Tests\RoiStatisticsTests.cs" />
-    <Compile Include="RoiGraphics\Tests\RoiTestBase.cs" />
-    <Compile Include="Comparers\DicomSopComparer.cs" />
-    <Compile Include="Comparers\InstanceNumberComparer.cs" />
-    <Compile Include="DicomPresentationImageSettings.cs" />
-    <Compile Include="DicomPresentationImageSettings.Designer.cs">
-      <AutoGen>True</AutoGen>
-      <DesignTimeSharedInput>True</DesignTimeSharedInput>
-      <DependentUpon>DicomPresentationImageSettings.settings</DependentUpon>
-    </Compile>
-    <Compile Include="DisplaySetDescriptor.cs" />
-    <Compile Include="DisplaySetFactories.cs" />
-    <Compile Include="DisplaySetFactory.cs" />
-    <Compile Include="Graphics\IGraphicVoiLutFactory.cs" />
-    <Compile Include="ImageSetDescriptor.cs" />
-    <Compile Include="ImageSetFactory.cs" />
-    <Compile Include="Imaging\IColorMapInstaller.cs" />
-    <Compile Include="Imaging\IdentityVoiLinearLut.cs" />
-    <Compile Include="Imaging\Tests\IdentityVoiLinearLutTests.cs" />
-    <Compile Include="Imaging\IVoiLutInstaller.cs" />
-    <Compile Include="Rendering\Tests\ImageRendererVoiLutTests.cs" />
-    <Compile Include="Tests\DisplaySetFactoryTests.cs" />
-    <Compile Include="Tests\TestPattern.cs" />
-    <Compile Include="ViewerActionPermissionAttribute.cs" />
-    <Compile Include="Comparers\AcquisitionTimeComparer.cs" />
-    <Compile Include="Comparers\DisplaySetNumberComparer.cs" />
-    <Compile Include="Comparers\SliceLocationComparer.cs" />
-    <Compile Include="DrawableUndoableOperationCommand.cs" />
-    <Compile Include="Graphics\IPointGraphic.cs" />
-    <Compile Include="Graphics\IPointsList.cs" />
-    <Compile Include="Graphics\VisualStateChangedEvent.cs" />
-    <Compile Include="Imaging\VoiWindow.cs" />
-    <Compile Include="InteractiveGraphics\AnchorPointControlGraphic.cs" />
-    <Compile Include="Graphics\GraphicEventArgs.cs" />
-    <Compile Include="InteractiveGraphics\ICalloutGraphic.cs" />
-    <Compile Include="PresentationStates\Dicom\DicomGraphicsPlaneOverlays.cs" />
-    <Compile Include="PresentationStates\Dicom\DicomGraphicsPlaneShutters.cs" />
-    <Compile Include="PresentationStates\Dicom\DicomGraphicsDeserializationException.cs" />
-    <Compile Include="PresentationStates\Dicom\DicomGraphicsFactory.cs" />
-    <Compile Include="EditBox.cs" />
-    <Compile Include="Graphics\DecoratorCompositeGraphic.cs" />
-    <Compile Include="Graphics\AddGraphicUndoableCommand.cs" />
-    <Compile Include="PresentationStates\Dicom\DicomGraphicsPlaneLayers.cs" />
-    <Compile Include="PresentationStates\Dicom\DicomGraphicsPlaneUserOverlays.cs" />
-    <Compile Include="PresentationStates\Dicom\DicomPresentationImageCollection.cs" />
-    <Compile Include="PresentationStates\Dicom\GraphicAnnotationSerializers\SplineGraphicAnnotationSerializer.cs" />
-    <Compile Include="PresentationStates\Dicom\DicomEllipseGraphic.cs" />
-    <Compile Include="PresentationStates\Dicom\OverlayPlaneGraphic.cs" />
-    <Compile Include="InteractiveGraphics\FlashOverlayController.cs" />
-    <Compile Include="Graphics\SplinePrimitive.cs" />
-    <Compile Include="Graphics\IApplicationGraphicsProvider.cs" />
-    <Compile Include="Graphics\IPointsGraphic.cs" />
-    <Compile Include="Graphics\ITextGraphic.cs" />
-    <Compile Include="Graphics\PointsList.cs" />
-    <Compile Include="Graphics\PolylineGraphic.cs" />
-    <Compile Include="Graphics\Tests\PolylineGraphicTests.cs" />
-    <Compile Include="IDicomPresentationImage.cs" />
-    <Compile Include="ImageSetGroups.cs" />
-    <Compile Include="Imaging\DicomVoiLuts.cs" />
-    <Compile Include="Graphics\ILineSegmentGraphic.cs" />
-    <Compile Include="Graphics\InvariantArrowheadGraphic.cs" />
-    <Compile Include="Graphics\InvariantLinePrimitive.cs" />
-    <Compile Include="Graphics\ArrowGraphic.cs" />
-    <Compile Include="Imaging\OverlayData.cs" />
-    <Compile Include="Imaging\Tests\OverlayDataTest.cs" />
-    <Compile Include="InteractiveGraphics\ContextMenuControlGraphic.cs" />
-    <Compile Include="InteractiveGraphics\ControlGraphic.cs" />
-    <Compile Include="InteractiveGraphics\ControlPointsGraphic.cs" />
-    <Compile Include="InteractiveGraphics\BoundableResizeControlGraphic.cs" />
-    <Compile Include="InputManagement\IExportedActionsProvider.cs" />
-    <Compile Include="InteractiveGraphics\InteractiveCircleGraphicBuilder.cs" />
-    <Compile Include="InteractiveGraphics\StandardAnnotationGraphicSerializer.cs">
-      <SubType>Code</SubType>
-    </Compile>
-    <Compile Include="InteractiveGraphics\TextPlaceholderControlGraphic.cs" />
-    <Compile Include="InteractiveGraphics\VerticesControlGraphic.cs" />
-    <Compile Include="InteractiveGraphics\TextEditControlGraphic.cs" />
-    <Compile Include="InteractiveGraphics\InteractivePolygonGraphicBuilder.cs" />
-    <Compile Include="InteractiveGraphics\InteractiveGraphicBuilder.cs" />
-    <Compile Include="InteractiveGraphics\PolygonControlGraphic.cs" />
-    <Compile Include="InteractiveGraphics\CalloutGraphicAnnotationSerializer.cs" />
-    <Compile Include="InteractiveGraphics\CalloutGraphic.cs" />
-    <Compile Include="InteractiveGraphics\AnnotationCalloutLocationStrategy.cs" />
-    <Compile Include="InteractiveGraphics\IAnnotationCalloutLocationStrategy.cs" />
-    <Compile Include="InteractiveGraphics\AnnotationGraphic.cs" />
-    <Compile Include="InteractiveGraphics\StandardStatefulGraphic.cs" />
-    <Compile Include="InteractiveGraphics\StatefulCompositeGraphic.cs" />
-    <Compile Include="InteractiveGraphics\LineSegmentStretchControlGraphic.cs" />
-    <Compile Include="InteractiveGraphics\MoveControlGraphic.cs" />
-    <Compile Include="InteractiveGraphics\BoundableStretchControlGraphic.cs" />
-    <Compile Include="InteractiveGraphics\InteractiveBoundableGraphicBuilder.cs" />
-    <Compile Include="InteractiveGraphics\InteractivePolylineGraphicBuilder.cs" />
-    <Compile Include="InteractiveGraphics\UserCalloutGraphic.cs" />
-    <Compile Include="InteractiveGraphics\BlocksProgressBarGraphic.cs" />
-    <Compile Include="InteractiveGraphics\ContinuousProgressBarGraphic.cs" />
-    <Compile Include="InteractiveGraphics\MarqueeProgressBarGraphic.cs" />
-    <Compile Include="InteractiveGraphics\ScannerProgressBarGraphic.cs" />
-    <Compile Include="InteractiveGraphics\ProgressBarGraphic.cs" />
-    <Compile Include="InteractiveGraphics\ProgressCompositeGraphic.cs" />
-    <Compile Include="InteractiveGraphics\ProgressGraphic.cs" />
-    <Compile Include="IUndoableOperation.cs" />
-    <Compile Include="LinkedImageEnumerator.cs" />
-    <Compile Include="Mathematics\Tests\PolygonFTests.cs" />
-    <Compile Include="PresentationStates\Dicom\DicomPresentationState.cs" />
-    <Compile Include="PresentationStates\Dicom\GraphicAnnotationSerializers\DecoratorGraphicAnnotationSerializer.cs" />
-    <Compile Include="PresentationStates\Dicom\GraphicAnnotationSerializers\EllipseGraphicAnnotationSerializer.cs" />
-    <Compile Include="PresentationStates\Dicom\GraphicAnnotationSerializers\PolylineGraphicAnnotationSerializer.cs" />
-    <Compile Include="PresentationStates\Dicom\GraphicAnnotationSerializers\RectangleGraphicAnnotationSerializer.cs" />
-    <Compile Include="PresentationStates\Dicom\GraphicAnnotationSerializers\TextGraphicAnnotationSerializer.cs" />
-    <Compile Include="PresentationStates\Dicom\OverlayPlaneSource.cs">
-      <SubType>Code</SubType>
-    </Compile>
-    <Compile Include="PresentationStates\Dicom\OverlayPlaneSubtype.cs" />
-    <Compile Include="PresentationStates\Dicom\OverlayPlaneType.cs">
-      <SubType>Code</SubType>
-    </Compile>
-    <Compile Include="PresentationStates\Dicom\Tests\PresentationStateTests.cs" />
-    <Compile Include="Tests\Statistics.cs" />
-    <Compile Include="PresentationStates\Dicom\Tests\TestPresentationImage.cs" />
-    <Compile Include="PresentationStates\Dicom\Tests\TestPresentationState.cs" />
-    <Compile Include="PresentationStates\Dicom\UserOverlayPlaneGraphic.cs" />
-    <Compile Include="PresentationStates\GeometricShutterUndoableCommand.cs" />
-    <Compile Include="PresentationStates\IShutterGraphic.cs" />
-    <Compile Include="PresentationStates\PresentationState.cs" />
-    <Compile Include="PresentationStates\PresentationStateGraphic.cs" />
-    <Compile Include="PresentationStates\GeometricShutter.cs" />
-    <Compile Include="RoiGraphics\Analyzers\RoiAreaAnalyzer.cs" />
-    <Compile Include="RoiGraphics\Analyzers\RoiStatisticsAnalyzer.cs" />
-    <Compile Include="RoiGraphics\RoiCalloutGraphic.cs" />
-    <Compile Include="RoiGraphics\RoiGraphic.cs" />
-    <Compile Include="RoiGraphics\EllipticalRoi.cs" />
-    <Compile Include="RoiGraphics\Analyzers\IRoiAnalyzer.cs" />
-    <Compile Include="RoiGraphics\IRoiAreaProvider.cs" />
-    <Compile Include="RoiGraphics\IRoiLengthProvider.cs" />
-    <Compile Include="RoiGraphics\PolygonalRoi.cs" />
-    <Compile Include="RoiGraphics\RectangularRoi.cs" />
-    <Compile Include="Mathematics\Size3D.cs" />
-    <Compile Include="PresentationStates\Dicom\DicomSoftcopyPresentationStateMaskLutBase.cs" />
-    <Compile Include="RoiGraphics\Roi.cs" />
-    <Compile Include="RoiGraphics\IRoiStatisticsProvider.cs" />
-    <Compile Include="RoiGraphics\Analyzers\RoiLengthAnalyzer.cs" />
-    <Compile Include="RoiGraphics\LinearRoi.cs" />
-    <Compile Include="RoiGraphics\RoiSettings.cs" />
-    <Compile Include="RoiGraphics\RoiSettings.Designer.cs">
-      <AutoGen>True</AutoGen>
-      <DesignTimeSharedInput>True</DesignTimeSharedInput>
-      <DependentUpon>RoiSettings.settings</DependentUpon>
-    </Compile>
-    <Compile Include="RoiGraphics\Units.cs" />
-    <Compile Include="PresentationStates\GeometricShuttersGraphic.cs" />
-    <Compile Include="SingleStudyLoader.cs" />
-    <Compile Include="IPriorStudyFinder.cs" />
-    <Compile Include="KeyObjects\KeyImageDeserializer.cs" />
-    <Compile Include="KeyObjects\KeyImageSerializer.cs" />
-    <Compile Include="NoVisibleDisplaySetsException.cs" />
-    <Compile Include="PresentationStates\Dicom\DicomColorSoftcopyPresentationState.cs" />
-    <Compile Include="PresentationStates\Dicom\DicomGraphicAnnotation.cs" />
-    <Compile Include="PresentationStates\Dicom\DicomGrayscaleSoftcopyPresentationState.cs" />
-    <Compile Include="PresentationStates\Dicom\DicomSoftcopyPresentationStateBase.cs" />
-    <Compile Include="PresentationStates\Dicom\DicomSoftcopyPresentationState.cs" />
-    <Compile Include="DisplaySetChangingEventArgs.cs" />
-    <Compile Include="Graphics\ArcPrimitive.cs" />
-    <Compile Include="Graphics\BoundableGraphic.cs" />
-    <Compile Include="Graphics\EllipsePrimitive.cs" />
-    <Compile Include="Graphics\IArcGraphic.cs" />
-    <Compile Include="Graphics\IBoundableGraphic.cs" />
-    <Compile Include="Graphics\ImageTransformPolicy.cs" />
-    <Compile Include="Graphics\InsertGraphicUndoableCommand.cs" />
-    <Compile Include="Graphics\InvariantArcPrimitive.cs" />
-    <Compile Include="Graphics\InvariantBoundablePrimitive.cs" />
-    <Compile Include="Graphics\InvariantEllipsePrimitive.cs" />
-    <Compile Include="Graphics\IVectorGraphic.cs" />
-    <Compile Include="Graphics\RemoveGraphicUndoableCommand.cs" />
-    <Compile Include="Graphics\SpatialTransformValidationPolicy.cs" />
-    <Compile Include="Graphics\Tests\InvariantArcPrimitiveTest.cs" />
-    <Compile Include="Imaging\AdjustableDataLut.cs" />
-    <Compile Include="Imaging\DataLut.cs" />
-    <Compile Include="Imaging\PaletteColorMap.cs" />
-    <Compile Include="Imaging\SimpleDataLut.cs" />
-    <Compile Include="Imaging\Tests\DataModalityLutTests.cs" />
-    <Compile Include="InteractiveGraphics\StretchCursorTokenStrategy.cs" />
-    <Compile Include="RoiGraphics\RoiTransformPolicy.cs" />
-    <Compile Include="InteractiveGraphics\Tests\EllipseIntersectionTests.cs" />
-    <Compile Include="KeyObjects\KeyObjectSelectionCodeSequences.cs" />
-    <Compile Include="PresentationStates\Dicom\DicomGraphicsPlane.cs" />
-    <Compile Include="PresentationStates\Dicom\DicomSerializableGraphicAnnotationAttribute.cs" />
-    <Compile Include="PresentationStates\Dicom\DisplayAreaSerializationOption.cs" />
-    <Compile Include="LayoutManager.cs" />
-    <Compile Include="LoadStudyArgs.cs" />
-    <Compile Include="Mathematics\PolygonF.cs" />
-    <Compile Include="Mathematics\Tests\MatrixTests.cs" />
-    <Compile Include="Mathematics\Tests\Matrix3DTests.cs" />
-    <Compile Include="Mathematics\Tests\Vector3DTests.cs" />
-    <Compile Include="Graphics\GraphicToolContext.cs" />
-    <Compile Include="Comparers\Tests\SortTests.cs" />
-    <Compile Include="Imaging\Tests\ColorMapTests.cs" />
-    <Compile Include="Imaging\Tests\MinMaxPixelCalculatedLutTests.cs" />
-    <Compile Include="Imaging\VoiLutImageOperation.cs" />
-    <Compile Include="Imaging\VoiLutMemento.cs" />
-    <Compile Include="Annotations\Dicom\Tests\DicomBasicFormatterTests.cs" />
-    <Compile Include="Annotations\Dicom\Tests\DicomFilteredAnnotationLayoutStoreTests.cs" />
-    <Compile Include="Annotations\IAnnotationLayoutProvider.cs" />
-    <Compile Include="Annotations\StoredAnnotationBoxGroup.cs" />
-    <Compile Include="Annotations\StoredAnnotationLayout.cs" />
-    <Compile Include="Annotations\AnnotationLayoutStore.cs" />
-    <Compile Include="Annotations\BasicTextAnnotationItem.cs" />
-    <Compile Include="Annotations\IAnnotationLayout.cs" />
-    <Compile Include="Annotations\AnnotationLayoutFactory.cs" />
-    <Compile Include="Annotations\Tests\AnnotationLayoutStoreTests.cs" />
-    <Compile Include="ActiveImageViewerChangedEventArgs.cs" />
-    <Compile Include="BaseTools\ModifiedMouseToolButtonAttribute.cs" />
-    <Compile Include="BaseTools\MouseToolAttributeProcessor.cs" />
-    <Compile Include="BaseTools\MouseToolButtonAttribute.cs" />
-    <Compile Include="BaseTools\MouseWheelHandlerAttribute.cs" />
-    <Compile Include="BasicImageOperation.cs" />
-    <Compile Include="ColorPresentationImage.cs" />
-    <Compile Include="Comparers\ComparerBase.cs" />
-    <Compile Include="Comparers\DicomStudyComparer.cs" />
-    <Compile Include="Comparers\ImageSetComparer.cs" />
-    <Compile Include="Comparers\DicomSeriesComparer.cs" />
-    <Compile Include="Comparers\DisplaySetComparer.cs" />
-    <Compile Include="Comparers\DicomFrameComparer.cs" />
-    <Compile Include="Comparers\PresentationImageComparer.cs" />
-    <Compile Include="Comparers\StudyDateComparer.cs" />
-    <Compile Include="Comparers\SeriesNumberComparer.cs" />
-    <Compile Include="DicomColorPresentationImage.cs" />
-    <Compile Include="DicomGrayscalePresentationImage.cs" />
-    <Compile Include="DisplaySetChangedEventArgs.cs" />
-    <Compile Include="GarbageCollectionTool.cs" />
-    <Compile Include="Graphics\ColorImageGraphic.cs" />
-    <Compile Include="Graphics\ImageSpatialTransformImageOperation.cs" />
-    <Compile Include="Graphics\SpatialTransformImageOperation.cs" />
-    <Compile Include="IImageOperation.cs" />
-    <Compile Include="ImageOperation.cs" />
-    <Compile Include="Imaging\AlgorithmCalculatedVoiLutLinear.cs" />
-    <Compile Include="Imaging\ColorPixelData.cs" />
-    <Compile Include="Graphics\GraphicSelectionChangedEventArgs.cs" />
-    <Compile Include="Graphics\GrayscaleImageGraphic.cs" />
-    <Compile Include="Imaging\GeneratedDataLut.cs" />
-    <Compile Include="Imaging\IDataLut.cs" />
-    <Compile Include="Imaging\IInitialVoiLutProvider.cs" />
-    <Compile Include="Imaging\GrayscalePixelData.cs" />
-    <Compile Include="Graphics\IImageSpatialTransform.cs" />
-    <Compile Include="Graphics\ImageSpatialTransformMemento.cs" />
-    <Compile Include="Imaging\InitialVoiLutProvider.cs" />
-    <Compile Include="Imaging\CalculatedVoiLutLinear.cs" />
-    <Compile Include="Imaging\IModalityLutProvider.cs" />
-    <Compile Include="Imaging\IComposedLut.cs" />
-    <Compile Include="Imaging\ColorMapDescriptor.cs" />
-    <Compile Include="Imaging\ColorMapFactoryBase.cs" />
-    <Compile Include="Imaging\IColorMapFactory.cs" />
-    <Compile Include="Imaging\MinMaxPixelCalculatedLinearLut.cs" />
-    <Compile Include="Imaging\IGeneratedDataLut.cs" />
-    <Compile Include="Imaging\IColorMapManager.cs" />
-    <Compile Include="Imaging\IVoiLutLinear.cs" />
-    <Compile Include="Imaging\IBasicVoiLutLinear.cs" />
-    <Compile Include="Graphics\PointPrimitive.cs" />
-    <Compile Include="GrayscalePresentationImage.cs" />
-    <Compile Include="Imaging\ComposedLutCache.cs" />
-    <Compile Include="Imaging\StandardColorMaps.cs" />
-    <Compile Include="Imaging\ColorMapManager.cs" />
-    <Compile Include="Imaging\IColorMapProvider.cs" />
-    <Compile Include="Imaging\IVoiLutProvider.cs" />
-    <Compile Include="Imaging\BasicVoiLutLinear.cs" />
-    <Compile Include="Imaging\VoiLutLinearBase.cs" />
-    <Compile Include="Imaging\VoiLutManager.cs" />
-    <Compile Include="InputManagement\KeyboardButtonDownPreview.cs" />
-    <Compile Include="InputManagement\MouseCaptureChangedEventArgs.cs" />
-    <Compile Include="InteractiveGraphics\PointMemento.cs" />
-    <Compile Include="InteractiveGraphics\PointsMemento.cs" />
-    <Compile Include="Mathematics\Matrix.cs" />
-    <Compile Include="Mathematics\Tests\VectorTests.cs" />
-    <Compile Include="Mathematics\Vector3D.cs" />
-    <Compile Include="PriorStudyFinder.cs" />
-    <Compile Include="PriorStudyLoader.cs" />
-    <Compile Include="PresentationImageChangedEventArgs.cs" />
-    <Compile Include="PresentationImageFactory.cs" />
-    <Compile Include="Rendering\GDI\BackBuffer.cs" />
-    <Compile Include="Rendering\GDI\GdiRenderer.cs" />
-    <Compile Include="Rendering\IRendererFactory.cs" />
-    <Compile Include="Rendering\RendererBase.cs" />
-    <Compile Include="Rendering\RendererFactoryBase.cs" />
-    <Compile Include="Rendering\RenderPerformanceReportBroker.cs" />
-    <Compile Include="StudyLoadedEventArgs.cs" />
-    <Compile Include="StudyManagement\FrameReference.cs" />
-    <Compile Include="LoadMultipleStudiesException.cs" />
-    <Compile Include="StudyManagement\SopFrameData.cs" />
-    <Compile Include="StudyManagement\PrefetchingStrategy.cs" />
-    <Compile Include="StudyManagement\SopReference.cs" />
-    <Compile Include="StudyManagement\Frame.cs" />
-    <Compile Include="StudyManagement\FrameCollection.cs" />
-    <Compile Include="StudyManagement\IDicomMessageSopDataSource.cs" />
-    <Compile Include="StudyManagement\ILocalSopDataSource.cs" />
-    <Compile Include="StudyManagement\IPrefetchingStrategy.cs" />
-    <Compile Include="StudyManagement\ISopDataSource.cs" />
-    <Compile Include="StudyManagement\ISopProvider.cs" />
-    <Compile Include="StudyManagement\LocalSopDataSource.cs" />
-    <Compile Include="StudyManagement\NormalizedPixelSpacing.cs" />
-    <Compile Include="StudyManagement\ImagePlaneHelper.cs" />
-    <Compile Include="StudyManagement\FrameDataRetrieverFactory.cs" />
-    <Compile Include="StudyManagement\OpenFilesHelper.cs" />
-    <Compile Include="StudyManagement\OpenStudyHelper.cs" />
-    <Compile Include="StudyManagement\SopDataSource.cs" />
-    <Compile Include="StudyManagement\SopValidationException.cs" />
-    <Compile Include="Imaging\IVoiLutManager.cs" />
-    <Compile Include="Imaging\LutCollection.cs" />
-    <Compile Include="Imaging\LutFactory.cs" />
-    <Compile Include="Imaging\ColorMap.cs" />
-    <Compile Include="InteractiveGraphics\CompassStretchCursorTokenStrategy.cs" />
-    <Compile Include="IDrawable.cs" />
-    <Compile Include="Graphics\ISpatialTransformProvider.cs" />
-    <Compile Include="Graphics\ImageSpatialTransform.cs" />
-    <Compile Include="Graphics\ISpatialTransform.cs" />
-    <Compile Include="StudyManagement\IImageSopProvider.cs" />
-    <Compile Include="Graphics\IOverlayGraphicsProvider.cs" />
-    <Compile Include="Graphics\IImageGraphicProvider.cs" />
-    <Compile Include="Graphics\IFocussableGraphic.cs" />
-    <Compile Include="Graphics\CompositeImageGraphic.cs" />
-    <Compile Include="Graphics\ISelectableGraphic.cs" />
-    <Compile Include="InteractiveGraphics\IStandardStatefulGraphic.cs" />
-    <Compile Include="InteractiveGraphics\StandardGraphicState.cs" />
-    <Compile Include="InteractiveGraphics\IStatefulGraphic.cs" />
-    <Compile Include="ImageSet.cs" />
-    <Compile Include="InteractiveGraphics\FocussedSelectedGraphicState.cs" />
-    <Compile Include="InteractiveGraphics\SelectedGraphicState.cs" />
-    <Compile Include="IImageSet.cs" />
-    <Compile Include="ImageSetCollection.cs" />
-    <Compile Include="ImageViewerToolComponent.cs" />
-    <Compile Include="InputManagement\IContextMenuProvider.cs" />
-    <Compile Include="InputManagement\ICursorTokenProvider.cs" />
-    <Compile Include="InputManagement\IMouseButtonHandler.cs" />
-    <Compile Include="InputManagement\IMouseWheelHandler.cs" />
-    <Compile Include="InputManagement\IViewerShortcutManager.cs" />
-    <Compile Include="InputManagement\KeyboardButtonShortcut.cs" />
-    <Compile Include="InputManagement\Modifiers.cs" />
-    <Compile Include="Comparers\InstanceAndFrameNumberComparer.cs" />
-    <Compile Include="InputManagement\MouseButtonShortcut.cs" />
-    <Compile Include="InputManagement\KeyboardButtonMessage.cs" />
-    <Compile Include="InputManagement\MouseLeaveMessage.cs" />
-    <Compile Include="InputManagement\MouseWheelMessage.cs" />
-    <Compile Include="InputManagement\ReleaseCaptureMessage.cs" />
-    <Compile Include="InputManagement\MouseButtonMessage.cs" />
-    <Compile Include="InputManagement\IMouseInformation.cs" />
-    <Compile Include="InputManagement\MouseWheelShortcut.cs" />
-    <Compile Include="InputManagement\TrackMousePositionMessage.cs" />
-    <Compile Include="InputManagement\InputManagementSettings.cs" />
-    <Compile Include="InputManagement\InputManagementSettings.Designer.cs">
-      <AutoGen>True</AutoGen>
-      <DesignTimeSharedInput>True</DesignTimeSharedInput>
-      <DependentUpon>InputManagementSettings.settings</DependentUpon>
-    </Compile>
-    <Compile Include="InformationBox.cs" />
-    <Compile Include="InformationBoxChangedEventArgs.cs" />
-    <Compile Include="Graphics\IGraphic.cs" />
-    <Compile Include="Rendering\Tests\ImageRendererBilinearInterpolationTests.cs" />
-    <Compile Include="Rendering\Tests\ImageRendererTestUtilities.cs" />
-    <Compile Include="Mathematics\Tests\RectangleUtilitiesTests.cs" />
-    <Compile Include="BaseTools\ImageViewerTool.cs" />
-    <Compile Include="StandardModalities.cs" />
-    <Compile Include="StandardModalitySettings.cs" />
-    <Compile Include="StandardModalitySettings.Designer.cs">
-      <AutoGen>True</AutoGen>
-      <DesignTimeSharedInput>True</DesignTimeSharedInput>
-      <DependentUpon>StandardModalitySettings.settings</DependentUpon>
-    </Compile>
-    <Compile Include="LocalSopLoader.cs">
-      <SubType>Code</SubType>
-    </Compile>
-    <Compile Include="StudyManagement\DicomMessageSopDataSource.cs" />
-    <Compile Include="StudyManagement\StandardSopDataSource.cs" />
-    <Compile Include="StudyManagement\StudyFinder.cs" />
-    <Compile Include="StudyManagement\StudyLoader.cs" />
-    <Compile Include="IDisplaySet.cs" />
-    <Compile Include="IImageBox.cs" />
-    <Compile Include="ILogicalWorkspace.cs" />
-    <Compile Include="ImageBox.cs" />
-    <Compile Include="IPhysicalWorkspace.cs" />
-    <Compile Include="IPresentationImage.cs" />
-    <Compile Include="ITile.cs" />
-    <Compile Include="Rendering\DrawArgs.cs" />
-    <Compile Include="Rendering\GDI\GdiRenderingSurface.cs" />
-    <Compile Include="Rendering\IRenderer.cs" />
-    <Compile Include="Rendering\IRenderingSurface.cs" />
-    <Compile Include="StudyManagement\Tests\SopDataSourceTests.cs" />
-    <Compile Include="StudyManagement\ValidationSettings.cs" />
-    <Compile Include="StudyManagement\ValidationSettings.Designer.cs">
-      <AutoGen>True</AutoGen>
-      <DesignTimeSharedInput>True</DesignTimeSharedInput>
-      <DependentUpon>ValidationSettings.settings</DependentUpon>
-    </Compile>
-    <Compile Include="Tests\BuildTreeTest.cs" />
-    <Compile Include="Tests\AddImageTest.cs" />
-    <Compile Include="Tests\DisplaySetSelectionTest.cs" />
-    <Compile Include="Tests\MockPresentationImage.cs" />
-    <Compile Include="Tests\SelectionTest.cs" />
-    <Compile Include="Tests\ImageBoxAndDisplaySetInteractionTest.cs" />
-    <Compile Include="Tests\TestTree.cs" />
-    <Compile Include="Mathematics\FloatComparer.cs" />
-    <Compile Include="Mathematics\Tests\FloatComparerTest.cs" />
-    <Compile Include="Mathematics\Vector.cs" />
-    <Compile Include="Annotations\AnnotationItemConfigurationOptions.cs" />
-    <Compile Include="DisplaySet.cs" />
-    <Compile Include="DisplaySetCollection.cs" />
-    <Compile Include="DisplaySetSelectedEventArgs.cs" />
-    <Compile Include="InteractiveGraphics\ControlPoint.cs" />
-    <Compile Include="InteractiveGraphics\ControlPointGroup.cs" />
-    <Compile Include="InteractiveGraphics\FocussedGraphicState.cs" />
-    <Compile Include="InteractiveGraphics\GraphicState.cs" />
-    <Compile Include="InteractiveGraphics\GraphicStateChangedEventArgs.cs" />
-    <Compile Include="InteractiveGraphics\InactiveGraphicState.cs" />
-    <Compile Include="InteractiveGraphics\RectangleMemento.cs" />
-    <Compile Include="EventBroker.cs" />
-    <Compile Include="Annotations\IAnnotationItem.cs" />
-    <Compile Include="Annotations\IAnnotationItemProvider.cs" />
-    <Compile Include="IImageViewer.cs" />
-    <Compile Include="ImageViewerToolContext.cs" />
-    <Compile Include="ILayoutManager.cs" />
-    <Compile Include="ImageBoxCollection.cs" />
-    <Compile Include="ImageBoxMemento.cs" />
-    <Compile Include="ImageBoxSelectedEventArgs.cs" />
-    <Compile Include="ImageDrawingEventArgs.cs" />
-    <Compile Include="ImageViewerComponent.cs" />
-    <Compile Include="Imaging\ColorSpaceConverter.cs" />
-    <Compile Include="Imaging\LutComposer.cs" />
-    <Compile Include="Graphics\SpatialTransform.cs" />
-    <Compile Include="Graphics\SpatialTransformMemento.cs" />
-    <Compile Include="Graphics\Tests\SpatialTransformTest.cs" />
-    <Compile Include="Graphics\Tests\ImageSpatialTransformTests.cs" />
-    <Compile Include="BasicPresentationImage.cs" />
-    <Compile Include="Imaging\IComposableLut.cs" />
-    <Compile Include="ImageOperationApplicator.cs" />
-    <Compile Include="Imaging\ComposableLut.cs" />
-    <Compile Include="Imaging\ComposableLutBase.cs" />
-    <Compile Include="Imaging\ModalityLutLinear.cs" />
-    <Compile Include="Imaging\Tests\LutComposerTests.cs" />
-    <Compile Include="Imaging\Tests\ModalityLutLinearTests.cs" />
-    <Compile Include="Imaging\Tests\NormalizationLutLinearTests.cs" />
-    <Compile Include="Imaging\Tests\BasicVoiLutLinearTests.cs" />
-    <Compile Include="Annotations\AnnotationBox.cs" />
-    <Compile Include="Graphics\GraphicCollection.cs" />
-    <Compile Include="Graphics\VectorGraphic.cs" />
-    <Compile Include="Graphics\ImageGraphic.cs" />
-    <Compile Include="Graphics\InvariantPrimitive.cs" />
-    <Compile Include="Graphics\InvariantRectanglePrimitive.cs" />
-    <Compile Include="Graphics\InvariantTextPrimitive.cs" />
-    <Compile Include="Graphics\Graphic.cs" />
-    <Compile Include="Graphics\CompositeGraphic.cs" />
-    <Compile Include="Graphics\LinePrimitive.cs" />
-    <Compile Include="Imaging\PixelData.cs" />
-    <Compile Include="Graphics\PointChangedEventArgs.cs" />
-    <Compile Include="Graphics\RectanglePrimitive.cs" />
-    <Compile Include="Graphics\Tests\PrimitiveTests.cs" />
-    <Compile Include="Graphics\Tests\PixelDataWrapperTest.cs" />
-    <Compile Include="LinkageChangedEventArgs.cs" />
-    <Compile Include="LogicalWorkspace.cs" />
-    <Compile Include="BaseTools\MouseImageViewerTool.cs" />
-    <Compile Include="LoadSopsException.cs" />
-    <Compile Include="PhysicalWorkspace.cs" />
-    <Compile Include="PhysicalWorkspaceMemento.cs" />
-    <Compile Include="PresentationImage.cs" />
-    <Compile Include="PresentationImageCollection.cs" />
-    <Compile Include="PresentationImageSelectedEventArgs.cs" />
-    <Compile Include="Properties\AssemblyInfo.cs" />
-    <Compile Include="RectangleChangedEventArgs.cs" />
-    <Compile Include="Rendering\GDI\BitmapBuffer.cs" />
-    <Compile Include="Rendering\ImageInterpolatorBilinear.cs" />
-    <Compile Include="Rendering\ImageRenderer.cs" />
-    <Compile Include="Mathematics\RectangleUtilities.cs" />
-    <Compile Include="SR.Designer.cs">
-      <AutoGen>True</AutoGen>
-      <DesignTime>True</DesignTime>
-      <DependentUpon>SR.resx</DependentUpon>
-    </Compile>
-    <Compile Include="StudyManagement\ImageSop.cs" />
-    <Compile Include="StudyManagement\ImageSopMultiFrameSupport.cs" />
-    <Compile Include="StudyManagement\IStudyFinder.cs" />
-    <Compile Include="StudyManagement\IStudyLoader.cs" />
-    <Compile Include="StudyManagement\SopCollection.cs" />
-    <Compile Include="StudyManagement\Series.cs" />
-    <Compile Include="StudyManagement\SeriesCollection.cs" />
-    <Compile Include="StudyManagement\Sop.cs" />
-    <Compile Include="StudyManagement\Study.cs" />
-    <Compile Include="StudyManagement\StudyCollection.cs" />
-    <Compile Include="StudyManagement\StudyItem.cs" />
-    <Compile Include="StudyManagement\Patient.cs" />
-    <Compile Include="StudyManagement\PatientCollection.cs" />
-    <Compile Include="StudyManagement\StudyFinderMap.cs" />
-    <Compile Include="StudyManagement\StudyLoaderMap.cs" />
-    <Compile Include="StudyManagement\StudyTree.cs" />
-    <Compile Include="Tile.cs" />
-    <Compile Include="TileCollection.cs" />
-    <Compile Include="InputManagement\TileController.cs" />
-    <Compile Include="TileMemento.cs" />
-    <Compile Include="TileSelectedEventArgs.cs" />
-    <Compile Include="DrawableUndoableCommand.cs" />
-    <Compile Include="UndoableOperation.cs" />
-    <Compile Include="UndoableOperationCommand.cs" />
-    <Compile Include="ViewerSetupHelper.cs" />
-    <Compile Include="ViewerShortcutManager.cs" />
-    <Compile Include="Volumes\CreateVolumeException.cs" />
-    <Compile Include="Volumes\HelperMethods.cs" />
-    <Compile Include="Volumes\IVolumeHeader.cs" />
-    <Compile Include="Volumes\IVolumeSlicerCore.cs" />
-    <Compile Include="Volumes\IVolumeSlicerCoreProvider.cs" />
-    <Compile Include="Volumes\Tests\AbstractVolumeTest.cs" />
-    <Compile Include="Volumes\Tests\DataSetOrientation.cs" />
-    <Compile Include="Volumes\Tests\VolumeBuilderTest.cs" />
-    <Compile Include="Volumes\Tests\VolumeCacheTestTool.cs" />
-    <Compile Include="Volumes\Tests\VolumeFunction.cs" />
-    <Compile Include="Volumes\Tests\VolumeHeaderDataTests.cs" />
-    <Compile Include="Volumes\Tests\VolumeSliceFactoryTests.cs" />
-    <Compile Include="Volumes\Tests\VolumeTests.cs" />
-    <Compile Include="Volumes\Volume.cs" />
-    <Compile Include="Volumes\VolumeBuilder.cs" />
-    <Compile Include="Volumes\VolumeCache.cs" />
-    <Compile Include="Volumes\VolumeClasses.cs" />
-    <Compile Include="Volumes\VolumeInterpolationMode.cs" />
-    <Compile Include="Volumes\VolumeLoader.cs" />
-    <Compile Include="Volumes\VolumeMethods.cs" />
-    <Compile Include="Volumes\VolumeProjectionMode.cs" />
-    <Compile Include="Volumes\VolumeReference.cs" />
-    <Compile Include="Volumes\VolumeHeaderData.cs" />
-    <Compile Include="Volumes\VolumeSlice.cs" />
-    <Compile Include="Volumes\VolumeSliceFactory.cs" />
-    <Compile Include="Volumes\VolumeSliceArgs.cs" />
-    <Compile Include="WindowBehaviour.cs" />
-  </ItemGroup>
-  <ItemGroup>
-    <ProjectReference Include="..\Common\ClearCanvas.Common.csproj">
-      <Project>{F6EAD428-E6CF-4DF6-B2F3-D33D532C5343}</Project>
-      <Name>ClearCanvas.Common</Name>
-    </ProjectReference>
-    <ProjectReference Include="..\Desktop\ClearCanvas.Desktop.csproj">
-      <Project>{26E9A01A-64B5-42C5-8252-FBB30DF9CEC7}</Project>
-      <Name>ClearCanvas.Desktop</Name>
-    </ProjectReference>
-    <ProjectReference Include="..\Dicom\ClearCanvas.Dicom.csproj">
-      <Project>{AD9ECE2B-8268-4115-8DC8-860FBD011FFF}</Project>
-      <Name>ClearCanvas.Dicom</Name>
-    </ProjectReference>
-    <ProjectReference Include="Common\ClearCanvas.ImageViewer.Common.csproj">
-      <Project>{FEFD73C5-8541-47D2-BBDB-FF61DEA28291}</Project>
-      <Name>ClearCanvas.ImageViewer.Common</Name>
-    </ProjectReference>
-  </ItemGroup>
-  <ItemGroup>
-    <None Include="BaseTools\MouseToolSettings.settings">
-      <Generator>SettingsSingleFileGenerator</Generator>
-      <LastGenOutput>MouseToolSettings.Designer.cs</LastGenOutput>
-    </None>
-    <None Include="ClassDiagrams\AnnotationGraphics.cd" />
-    <None Include="ClassDiagrams\Annotations.cd" />
-    <None Include="ClassDiagrams\CompositeGraphics.cd" />
-    <None Include="ClassDiagrams\ControlGraphics.cd" />
-    <None Include="ClassDiagrams\DicomGraphicsPlane.cd" />
-    <None Include="ClassDiagrams\DicomVoiLutsProvider.cd" />
-    <None Include="ClassDiagrams\IControlGraphics.cd" />
-    <None Include="ClassDiagrams\Graphics.cd" />
-    <None Include="ClassDiagrams\ImageViewerAndLayoutManager.cd" />
-    <None Include="ClassDiagrams\GraphicSpatialTransform.cd" />
-    <None Include="ClassDiagrams\ImageGraphics.cd" />
-    <None Include="ClassDiagrams\ImageViewerComponent.cd" />
-    <None Include="ClassDiagrams\InputManagement.cd" />
-    <None Include="ClassDiagrams\LutImplementations.cd" />
-    <None Include="ClassDiagrams\LutInterfaces.cd" />
-    <None Include="ClassDiagrams\LutProviders.cd" />
-    <None Include="ClassDiagrams\PresentationImage.cd" />
-    <None Include="ClassDiagrams\ImageViewerTools.cd" />
-    <None Include="ClassDiagrams\PresentationImageHierarchy.cd" />
-    <None Include="ClassDiagrams\PresentationState.cd" />
-    <None Include="ClassDiagrams\RoiGraphics.cd" />
-    <None Include="ClassDiagrams\Rois.cd" />
-    <None Include="ClassDiagrams\SceneGraph.cd" />
-    <None Include="ClassDiagrams\GraphicStates.cd" />
-    <None Include="ClassDiagrams\StatefulCompositeGraphic.cd" />
-    <None Include="Annotations\AnnotationLayoutStoreSettings.settings">
-      <Generator>SettingsSingleFileGenerator</Generator>
-      <LastGenOutput>AnnotationLayoutStoreSettings.Designer.cs</LastGenOutput>
-    </None>
-    <None Include="Annotations\Dicom\DicomFilteredAnnotationLayoutStoreSettings.settings">
-      <Generator>SettingsSingleFileGenerator</Generator>
-      <LastGenOutput>DicomFilteredAnnotationLayoutStoreSettings.Designer.cs</LastGenOutput>
-    </None>
-    <None Include="app.config">
-      <SubType>Designer</SubType>
-    </None>
-    <None Include="ClassDiagrams\StudyFindersLoaders.cd" />
-    <None Include="ClassDiagrams\VectorGraphics.cd" />
-    <None Include="ClassDiagrams\ViewerUndoSupport.cd" />
-    <None Include="DicomPresentationImageSettings.settings">
-      <Generator>SettingsSingleFileGenerator</Generator>
-      <LastGenOutput>DicomPresentationImageSettings.Designer.cs</LastGenOutput>
-    </None>
-    <None Include="InputManagement\InputManagementSettings.settings">
-      <Generator>SettingsSingleFileGenerator</Generator>
-      <LastGenOutput>InputManagementSettings.Designer.cs</LastGenOutput>
-    </None>
-    <None Include="RoiGraphics\RoiSettings.settings">
-      <Generator>SettingsSingleFileGenerator</Generator>
-      <LastGenOutput>RoiSettings.Designer.cs</LastGenOutput>
-    </None>
-    <None Include="Services\ServiceControlSettings.settings">
-      <Generator>SettingsSingleFileGenerator</Generator>
-      <LastGenOutput>ServiceControlSettings.Designer.cs</LastGenOutput>
-    </None>
-    <None Include="StandardModalitySettings.settings">
-      <Generator>SettingsSingleFileGenerator</Generator>
-      <LastGenOutput>StandardModalitySettings.Designer.cs</LastGenOutput>
-    </None>
-    <None Include="ClassDiagrams\Workspaces.cd" />
-    <None Include="ClassDiagrams\StudyTree.cd" />
-    <None Include="StudyManagement\ValidationSettings.settings">
-      <Generator>SettingsSingleFileGenerator</Generator>
-      <LastGenOutput>ValidationSettings.Designer.cs</LastGenOutput>
-    </None>
-  </ItemGroup>
-  <ItemGroup>
-    <EmbeddedResource Include="Services\SR.resx">
-      <Generator>PublicResXFileCodeGenerator</Generator>
-      <LastGenOutput>SR.Designer.cs</LastGenOutput>
-    </EmbeddedResource>
-    <EmbeddedResource Include="SR.resx">
-      <SubType>Designer</SubType>
-      <Generator>PublicResXFileCodeGenerator</Generator>
-      <LastGenOutput>SR.Designer.cs</LastGenOutput>
-    </EmbeddedResource>
-    <EmbeddedResource Include="StudyManagement\SR.resx">
-      <Generator>PublicResXFileCodeGenerator</Generator>
-      <LastGenOutput>SR.Designer.cs</LastGenOutput>
-      <SubType>Designer</SubType>
-    </EmbeddedResource>
-  </ItemGroup>
-  <ItemGroup>
-    <Service Include="{B4F97281-0DBD-4835-9ED8-7DFB966E87FF}" />
-  </ItemGroup>
-  <ItemGroup>
-    <EmbeddedResource Include="Annotations\AnnotationLayoutStoreDefaults.xml" />
-    <EmbeddedResource Include="Annotations\Dicom\DicomFilteredAnnotationLayoutStoreDefaults.xml" />
-  </ItemGroup>
-  <ItemGroup>
-    <BootstrapperPackage Include="Microsoft.Net.Client.3.5">
-      <Visible>False</Visible>
-      <ProductName>.NET Framework 3.5 SP1 Client Profile</ProductName>
-      <Install>false</Install>
-    </BootstrapperPackage>
-    <BootstrapperPackage Include="Microsoft.Net.Framework.2.0">
-      <Visible>False</Visible>
-      <ProductName>.NET Framework 2.0 %28x86%29</ProductName>
-      <Install>true</Install>
-    </BootstrapperPackage>
-    <BootstrapperPackage Include="Microsoft.Net.Framework.3.0">
-      <Visible>False</Visible>
-      <ProductName>.NET Framework 3.0 %28x86%29</ProductName>
-      <Install>false</Install>
-    </BootstrapperPackage>
-    <BootstrapperPackage Include="Microsoft.Net.Framework.3.5">
-      <Visible>False</Visible>
-      <ProductName>.NET Framework 3.5</ProductName>
-      <Install>false</Install>
-    </BootstrapperPackage>
-    <BootstrapperPackage Include="Microsoft.Net.Framework.3.5.SP1">
-      <Visible>False</Visible>
-      <ProductName>.NET Framework 3.5 SP1</ProductName>
-      <Install>false</Install>
-    </BootstrapperPackage>
-  </ItemGroup>
-  <ItemGroup>
-    <EmbeddedResource Include="BaseTools\LeftMouseButtonOverlayLarge.png" />
-    <EmbeddedResource Include="BaseTools\LeftMouseButtonOverlayMedium.png" />
-    <EmbeddedResource Include="BaseTools\LeftMouseButtonOverlaySmall.png" />
-    <EmbeddedResource Include="BaseTools\MiddleMouseButtonOverlayLarge.png" />
-    <EmbeddedResource Include="BaseTools\MiddleMouseButtonOverlayMedium.png" />
-    <EmbeddedResource Include="BaseTools\MiddleMouseButtonOverlaySmall.png" />
-    <EmbeddedResource Include="BaseTools\RightMouseButtonOverlayLarge.png" />
-    <EmbeddedResource Include="BaseTools\RightMouseButtonOverlayMedium.png" />
-    <EmbeddedResource Include="BaseTools\RightMouseButtonOverlaySmall.png" />
-    <EmbeddedResource Include="BaseTools\X1MouseButtonOverlayLarge.png" />
-    <EmbeddedResource Include="BaseTools\X1MouseButtonOverlayMedium.png" />
-    <EmbeddedResource Include="BaseTools\X1MouseButtonOverlaySmall.png" />
-    <EmbeddedResource Include="BaseTools\X2MouseButtonOverlayLarge.png" />
-    <EmbeddedResource Include="BaseTools\X2MouseButtonOverlayMedium.png" />
-    <EmbeddedResource Include="BaseTools\X2MouseButtonOverlaySmall.png" />
-  </ItemGroup>
-  <ItemGroup>
-    <EmbeddedResource Include="InteractiveGraphics\Resources\ProgressBarGraphicBlocksUnit.png" />
-    <EmbeddedResource Include="InteractiveGraphics\Resources\ProgressBarGraphicBorder.png" />
-    <EmbeddedResource Include="InteractiveGraphics\Resources\ProgressBarGraphicContinuousBar.png" />
-    <EmbeddedResource Include="InteractiveGraphics\Resources\ProgressBarGraphicMarqueeMask.png" />
-    <EmbeddedResource Include="InteractiveGraphics\Resources\ProgressBarGraphicScannerMask.png" />
-    <EmbeddedResource Include="InteractiveGraphics\Resources\ProgressBarGraphicTray.png" />
-  </ItemGroup>
-  <ItemGroup>
-    <EmbeddedResource Include="Icons\RefreshMedium.png" />
-  </ItemGroup>
-  <ItemGroup>
-    <EmbeddedResource Include="Icons\RefreshSmall.png" />
-  </ItemGroup>
-  <ItemGroup>
-    <EmbeddedResource Include="Services\Icons\StartServiceToolLarge.png" />
-  </ItemGroup>
-  <ItemGroup>
-    <EmbeddedResource Include="Services\Icons\StartServiceToolMedium.png" />
-  </ItemGroup>
-  <ItemGroup>
-    <EmbeddedResource Include="Services\Icons\StartServiceToolSmall.png" />
-  </ItemGroup>
-  <ItemGroup>
-    <EmbeddedResource Include="Services\Icons\StopServiceToolLarge.png" />
-  </ItemGroup>
-  <ItemGroup>
-    <EmbeddedResource Include="Services\Icons\StopServiceToolMedium.png" />
-  </ItemGroup>
-  <ItemGroup>
-    <EmbeddedResource Include="Services\Icons\StopServiceToolSmall.png" />
-  </ItemGroup>
-  <ItemGroup>
-    <EmbeddedResource Include="Services\Icons\RestartServiceToolMedium.png" />
-  </ItemGroup>
-  <ItemGroup>
-    <EmbeddedResource Include="Services\Icons\RestartServiceToolLarge.png" />
-  </ItemGroup>
-  <ItemGroup>
-    <EmbeddedResource Include="Services\Icons\RestartServiceToolSmall.png" />
-  </ItemGroup>
-  <ItemGroup>
-    <EmbeddedResource Include="StudyManagement\Icons\RestartToolSmall.png" />
-  </ItemGroup>
-  <ItemGroup>
-    <EmbeddedResource Include="StudyManagement\Icons\CancelToolSmall.png" />
-  </ItemGroup>
-  <ItemGroup>
-    <EmbeddedResource Include="StudyManagement\Icons\StatToolSmall.png" />
-  </ItemGroup>
-  <Import Project="$(MSBuildBinPath)\Microsoft.CSharp.targets" />
-  <PropertyGroup>
-    <PreBuildEvent />
-    <PostBuildEvent />
-  </PropertyGroup>
+﻿<?xml version="1.0" encoding="utf-8"?>
+<Project xmlns="http://schemas.microsoft.com/developer/msbuild/2003" DefaultTargets="Build" ToolsVersion="4.0">
+  <PropertyGroup>
+    <ProjectType>Local</ProjectType>
+    <ProductVersion>9.0.30729</ProductVersion>
+    <SchemaVersion>2.0</SchemaVersion>
+    <ProjectGuid>{85100D3E-471C-47C9-9687-ABF25F617ED7}</ProjectGuid>
+    <Configuration Condition=" '$(Configuration)' == '' ">Debug</Configuration>
+    <Platform Condition=" '$(Platform)' == '' ">AnyCPU</Platform>
+    <ApplicationIcon />
+    <AssemblyKeyContainerName />
+    <AssemblyName>ClearCanvas.ImageViewer</AssemblyName>
+    <AssemblyOriginatorKeyFile />
+    <DefaultClientScript>JScript</DefaultClientScript>
+    <DefaultHTMLPageLayout>Grid</DefaultHTMLPageLayout>
+    <DefaultTargetSchema>IE50</DefaultTargetSchema>
+    <DelaySign>false</DelaySign>
+    <OutputType>Library</OutputType>
+    <RootNamespace>ClearCanvas.ImageViewer</RootNamespace>
+    <RunPostBuildEvent>OnBuildSuccess</RunPostBuildEvent>
+    <StartupObject />
+    <FileUpgradeFlags>
+    </FileUpgradeFlags>
+    <UpgradeBackupLocation />
+    <OldToolsVersion>4.0</OldToolsVersion>
+    <IsWebBootstrapper>false</IsWebBootstrapper>
+    <TargetFrameworkVersion>v4.0</TargetFrameworkVersion>
+    <TargetFrameworkProfile />
+    <PublishUrl>publish\</PublishUrl>
+    <Install>true</Install>
+    <InstallFrom>Disk</InstallFrom>
+    <UpdateEnabled>false</UpdateEnabled>
+    <UpdateMode>Foreground</UpdateMode>
+    <UpdateInterval>7</UpdateInterval>
+    <UpdateIntervalUnits>Days</UpdateIntervalUnits>
+    <UpdatePeriodically>false</UpdatePeriodically>
+    <UpdateRequired>false</UpdateRequired>
+    <MapFileExtensions>true</MapFileExtensions>
+    <ApplicationRevision>0</ApplicationRevision>
+    <ApplicationVersion>1.0.0.%2a</ApplicationVersion>
+    <UseApplicationTrust>false</UseApplicationTrust>
+    <BootstrapperEnabled>true</BootstrapperEnabled>
+    <FileAlignment>512</FileAlignment>
+  </PropertyGroup>
+  <PropertyGroup Condition=" '$(Configuration)|$(Platform)' == 'Debug|AnyCPU' ">
+    <OutputPath>bin\Debug\</OutputPath>
+    <AllowUnsafeBlocks>true</AllowUnsafeBlocks>
+    <CheckForOverflowUnderflow>false</CheckForOverflowUnderflow>
+    <ConfigurationOverrideFile />
+    <DefineConstants>TRACE;DEBUG;UNIT_TESTS</DefineConstants>
+    <DocumentationFile>
+    </DocumentationFile>
+    <DebugSymbols>true</DebugSymbols>
+    <NoStdLib>false</NoStdLib>
+    <NoWarn>
+    </NoWarn>
+    <Optimize>false</Optimize>
+    <RegisterForComInterop>false</RegisterForComInterop>
+    <RemoveIntegerChecks>false</RemoveIntegerChecks>
+    <TreatWarningsAsErrors>false</TreatWarningsAsErrors>
+    <WarningLevel>4</WarningLevel>
+    <DebugType>full</DebugType>
+    <ErrorReport>prompt</ErrorReport>
+    <UseVSHostingProcess>true</UseVSHostingProcess>
+    <CodeAnalysisRuleSet>AllRules.ruleset</CodeAnalysisRuleSet>
+  </PropertyGroup>
+  <PropertyGroup Condition=" '$(Configuration)|$(Platform)' == 'Release|AnyCPU' ">
+    <OutputPath>bin\Release\</OutputPath>
+    <AllowUnsafeBlocks>true</AllowUnsafeBlocks>
+    <CheckForOverflowUnderflow>false</CheckForOverflowUnderflow>
+    <ConfigurationOverrideFile />
+    <DefineConstants>TRACE</DefineConstants>
+    <DocumentationFile>ClearCanvas.ImageViewer.xml</DocumentationFile>
+    <DebugSymbols>false</DebugSymbols>
+    <NoStdLib>false</NoStdLib>
+    <NoWarn>
+    </NoWarn>
+    <Optimize>true</Optimize>
+    <RegisterForComInterop>false</RegisterForComInterop>
+    <RemoveIntegerChecks>false</RemoveIntegerChecks>
+    <TreatWarningsAsErrors>false</TreatWarningsAsErrors>
+    <WarningLevel>4</WarningLevel>
+    <DebugType>none</DebugType>
+    <ErrorReport>prompt</ErrorReport>
+    <UseVSHostingProcess>true</UseVSHostingProcess>
+    <CodeAnalysisRuleSet>AllRules.ruleset</CodeAnalysisRuleSet>
+  </PropertyGroup>
+  <ItemGroup>
+    <Reference Include="NMock2, Version=1.0.2313.18049, Culture=neutral, processorArchitecture=MSIL">
+      <SpecificVersion>False</SpecificVersion>
+      <HintPath>..\ReferencedAssemblies\NMock2.dll</HintPath>
+    </Reference>
+    <Reference Include="nunit.framework, Version=2.2.7.0, Culture=neutral, PublicKeyToken=96d09a1eb7f44a77, processorArchitecture=MSIL">
+      <SpecificVersion>False</SpecificVersion>
+      <HintPath>..\ReferencedAssemblies\nunit.framework.dll</HintPath>
+    </Reference>
+    <Reference Include="System" />
+    <Reference Include="System.configuration" />
+    <Reference Include="System.Core">
+      <RequiredTargetFramework>3.5</RequiredTargetFramework>
+    </Reference>
+    <Reference Include="System.Data">
+      <Name>System.Data</Name>
+    </Reference>
+    <Reference Include="System.Drawing">
+      <Name>System.Drawing</Name>
+    </Reference>
+    <Reference Include="System.Runtime.Serialization">
+      <RequiredTargetFramework>3.0</RequiredTargetFramework>
+    </Reference>
+    <Reference Include="System.ServiceModel" />
+    <Reference Include="System.ServiceProcess" />
+    <Reference Include="System.XML" />
+  </ItemGroup>
+  <ItemGroup>
+    <EmbeddedResource Include="StudyManagement\Icons\DeleteToolSmall.png" />
+  </ItemGroup>
+  <ItemGroup>
+    <Compile Include="ActionPlaceholder.cs" />
+    <Compile Include="Annotations\AnnotationBoxList.cs" />
+    <Compile Include="Annotations\AnnotationItem.cs" />
+    <Compile Include="Annotations\AnnotationItemProvider.cs" />
+    <Compile Include="Annotations\AnnotationLayout.cs" />
+    <Compile Include="Annotations\AnnotationLayoutStoreSettings.cs" />
+    <Compile Include="Annotations\AnnotationLayoutStoreSettings.Designer.cs">
+      <AutoGen>True</AutoGen>
+      <DesignTimeSharedInput>True</DesignTimeSharedInput>
+      <DependentUpon>AnnotationLayoutStoreSettings.settings</DependentUpon>
+    </Compile>
+    <Compile Include="Annotations\AnnotationResourceResolver.cs" />
+    <Compile Include="Annotations\Dicom\DicomAnnotationItem.cs" />
+    <Compile Include="Annotations\Dicom\DicomDataFormatHelper.cs" />
+    <Compile Include="Annotations\Dicom\DicomAnnotationLayoutFactory.cs" />
+    <Compile Include="Annotations\Dicom\DicomFilteredAnnotationLayoutStoreSettings.cs" />
+    <Compile Include="Annotations\Dicom\DicomFilteredAnnotationLayoutStoreSettings.Designer.cs">
+      <AutoGen>True</AutoGen>
+      <DesignTimeSharedInput>True</DesignTimeSharedInput>
+      <DependentUpon>DicomFilteredAnnotationLayoutStoreSettings.settings</DependentUpon>
+    </Compile>
+    <Compile Include="Annotations\Dicom\DicomFilteredAnnotationLayout.cs" />
+    <Compile Include="Annotations\Dicom\DicomFilteredAnnotationLayoutStore.cs" />
+    <Compile Include="Annotations\Dicom\DicomFixedAnnotationLayoutFactory.cs" />
+    <Compile Include="Annotations\Dicom\Tests\DicomFilteredAnnotationLayoutTests.cs" />
+    <Compile Include="Annotations\IAnnotationResourceResolver.cs" />
+    <Compile Include="Annotations\MammogramAnnotationLayoutProxy.cs" />
+    <Compile Include="Automation\Annotations.cs" />
+    <Compile Include="Automation\Calibration.cs" />
+    <Compile Include="Automation\DisplaySetLayout.cs" />
+    <Compile Include="Automation\AutomationContext.cs" />
+    <Compile Include="Automation\Probe.cs" />
+    <Compile Include="Automation\Zoom.cs" />
+    <Compile Include="Automation\Stack.cs" />
+    <Compile Include="Automation\LookupTable.cs" />
+    <Compile Include="Automation\WorkspaceLayout.cs" />
+    <Compile Include="BaseTools\GraphicTool.cs" />
+    <Compile Include="BaseTools\DefaultMouseToolButtonAttribute.cs" />
+    <Compile Include="BaseTools\MouseButtonIconSet.cs" />
+    <Compile Include="BaseTools\MouseToolSettings.cs" />
+    <Compile Include="BaseTools\MouseToolSettings.Designer.cs">
+      <AutoGen>True</AutoGen>
+      <DesignTimeSharedInput>True</DesignTimeSharedInput>
+      <DependentUpon>MouseToolSettings.settings</DependentUpon>
+    </Compile>
+    <Compile Include="BaseTools\MouseToolSettingsProfile.cs" />
+    <Compile Include="BasicPresentationImage3D.cs" />
+    <Compile Include="Graphics3D\BoundableGraphic3D.cs" />
+    <Compile Include="Graphics3D\CompositeGraphic3D.cs" />
+    <Compile Include="Graphics3D\CompositeRootModel3D.cs" />
+    <Compile Include="Graphics3D\Graphic3D.cs" />
+    <Compile Include="Graphics3D\GraphicCollection3D.cs" />
+    <Compile Include="Graphics3D\IGraphic3D.cs" />
+    <Compile Include="Graphics3D\IOverlayGraphics3DProvider.cs" />
+    <Compile Include="Graphics3D\ISpatialTransform3D.cs" />
+    <Compile Include="Graphics3D\ISpatialTransform3DProvider.cs" />
+    <Compile Include="Graphics3D\PointChanged3DEventArgs.cs" />
+    <Compile Include="Graphics3D\RootModelSpatialTransform.cs" />
+    <Compile Include="Graphics3D\SpatialTransform3D.cs" />
+    <Compile Include="Graphics3D\SpatialTransform3DImageOperation.cs" />
+    <Compile Include="Graphics3D\EllipsoidPrimitive.cs" />
+    <Compile Include="Graphics3D\TransformMatrixHelpers.cs" />
+    <Compile Include="Graphics3D\VectorGraphic3D.cs" />
+    <Compile Include="Graphics3D\VisualStateChanged3DEventArgs.cs" />
+    <Compile Include="Graphics\GraphicMethods.cs" />
+    <Compile Include="Graphics\ProtractorGraphic.cs" />
+    <Compile Include="Graphics\Tests\ImageGraphicTests.cs" />
+    <Compile Include="Imaging\ILutPipelineProvider.cs" />
+    <Compile Include="Imaging\IPresentationLut.cs" />
+    <Compile Include="Imaging\LutFunctions.cs" />
+    <Compile Include="Imaging\MinMaxPixelLinearLut.cs" />
+    <Compile Include="Imaging\PresentationLut.cs" />
+    <Compile Include="Imaging\PresentationLutLinear.cs" />
+    <Compile Include="Imaging\Tests\ComposableLutTests.cs" />
+    <Compile Include="Imaging\Tests\ComposedLutTests.cs" />
+    <Compile Include="Imaging\Tests\DataVoiLutTests.cs" />
+    <Compile Include="Imaging\Tests\LutTestHelper.cs" />
+    <Compile Include="Imaging\Tests\PresentationLutLinearTests.cs" />
+    <Compile Include="Imaging\Tests\VoiWindowTests.cs" />
+    <Compile Include="InputManagement\MouseWheelCaptureChangedEventArgs.cs" />
+    <Compile Include="InputManagement\Tests\ViewerShortcutManagerTests.cs" />
+    <Compile Include="CloningExceptions.cs" />
+    <Compile Include="Comparers\ReverseComparer.cs" />
+    <Compile Include="Graphics\ColorBarGraphic.cs" />
+    <Compile Include="Graphics\GraphicFocusChangedEventArgs.cs" />
+    <Compile Include="Graphics\InvariantSpatialTransform.cs" />
+    <Compile Include="Graphics\MammographyImageSpatialTransform.cs" />
+    <Compile Include="Graphics\Tests\MammographyImageSpatialTransformTest.cs" />
+    <Compile Include="Graphics\Utilities\GraphicsVisibilityHelper.cs" />
+    <Compile Include="Annotations\Utilities\TextOverlayVisibilityHelper.cs" />
+    <Compile Include="ImageSetTree.cs" />
+    <Compile Include="Imaging\ColorMapBase.cs" />
+    <Compile Include="Imaging\ColorMapMemento.cs" />
+    <Compile Include="Imaging\ComposableModalityLut.cs" />
+    <Compile Include="Imaging\ComposableVoiLut.cs" />
+    <Compile Include="Imaging\DataModalityLut.cs" />
+    <Compile Include="Imaging\DataVoiLut.cs" />
+    <Compile Include="Imaging\GeneratedDataModalityLut.cs" />
+    <Compile Include="Imaging\IColorMap.cs" />
+    <Compile Include="Imaging\IDataModalityLut.cs" />
+    <Compile Include="Imaging\IModalityLut.cs" />
+    <Compile Include="Imaging\IVoiLut.cs" />
+    <Compile Include="Imaging\NamedVoiLutLinear.cs" />
+    <Compile Include="Imaging\NormalizationLutLinear.cs" />
+    <Compile Include="Imaging\SimpleColorMap.cs" />
+    <Compile Include="Imaging\SimpleDataModalityLut.cs" />
+    <Compile Include="InteractiveGraphics\IAnnotationGraphic.cs" />
+    <Compile Include="InteractiveGraphics\Tests\InteractiveGraphicsDemoTool.cs" />
+    <Compile Include="KeyObjects\SopInstanceReference.cs" />
+    <Compile Include="LaunchImageViewerArgs.cs" />
+    <Compile Include="Layout\HpDataContractAttribute.cs" />
+    <Compile Include="Layout\HpExtensionPoints.cs" />
+    <Compile Include="Layout\HpApplicabilityResult.cs" />
+    <Compile Include="Layout\HpProperty.cs" />
+    <Compile Include="Layout\IHpApplicabilityContributor.cs" />
+    <Compile Include="Layout\IHpContributor.cs" />
+    <Compile Include="Layout\IHpImageBoxDefinitionContributor.cs" />
+    <Compile Include="Layout\IHpLayoutDefinitionContributor.cs" />
+    <Compile Include="Layout\IHpLayoutHook.cs" />
+    <Compile Include="Layout\IHpProperty.cs" />
+    <Compile Include="Layout\IHpSerializableElement.cs" />
+    <Compile Include="Layout\RectangularGrid.cs" />
+    <Compile Include="Layout\Tests\HpApplicabilityResultTests.cs" />
+    <Compile Include="Mathematics\Matrix3D.cs" />
+    <Compile Include="Mathematics\Rectangle3D.cs" />
+    <Compile Include="PatientPresentation.cs" />
+    <Compile Include="PermissionsHelper.cs" />
+    <Compile Include="PresentationStates\Dicom\DicomGraphicAnnotationElement.cs" />
+    <Compile Include="PresentationStates\Dicom\DicomGraphicAnnotationSubject.cs" />
+    <Compile Include="PresentationStates\Dicom\DicomOverlayDeserializationException.cs" />
+    <Compile Include="PresentationStates\Dicom\Tests\GeneratedOverlayTestImages.cs" />
+    <Compile Include="PresentationStates\Dicom\Tests\OverlayPlanePresentationTests.cs" />
+    <Compile Include="PresentationStates\GeometricShutterCache.cs" />
+    <Compile Include="Rendering\GDI\FontFactory.cs" />
+    <Compile Include="Rendering\GDI\GdiObjectFactory.cs" />
+    <Compile Include="Rendering\GDI\GdiRendererFactory.cs" />
+    <Compile Include="Rendering\GDI\IGdiBuffer.cs" />
+    <Compile Include="Rendering\GDI\MruFactory.cs" />
+    <Compile Include="Rendering\RendererBase2.cs" />
+    <Compile Include="Rendering\RenderingSurfaceBase.cs" />
+    <Compile Include="RoiGraphics\Analyzers\ProtractorAnalyzers.cs" />
+    <Compile Include="RoiGraphics\IRoiGraphic.cs" />
+    <Compile Include="RoiGraphics\ProtractorRoi.cs" />
+    <Compile Include="RoiGraphics\Tests\ProtractorRoiTests.cs" />
+    <Compile Include="Services\LocalServiceProcess.cs" />
+    <Compile Include="Services\ServiceControlSettings.cs" />
+    <Compile Include="Services\ServiceControlSettings.Designer.cs">
+      <DependentUpon>ServiceControlSettings.settings</DependentUpon>
+      <AutoGen>True</AutoGen>
+      <DesignTimeSharedInput>True</DesignTimeSharedInput>
+    </Compile>
+    <Compile Include="Services\ServiceControlTool.cs" />
+    <Compile Include="Services\SR.Designer.cs">
+      <AutoGen>True</AutoGen>
+      <DesignTime>True</DesignTime>
+      <DependentUpon>SR.resx</DependentUpon>
+    </Compile>
+    <Compile Include="StudyManagement\ActivityMonitorFailureWatcher.cs" />
+    <Compile Include="StudyManagement\ActivityMonitorProgressBar.cs" />
+    <Compile Include="StudyManagement\ActivityMonitorQuickLink.cs" />
+    <Compile Include="StudyManagement\Tests\XmlSopDataSourceTests.cs" />
+    <Compile Include="StudyManagement\XmlSopDataSource.cs" />
+    <Compile Include="StudyManagement\IPatientCoordinateMapping.cs" />
+    <Compile Include="StudyManagement\IPatientCoordinateMappingProvider.cs" />
+    <Compile Include="StudyManagement\LocalServerWatcher.cs" />
+    <Compile Include="StudyManagement\ReindexTool.cs" />
+    <Compile Include="Rendering\RenderingException.cs" />
+    <Compile Include="StudyManagement\ActivityMonitorComponent.cs" />
+    <Compile Include="StudyManagement\ActivityMonitorTool.cs" />
+    <Compile Include="StudyManagement\ActivityMonitorManager.cs" />
+    <Compile Include="StudyManagement\CorePrefetchingStrategy.cs" />
+    <Compile Include="StudyManagement\ImageBoxFrameSelectionStrategy.cs" />
+    <Compile Include="StudyManagement\PatientOrientationHelper.cs" />
+    <Compile Include="StudyManagement\ProgressBarIconSet.cs" />
+    <Compile Include="StudyManagement\RescaleUnits.cs" />
+    <Compile Include="StudyManagement\SR.Designer.cs">
+      <AutoGen>True</AutoGen>
+      <DesignTime>True</DesignTime>
+      <DependentUpon>SR.resx</DependentUpon>
+    </Compile>
+    <Compile Include="StudyManagement\StreamingSopDataSource.cs" />
+    <Compile Include="StudyManagement\StreamingSopFrameData.cs" />
+    <Compile Include="StudyManagement\StreamSopDataSource.cs" />
+    <Compile Include="StudyManagement\StudyExtensions.cs" />
+    <Compile Include="StudyManagement\Tests\ActivityMonitorComponentTests.cs" />
+    <Compile Include="StudyManagement\Tests\NormalizedPixelSpacingTests.cs" />
+    <Compile Include="StudyManagement\Tests\TestDataSource.cs" />
+    <Compile Include="StudyManagement\Tests\UnitTestStudyLoader.cs" />
+    <Compile Include="StudyManagement\ViewerFrameEnumerator.cs" />
+    <Compile Include="StudyManagement\WeightedWindowPrefetchingStrategy.cs" />
+    <Compile Include="StudyManagement\BasicXmlSopDataSource.cs" />
+    <Compile Include="Tests\ImageSetGroupsTests.cs" />
+    <Compile Include="Tests\ImageDiff.cs" />
+    <Compile Include="Tests\MockScreenInfoProvider.cs" />
+    <Compile Include="StudyManagement\Tests\StudyBuilder.cs" />
+    <Compile Include="StudyManagement\Tests\StudyBuilderFactory.cs" />
+    <Compile Include="ViewerActionFilter.cs" />
+    <Compile Include="ImageBoxDrawingEventArgs.cs" />
+    <Compile Include="Imaging\ComposedLut.cs" />
+    <Compile Include="InputManagement\LostFocusMessage.cs" />
+    <Compile Include="KeyObjects\IKeyObjectContentItem.cs" />
+    <Compile Include="KeyObjects\KeyObjectPlaceholderImage.cs" />
+    <Compile Include="RoiGraphics\Tests\ContainsPointTest.cs" />
+    <Compile Include="RoiGraphics\Tests\EllipticalRoiTests.cs" />
+    <Compile Include="RoiGraphics\Tests\LinearRoiTests.cs" />
+    <Compile Include="RoiGraphics\Tests\PolygonalRoiTests.cs" />
+    <Compile Include="RoiGraphics\Tests\PolygonalRoiTestShapes.cs" />
+    <Compile Include="RoiGraphics\Tests\RectangularRoiTests.cs" />
+    <Compile Include="RoiGraphics\Tests\RoiStatisticsTests.cs" />
+    <Compile Include="RoiGraphics\Tests\RoiTestBase.cs" />
+    <Compile Include="Comparers\DicomSopComparer.cs" />
+    <Compile Include="Comparers\InstanceNumberComparer.cs" />
+    <Compile Include="DicomPresentationImageSettings.cs" />
+    <Compile Include="DicomPresentationImageSettings.Designer.cs">
+      <AutoGen>True</AutoGen>
+      <DesignTimeSharedInput>True</DesignTimeSharedInput>
+      <DependentUpon>DicomPresentationImageSettings.settings</DependentUpon>
+    </Compile>
+    <Compile Include="DisplaySetDescriptor.cs" />
+    <Compile Include="DisplaySetFactories.cs" />
+    <Compile Include="DisplaySetFactory.cs" />
+    <Compile Include="Graphics\IGraphicVoiLutFactory.cs" />
+    <Compile Include="ImageSetDescriptor.cs" />
+    <Compile Include="ImageSetFactory.cs" />
+    <Compile Include="Imaging\IColorMapInstaller.cs" />
+    <Compile Include="Imaging\IdentityVoiLinearLut.cs" />
+    <Compile Include="Imaging\Tests\IdentityVoiLinearLutTests.cs" />
+    <Compile Include="Imaging\IVoiLutInstaller.cs" />
+    <Compile Include="Rendering\Tests\ImageRendererVoiLutTests.cs" />
+    <Compile Include="Tests\DisplaySetFactoryTests.cs" />
+    <Compile Include="Tests\TestPattern.cs" />
+    <Compile Include="ViewerActionPermissionAttribute.cs" />
+    <Compile Include="Comparers\AcquisitionTimeComparer.cs" />
+    <Compile Include="Comparers\DisplaySetNumberComparer.cs" />
+    <Compile Include="Comparers\SliceLocationComparer.cs" />
+    <Compile Include="DrawableUndoableOperationCommand.cs" />
+    <Compile Include="Graphics\IPointGraphic.cs" />
+    <Compile Include="Graphics\IPointsList.cs" />
+    <Compile Include="Graphics\VisualStateChangedEvent.cs" />
+    <Compile Include="Imaging\VoiWindow.cs" />
+    <Compile Include="InteractiveGraphics\AnchorPointControlGraphic.cs" />
+    <Compile Include="Graphics\GraphicEventArgs.cs" />
+    <Compile Include="InteractiveGraphics\ICalloutGraphic.cs" />
+    <Compile Include="PresentationStates\Dicom\DicomGraphicsPlaneOverlays.cs" />
+    <Compile Include="PresentationStates\Dicom\DicomGraphicsPlaneShutters.cs" />
+    <Compile Include="PresentationStates\Dicom\DicomGraphicsDeserializationException.cs" />
+    <Compile Include="PresentationStates\Dicom\DicomGraphicsFactory.cs" />
+    <Compile Include="EditBox.cs" />
+    <Compile Include="Graphics\DecoratorCompositeGraphic.cs" />
+    <Compile Include="Graphics\AddGraphicUndoableCommand.cs" />
+    <Compile Include="PresentationStates\Dicom\DicomGraphicsPlaneLayers.cs" />
+    <Compile Include="PresentationStates\Dicom\DicomGraphicsPlaneUserOverlays.cs" />
+    <Compile Include="PresentationStates\Dicom\DicomPresentationImageCollection.cs" />
+    <Compile Include="PresentationStates\Dicom\GraphicAnnotationSerializers\SplineGraphicAnnotationSerializer.cs" />
+    <Compile Include="PresentationStates\Dicom\DicomEllipseGraphic.cs" />
+    <Compile Include="PresentationStates\Dicom\OverlayPlaneGraphic.cs" />
+    <Compile Include="InteractiveGraphics\FlashOverlayController.cs" />
+    <Compile Include="Graphics\SplinePrimitive.cs" />
+    <Compile Include="Graphics\IApplicationGraphicsProvider.cs" />
+    <Compile Include="Graphics\IPointsGraphic.cs" />
+    <Compile Include="Graphics\ITextGraphic.cs" />
+    <Compile Include="Graphics\PointsList.cs" />
+    <Compile Include="Graphics\PolylineGraphic.cs" />
+    <Compile Include="Graphics\Tests\PolylineGraphicTests.cs" />
+    <Compile Include="IDicomPresentationImage.cs" />
+    <Compile Include="ImageSetGroups.cs" />
+    <Compile Include="Imaging\DicomVoiLuts.cs" />
+    <Compile Include="Graphics\ILineSegmentGraphic.cs" />
+    <Compile Include="Graphics\InvariantArrowheadGraphic.cs" />
+    <Compile Include="Graphics\InvariantLinePrimitive.cs" />
+    <Compile Include="Graphics\ArrowGraphic.cs" />
+    <Compile Include="Imaging\OverlayData.cs" />
+    <Compile Include="Imaging\Tests\OverlayDataTest.cs" />
+    <Compile Include="InteractiveGraphics\ContextMenuControlGraphic.cs" />
+    <Compile Include="InteractiveGraphics\ControlGraphic.cs" />
+    <Compile Include="InteractiveGraphics\ControlPointsGraphic.cs" />
+    <Compile Include="InteractiveGraphics\BoundableResizeControlGraphic.cs" />
+    <Compile Include="InputManagement\IExportedActionsProvider.cs" />
+    <Compile Include="InteractiveGraphics\InteractiveCircleGraphicBuilder.cs" />
+    <Compile Include="InteractiveGraphics\StandardAnnotationGraphicSerializer.cs">
+      <SubType>Code</SubType>
+    </Compile>
+    <Compile Include="InteractiveGraphics\TextPlaceholderControlGraphic.cs" />
+    <Compile Include="InteractiveGraphics\VerticesControlGraphic.cs" />
+    <Compile Include="InteractiveGraphics\TextEditControlGraphic.cs" />
+    <Compile Include="InteractiveGraphics\InteractivePolygonGraphicBuilder.cs" />
+    <Compile Include="InteractiveGraphics\InteractiveGraphicBuilder.cs" />
+    <Compile Include="InteractiveGraphics\PolygonControlGraphic.cs" />
+    <Compile Include="InteractiveGraphics\CalloutGraphicAnnotationSerializer.cs" />
+    <Compile Include="InteractiveGraphics\CalloutGraphic.cs" />
+    <Compile Include="InteractiveGraphics\AnnotationCalloutLocationStrategy.cs" />
+    <Compile Include="InteractiveGraphics\IAnnotationCalloutLocationStrategy.cs" />
+    <Compile Include="InteractiveGraphics\AnnotationGraphic.cs" />
+    <Compile Include="InteractiveGraphics\StandardStatefulGraphic.cs" />
+    <Compile Include="InteractiveGraphics\StatefulCompositeGraphic.cs" />
+    <Compile Include="InteractiveGraphics\LineSegmentStretchControlGraphic.cs" />
+    <Compile Include="InteractiveGraphics\MoveControlGraphic.cs" />
+    <Compile Include="InteractiveGraphics\BoundableStretchControlGraphic.cs" />
+    <Compile Include="InteractiveGraphics\InteractiveBoundableGraphicBuilder.cs" />
+    <Compile Include="InteractiveGraphics\InteractivePolylineGraphicBuilder.cs" />
+    <Compile Include="InteractiveGraphics\UserCalloutGraphic.cs" />
+    <Compile Include="InteractiveGraphics\BlocksProgressBarGraphic.cs" />
+    <Compile Include="InteractiveGraphics\ContinuousProgressBarGraphic.cs" />
+    <Compile Include="InteractiveGraphics\MarqueeProgressBarGraphic.cs" />
+    <Compile Include="InteractiveGraphics\ScannerProgressBarGraphic.cs" />
+    <Compile Include="InteractiveGraphics\ProgressBarGraphic.cs" />
+    <Compile Include="InteractiveGraphics\ProgressCompositeGraphic.cs" />
+    <Compile Include="InteractiveGraphics\ProgressGraphic.cs" />
+    <Compile Include="IUndoableOperation.cs" />
+    <Compile Include="LinkedImageEnumerator.cs" />
+    <Compile Include="Mathematics\Tests\PolygonFTests.cs" />
+    <Compile Include="PresentationStates\Dicom\DicomPresentationState.cs" />
+    <Compile Include="PresentationStates\Dicom\GraphicAnnotationSerializers\DecoratorGraphicAnnotationSerializer.cs" />
+    <Compile Include="PresentationStates\Dicom\GraphicAnnotationSerializers\EllipseGraphicAnnotationSerializer.cs" />
+    <Compile Include="PresentationStates\Dicom\GraphicAnnotationSerializers\PolylineGraphicAnnotationSerializer.cs" />
+    <Compile Include="PresentationStates\Dicom\GraphicAnnotationSerializers\RectangleGraphicAnnotationSerializer.cs" />
+    <Compile Include="PresentationStates\Dicom\GraphicAnnotationSerializers\TextGraphicAnnotationSerializer.cs" />
+    <Compile Include="PresentationStates\Dicom\OverlayPlaneSource.cs">
+      <SubType>Code</SubType>
+    </Compile>
+    <Compile Include="PresentationStates\Dicom\OverlayPlaneSubtype.cs" />
+    <Compile Include="PresentationStates\Dicom\OverlayPlaneType.cs">
+      <SubType>Code</SubType>
+    </Compile>
+    <Compile Include="PresentationStates\Dicom\Tests\PresentationStateTests.cs" />
+    <Compile Include="Tests\Statistics.cs" />
+    <Compile Include="PresentationStates\Dicom\Tests\TestPresentationImage.cs" />
+    <Compile Include="PresentationStates\Dicom\Tests\TestPresentationState.cs" />
+    <Compile Include="PresentationStates\Dicom\UserOverlayPlaneGraphic.cs" />
+    <Compile Include="PresentationStates\GeometricShutterUndoableCommand.cs" />
+    <Compile Include="PresentationStates\IShutterGraphic.cs" />
+    <Compile Include="PresentationStates\PresentationState.cs" />
+    <Compile Include="PresentationStates\PresentationStateGraphic.cs" />
+    <Compile Include="PresentationStates\GeometricShutter.cs" />
+    <Compile Include="RoiGraphics\Analyzers\RoiAreaAnalyzer.cs" />
+    <Compile Include="RoiGraphics\Analyzers\RoiStatisticsAnalyzer.cs" />
+    <Compile Include="RoiGraphics\RoiCalloutGraphic.cs" />
+    <Compile Include="RoiGraphics\RoiGraphic.cs" />
+    <Compile Include="RoiGraphics\EllipticalRoi.cs" />
+    <Compile Include="RoiGraphics\Analyzers\IRoiAnalyzer.cs" />
+    <Compile Include="RoiGraphics\IRoiAreaProvider.cs" />
+    <Compile Include="RoiGraphics\IRoiLengthProvider.cs" />
+    <Compile Include="RoiGraphics\PolygonalRoi.cs" />
+    <Compile Include="RoiGraphics\RectangularRoi.cs" />
+    <Compile Include="Mathematics\Size3D.cs" />
+    <Compile Include="PresentationStates\Dicom\DicomSoftcopyPresentationStateMaskLutBase.cs" />
+    <Compile Include="RoiGraphics\Roi.cs" />
+    <Compile Include="RoiGraphics\IRoiStatisticsProvider.cs" />
+    <Compile Include="RoiGraphics\Analyzers\RoiLengthAnalyzer.cs" />
+    <Compile Include="RoiGraphics\LinearRoi.cs" />
+    <Compile Include="RoiGraphics\RoiSettings.cs" />
+    <Compile Include="RoiGraphics\RoiSettings.Designer.cs">
+      <AutoGen>True</AutoGen>
+      <DesignTimeSharedInput>True</DesignTimeSharedInput>
+      <DependentUpon>RoiSettings.settings</DependentUpon>
+    </Compile>
+    <Compile Include="RoiGraphics\Units.cs" />
+    <Compile Include="PresentationStates\GeometricShuttersGraphic.cs" />
+    <Compile Include="SingleStudyLoader.cs" />
+    <Compile Include="IPriorStudyFinder.cs" />
+    <Compile Include="KeyObjects\KeyImageDeserializer.cs" />
+    <Compile Include="KeyObjects\KeyImageSerializer.cs" />
+    <Compile Include="NoVisibleDisplaySetsException.cs" />
+    <Compile Include="PresentationStates\Dicom\DicomColorSoftcopyPresentationState.cs" />
+    <Compile Include="PresentationStates\Dicom\DicomGraphicAnnotation.cs" />
+    <Compile Include="PresentationStates\Dicom\DicomGrayscaleSoftcopyPresentationState.cs" />
+    <Compile Include="PresentationStates\Dicom\DicomSoftcopyPresentationStateBase.cs" />
+    <Compile Include="PresentationStates\Dicom\DicomSoftcopyPresentationState.cs" />
+    <Compile Include="DisplaySetChangingEventArgs.cs" />
+    <Compile Include="Graphics\ArcPrimitive.cs" />
+    <Compile Include="Graphics\BoundableGraphic.cs" />
+    <Compile Include="Graphics\EllipsePrimitive.cs" />
+    <Compile Include="Graphics\IArcGraphic.cs" />
+    <Compile Include="Graphics\IBoundableGraphic.cs" />
+    <Compile Include="Graphics\ImageTransformPolicy.cs" />
+    <Compile Include="Graphics\InsertGraphicUndoableCommand.cs" />
+    <Compile Include="Graphics\InvariantArcPrimitive.cs" />
+    <Compile Include="Graphics\InvariantBoundablePrimitive.cs" />
+    <Compile Include="Graphics\InvariantEllipsePrimitive.cs" />
+    <Compile Include="Graphics\IVectorGraphic.cs" />
+    <Compile Include="Graphics\RemoveGraphicUndoableCommand.cs" />
+    <Compile Include="Graphics\SpatialTransformValidationPolicy.cs" />
+    <Compile Include="Graphics\Tests\InvariantArcPrimitiveTest.cs" />
+    <Compile Include="Imaging\AdjustableDataLut.cs" />
+    <Compile Include="Imaging\DataLut.cs" />
+    <Compile Include="Imaging\PaletteColorMap.cs" />
+    <Compile Include="Imaging\SimpleDataLut.cs" />
+    <Compile Include="Imaging\Tests\DataModalityLutTests.cs" />
+    <Compile Include="InteractiveGraphics\StretchCursorTokenStrategy.cs" />
+    <Compile Include="RoiGraphics\RoiTransformPolicy.cs" />
+    <Compile Include="InteractiveGraphics\Tests\EllipseIntersectionTests.cs" />
+    <Compile Include="KeyObjects\KeyObjectSelectionCodeSequences.cs" />
+    <Compile Include="PresentationStates\Dicom\DicomGraphicsPlane.cs" />
+    <Compile Include="PresentationStates\Dicom\DicomSerializableGraphicAnnotationAttribute.cs" />
+    <Compile Include="PresentationStates\Dicom\DisplayAreaSerializationOption.cs" />
+    <Compile Include="LayoutManager.cs" />
+    <Compile Include="LoadStudyArgs.cs" />
+    <Compile Include="Mathematics\PolygonF.cs" />
+    <Compile Include="Mathematics\Tests\MatrixTests.cs" />
+    <Compile Include="Mathematics\Tests\Matrix3DTests.cs" />
+    <Compile Include="Mathematics\Tests\Vector3DTests.cs" />
+    <Compile Include="Graphics\GraphicToolContext.cs" />
+    <Compile Include="Comparers\Tests\SortTests.cs" />
+    <Compile Include="Imaging\Tests\ColorMapTests.cs" />
+    <Compile Include="Imaging\Tests\MinMaxPixelCalculatedLutTests.cs" />
+    <Compile Include="Imaging\VoiLutImageOperation.cs" />
+    <Compile Include="Imaging\VoiLutMemento.cs" />
+    <Compile Include="Annotations\Dicom\Tests\DicomBasicFormatterTests.cs" />
+    <Compile Include="Annotations\Dicom\Tests\DicomFilteredAnnotationLayoutStoreTests.cs" />
+    <Compile Include="Annotations\IAnnotationLayoutProvider.cs" />
+    <Compile Include="Annotations\StoredAnnotationBoxGroup.cs" />
+    <Compile Include="Annotations\StoredAnnotationLayout.cs" />
+    <Compile Include="Annotations\AnnotationLayoutStore.cs" />
+    <Compile Include="Annotations\BasicTextAnnotationItem.cs" />
+    <Compile Include="Annotations\IAnnotationLayout.cs" />
+    <Compile Include="Annotations\AnnotationLayoutFactory.cs" />
+    <Compile Include="Annotations\Tests\AnnotationLayoutStoreTests.cs" />
+    <Compile Include="ActiveImageViewerChangedEventArgs.cs" />
+    <Compile Include="BaseTools\ModifiedMouseToolButtonAttribute.cs" />
+    <Compile Include="BaseTools\MouseToolAttributeProcessor.cs" />
+    <Compile Include="BaseTools\MouseToolButtonAttribute.cs" />
+    <Compile Include="BaseTools\MouseWheelHandlerAttribute.cs" />
+    <Compile Include="BasicImageOperation.cs" />
+    <Compile Include="ColorPresentationImage.cs" />
+    <Compile Include="Comparers\ComparerBase.cs" />
+    <Compile Include="Comparers\DicomStudyComparer.cs" />
+    <Compile Include="Comparers\ImageSetComparer.cs" />
+    <Compile Include="Comparers\DicomSeriesComparer.cs" />
+    <Compile Include="Comparers\DisplaySetComparer.cs" />
+    <Compile Include="Comparers\DicomFrameComparer.cs" />
+    <Compile Include="Comparers\PresentationImageComparer.cs" />
+    <Compile Include="Comparers\StudyDateComparer.cs" />
+    <Compile Include="Comparers\SeriesNumberComparer.cs" />
+    <Compile Include="DicomColorPresentationImage.cs" />
+    <Compile Include="DicomGrayscalePresentationImage.cs" />
+    <Compile Include="DisplaySetChangedEventArgs.cs" />
+    <Compile Include="GarbageCollectionTool.cs" />
+    <Compile Include="Graphics\ColorImageGraphic.cs" />
+    <Compile Include="Graphics\ImageSpatialTransformImageOperation.cs" />
+    <Compile Include="Graphics\SpatialTransformImageOperation.cs" />
+    <Compile Include="IImageOperation.cs" />
+    <Compile Include="ImageOperation.cs" />
+    <Compile Include="Imaging\AlgorithmCalculatedVoiLutLinear.cs" />
+    <Compile Include="Imaging\ColorPixelData.cs" />
+    <Compile Include="Graphics\GraphicSelectionChangedEventArgs.cs" />
+    <Compile Include="Graphics\GrayscaleImageGraphic.cs" />
+    <Compile Include="Imaging\GeneratedDataLut.cs" />
+    <Compile Include="Imaging\IDataLut.cs" />
+    <Compile Include="Imaging\IInitialVoiLutProvider.cs" />
+    <Compile Include="Imaging\GrayscalePixelData.cs" />
+    <Compile Include="Graphics\IImageSpatialTransform.cs" />
+    <Compile Include="Graphics\ImageSpatialTransformMemento.cs" />
+    <Compile Include="Imaging\InitialVoiLutProvider.cs" />
+    <Compile Include="Imaging\CalculatedVoiLutLinear.cs" />
+    <Compile Include="Imaging\IModalityLutProvider.cs" />
+    <Compile Include="Imaging\IComposedLut.cs" />
+    <Compile Include="Imaging\ColorMapDescriptor.cs" />
+    <Compile Include="Imaging\ColorMapFactoryBase.cs" />
+    <Compile Include="Imaging\IColorMapFactory.cs" />
+    <Compile Include="Imaging\MinMaxPixelCalculatedLinearLut.cs" />
+    <Compile Include="Imaging\IGeneratedDataLut.cs" />
+    <Compile Include="Imaging\IColorMapManager.cs" />
+    <Compile Include="Imaging\IVoiLutLinear.cs" />
+    <Compile Include="Imaging\IBasicVoiLutLinear.cs" />
+    <Compile Include="Graphics\PointPrimitive.cs" />
+    <Compile Include="GrayscalePresentationImage.cs" />
+    <Compile Include="Imaging\ComposedLutCache.cs" />
+    <Compile Include="Imaging\StandardColorMaps.cs" />
+    <Compile Include="Imaging\ColorMapManager.cs" />
+    <Compile Include="Imaging\IColorMapProvider.cs" />
+    <Compile Include="Imaging\IVoiLutProvider.cs" />
+    <Compile Include="Imaging\BasicVoiLutLinear.cs" />
+    <Compile Include="Imaging\VoiLutLinearBase.cs" />
+    <Compile Include="Imaging\VoiLutManager.cs" />
+    <Compile Include="InputManagement\KeyboardButtonDownPreview.cs" />
+    <Compile Include="InputManagement\MouseCaptureChangedEventArgs.cs" />
+    <Compile Include="InteractiveGraphics\PointMemento.cs" />
+    <Compile Include="InteractiveGraphics\PointsMemento.cs" />
+    <Compile Include="Mathematics\Matrix.cs" />
+    <Compile Include="Mathematics\Tests\VectorTests.cs" />
+    <Compile Include="Mathematics\Vector3D.cs" />
+    <Compile Include="PriorStudyFinder.cs" />
+    <Compile Include="PriorStudyLoader.cs" />
+    <Compile Include="PresentationImageChangedEventArgs.cs" />
+    <Compile Include="PresentationImageFactory.cs" />
+    <Compile Include="Rendering\GDI\BackBuffer.cs" />
+    <Compile Include="Rendering\GDI\GdiRenderer.cs" />
+    <Compile Include="Rendering\IRendererFactory.cs" />
+    <Compile Include="Rendering\RendererBase.cs" />
+    <Compile Include="Rendering\RendererFactoryBase.cs" />
+    <Compile Include="Rendering\RenderPerformanceReportBroker.cs" />
+    <Compile Include="StudyLoadedEventArgs.cs" />
+    <Compile Include="StudyManagement\FrameReference.cs" />
+    <Compile Include="LoadMultipleStudiesException.cs" />
+    <Compile Include="StudyManagement\SopFrameData.cs" />
+    <Compile Include="StudyManagement\PrefetchingStrategy.cs" />
+    <Compile Include="StudyManagement\SopReference.cs" />
+    <Compile Include="StudyManagement\Frame.cs" />
+    <Compile Include="StudyManagement\FrameCollection.cs" />
+    <Compile Include="StudyManagement\IDicomMessageSopDataSource.cs" />
+    <Compile Include="StudyManagement\ILocalSopDataSource.cs" />
+    <Compile Include="StudyManagement\IPrefetchingStrategy.cs" />
+    <Compile Include="StudyManagement\ISopDataSource.cs" />
+    <Compile Include="StudyManagement\ISopProvider.cs" />
+    <Compile Include="StudyManagement\LocalSopDataSource.cs" />
+    <Compile Include="StudyManagement\NormalizedPixelSpacing.cs" />
+    <Compile Include="StudyManagement\ImagePlaneHelper.cs" />
+    <Compile Include="StudyManagement\FrameDataRetrieverFactory.cs" />
+    <Compile Include="StudyManagement\OpenFilesHelper.cs" />
+    <Compile Include="StudyManagement\OpenStudyHelper.cs" />
+    <Compile Include="StudyManagement\SopDataSource.cs" />
+    <Compile Include="StudyManagement\SopValidationException.cs" />
+    <Compile Include="Imaging\IVoiLutManager.cs" />
+    <Compile Include="Imaging\LutCollection.cs" />
+    <Compile Include="Imaging\LutFactory.cs" />
+    <Compile Include="Imaging\ColorMap.cs" />
+    <Compile Include="InteractiveGraphics\CompassStretchCursorTokenStrategy.cs" />
+    <Compile Include="IDrawable.cs" />
+    <Compile Include="Graphics\ISpatialTransformProvider.cs" />
+    <Compile Include="Graphics\ImageSpatialTransform.cs" />
+    <Compile Include="Graphics\ISpatialTransform.cs" />
+    <Compile Include="StudyManagement\IImageSopProvider.cs" />
+    <Compile Include="Graphics\IOverlayGraphicsProvider.cs" />
+    <Compile Include="Graphics\IImageGraphicProvider.cs" />
+    <Compile Include="Graphics\IFocussableGraphic.cs" />
+    <Compile Include="Graphics\CompositeImageGraphic.cs" />
+    <Compile Include="Graphics\ISelectableGraphic.cs" />
+    <Compile Include="InteractiveGraphics\IStandardStatefulGraphic.cs" />
+    <Compile Include="InteractiveGraphics\StandardGraphicState.cs" />
+    <Compile Include="InteractiveGraphics\IStatefulGraphic.cs" />
+    <Compile Include="ImageSet.cs" />
+    <Compile Include="InteractiveGraphics\FocussedSelectedGraphicState.cs" />
+    <Compile Include="InteractiveGraphics\SelectedGraphicState.cs" />
+    <Compile Include="IImageSet.cs" />
+    <Compile Include="ImageSetCollection.cs" />
+    <Compile Include="ImageViewerToolComponent.cs" />
+    <Compile Include="InputManagement\IContextMenuProvider.cs" />
+    <Compile Include="InputManagement\ICursorTokenProvider.cs" />
+    <Compile Include="InputManagement\IMouseButtonHandler.cs" />
+    <Compile Include="InputManagement\IMouseWheelHandler.cs" />
+    <Compile Include="InputManagement\IViewerShortcutManager.cs" />
+    <Compile Include="InputManagement\KeyboardButtonShortcut.cs" />
+    <Compile Include="InputManagement\Modifiers.cs" />
+    <Compile Include="Comparers\InstanceAndFrameNumberComparer.cs" />
+    <Compile Include="InputManagement\MouseButtonShortcut.cs" />
+    <Compile Include="InputManagement\KeyboardButtonMessage.cs" />
+    <Compile Include="InputManagement\MouseLeaveMessage.cs" />
+    <Compile Include="InputManagement\MouseWheelMessage.cs" />
+    <Compile Include="InputManagement\ReleaseCaptureMessage.cs" />
+    <Compile Include="InputManagement\MouseButtonMessage.cs" />
+    <Compile Include="InputManagement\IMouseInformation.cs" />
+    <Compile Include="InputManagement\MouseWheelShortcut.cs" />
+    <Compile Include="InputManagement\TrackMousePositionMessage.cs" />
+    <Compile Include="InputManagement\InputManagementSettings.cs" />
+    <Compile Include="InputManagement\InputManagementSettings.Designer.cs">
+      <AutoGen>True</AutoGen>
+      <DesignTimeSharedInput>True</DesignTimeSharedInput>
+      <DependentUpon>InputManagementSettings.settings</DependentUpon>
+    </Compile>
+    <Compile Include="InformationBox.cs" />
+    <Compile Include="InformationBoxChangedEventArgs.cs" />
+    <Compile Include="Graphics\IGraphic.cs" />
+    <Compile Include="Rendering\Tests\ImageRendererBilinearInterpolationTests.cs" />
+    <Compile Include="Rendering\Tests\ImageRendererTestUtilities.cs" />
+    <Compile Include="Mathematics\Tests\RectangleUtilitiesTests.cs" />
+    <Compile Include="BaseTools\ImageViewerTool.cs" />
+    <Compile Include="StandardModalities.cs" />
+    <Compile Include="StandardModalitySettings.cs" />
+    <Compile Include="StandardModalitySettings.Designer.cs">
+      <AutoGen>True</AutoGen>
+      <DesignTimeSharedInput>True</DesignTimeSharedInput>
+      <DependentUpon>StandardModalitySettings.settings</DependentUpon>
+    </Compile>
+    <Compile Include="LocalSopLoader.cs">
+      <SubType>Code</SubType>
+    </Compile>
+    <Compile Include="StudyManagement\DicomMessageSopDataSource.cs" />
+    <Compile Include="StudyManagement\StandardSopDataSource.cs" />
+    <Compile Include="StudyManagement\StudyFinder.cs" />
+    <Compile Include="StudyManagement\StudyLoader.cs" />
+    <Compile Include="IDisplaySet.cs" />
+    <Compile Include="IImageBox.cs" />
+    <Compile Include="ILogicalWorkspace.cs" />
+    <Compile Include="ImageBox.cs" />
+    <Compile Include="IPhysicalWorkspace.cs" />
+    <Compile Include="IPresentationImage.cs" />
+    <Compile Include="ITile.cs" />
+    <Compile Include="Rendering\DrawArgs.cs" />
+    <Compile Include="Rendering\GDI\GdiRenderingSurface.cs" />
+    <Compile Include="Rendering\IRenderer.cs" />
+    <Compile Include="Rendering\IRenderingSurface.cs" />
+    <Compile Include="StudyManagement\Tests\SopDataSourceTests.cs" />
+    <Compile Include="StudyManagement\ValidationSettings.cs" />
+    <Compile Include="StudyManagement\ValidationSettings.Designer.cs">
+      <AutoGen>True</AutoGen>
+      <DesignTimeSharedInput>True</DesignTimeSharedInput>
+      <DependentUpon>ValidationSettings.settings</DependentUpon>
+    </Compile>
+    <Compile Include="Tests\BuildTreeTest.cs" />
+    <Compile Include="Tests\AddImageTest.cs" />
+    <Compile Include="Tests\DisplaySetSelectionTest.cs" />
+    <Compile Include="Tests\MockPresentationImage.cs" />
+    <Compile Include="Tests\SelectionTest.cs" />
+    <Compile Include="Tests\ImageBoxAndDisplaySetInteractionTest.cs" />
+    <Compile Include="Tests\TestTree.cs" />
+    <Compile Include="Mathematics\FloatComparer.cs" />
+    <Compile Include="Mathematics\Tests\FloatComparerTest.cs" />
+    <Compile Include="Mathematics\Vector.cs" />
+    <Compile Include="Annotations\AnnotationItemConfigurationOptions.cs" />
+    <Compile Include="DisplaySet.cs" />
+    <Compile Include="DisplaySetCollection.cs" />
+    <Compile Include="DisplaySetSelectedEventArgs.cs" />
+    <Compile Include="InteractiveGraphics\ControlPoint.cs" />
+    <Compile Include="InteractiveGraphics\ControlPointGroup.cs" />
+    <Compile Include="InteractiveGraphics\FocussedGraphicState.cs" />
+    <Compile Include="InteractiveGraphics\GraphicState.cs" />
+    <Compile Include="InteractiveGraphics\GraphicStateChangedEventArgs.cs" />
+    <Compile Include="InteractiveGraphics\InactiveGraphicState.cs" />
+    <Compile Include="InteractiveGraphics\RectangleMemento.cs" />
+    <Compile Include="EventBroker.cs" />
+    <Compile Include="Annotations\IAnnotationItem.cs" />
+    <Compile Include="Annotations\IAnnotationItemProvider.cs" />
+    <Compile Include="IImageViewer.cs" />
+    <Compile Include="ImageViewerToolContext.cs" />
+    <Compile Include="ILayoutManager.cs" />
+    <Compile Include="ImageBoxCollection.cs" />
+    <Compile Include="ImageBoxMemento.cs" />
+    <Compile Include="ImageBoxSelectedEventArgs.cs" />
+    <Compile Include="ImageDrawingEventArgs.cs" />
+    <Compile Include="ImageViewerComponent.cs" />
+    <Compile Include="Imaging\ColorSpaceConverter.cs" />
+    <Compile Include="Imaging\LutComposer.cs" />
+    <Compile Include="Graphics\SpatialTransform.cs" />
+    <Compile Include="Graphics\SpatialTransformMemento.cs" />
+    <Compile Include="Graphics\Tests\SpatialTransformTest.cs" />
+    <Compile Include="Graphics\Tests\ImageSpatialTransformTests.cs" />
+    <Compile Include="BasicPresentationImage.cs" />
+    <Compile Include="Imaging\IComposableLut.cs" />
+    <Compile Include="ImageOperationApplicator.cs" />
+    <Compile Include="Imaging\ComposableLut.cs" />
+    <Compile Include="Imaging\ComposableLutBase.cs" />
+    <Compile Include="Imaging\ModalityLutLinear.cs" />
+    <Compile Include="Imaging\Tests\LutComposerTests.cs" />
+    <Compile Include="Imaging\Tests\ModalityLutLinearTests.cs" />
+    <Compile Include="Imaging\Tests\NormalizationLutLinearTests.cs" />
+    <Compile Include="Imaging\Tests\BasicVoiLutLinearTests.cs" />
+    <Compile Include="Annotations\AnnotationBox.cs" />
+    <Compile Include="Graphics\GraphicCollection.cs" />
+    <Compile Include="Graphics\VectorGraphic.cs" />
+    <Compile Include="Graphics\ImageGraphic.cs" />
+    <Compile Include="Graphics\InvariantPrimitive.cs" />
+    <Compile Include="Graphics\InvariantRectanglePrimitive.cs" />
+    <Compile Include="Graphics\InvariantTextPrimitive.cs" />
+    <Compile Include="Graphics\Graphic.cs" />
+    <Compile Include="Graphics\CompositeGraphic.cs" />
+    <Compile Include="Graphics\LinePrimitive.cs" />
+    <Compile Include="Imaging\PixelData.cs" />
+    <Compile Include="Graphics\PointChangedEventArgs.cs" />
+    <Compile Include="Graphics\RectanglePrimitive.cs" />
+    <Compile Include="Graphics\Tests\PrimitiveTests.cs" />
+    <Compile Include="Graphics\Tests\PixelDataWrapperTest.cs" />
+    <Compile Include="LinkageChangedEventArgs.cs" />
+    <Compile Include="LogicalWorkspace.cs" />
+    <Compile Include="BaseTools\MouseImageViewerTool.cs" />
+    <Compile Include="LoadSopsException.cs" />
+    <Compile Include="PhysicalWorkspace.cs" />
+    <Compile Include="PhysicalWorkspaceMemento.cs" />
+    <Compile Include="PresentationImage.cs" />
+    <Compile Include="PresentationImageCollection.cs" />
+    <Compile Include="PresentationImageSelectedEventArgs.cs" />
+    <Compile Include="Properties\AssemblyInfo.cs" />
+    <Compile Include="RectangleChangedEventArgs.cs" />
+    <Compile Include="Rendering\GDI\BitmapBuffer.cs" />
+    <Compile Include="Rendering\ImageInterpolatorBilinear.cs" />
+    <Compile Include="Rendering\ImageRenderer.cs" />
+    <Compile Include="Mathematics\RectangleUtilities.cs" />
+    <Compile Include="SR.Designer.cs">
+      <AutoGen>True</AutoGen>
+      <DesignTime>True</DesignTime>
+      <DependentUpon>SR.resx</DependentUpon>
+    </Compile>
+    <Compile Include="StudyManagement\ImageSop.cs" />
+    <Compile Include="StudyManagement\ImageSopMultiFrameSupport.cs" />
+    <Compile Include="StudyManagement\IStudyFinder.cs" />
+    <Compile Include="StudyManagement\IStudyLoader.cs" />
+    <Compile Include="StudyManagement\SopCollection.cs" />
+    <Compile Include="StudyManagement\Series.cs" />
+    <Compile Include="StudyManagement\SeriesCollection.cs" />
+    <Compile Include="StudyManagement\Sop.cs" />
+    <Compile Include="StudyManagement\Study.cs" />
+    <Compile Include="StudyManagement\StudyCollection.cs" />
+    <Compile Include="StudyManagement\StudyItem.cs" />
+    <Compile Include="StudyManagement\Patient.cs" />
+    <Compile Include="StudyManagement\PatientCollection.cs" />
+    <Compile Include="StudyManagement\StudyFinderMap.cs" />
+    <Compile Include="StudyManagement\StudyLoaderMap.cs" />
+    <Compile Include="StudyManagement\StudyTree.cs" />
+    <Compile Include="Tile.cs" />
+    <Compile Include="TileCollection.cs" />
+    <Compile Include="InputManagement\TileController.cs" />
+    <Compile Include="TileMemento.cs" />
+    <Compile Include="TileSelectedEventArgs.cs" />
+    <Compile Include="DrawableUndoableCommand.cs" />
+    <Compile Include="UndoableOperation.cs" />
+    <Compile Include="UndoableOperationCommand.cs" />
+    <Compile Include="ViewerSetupHelper.cs" />
+    <Compile Include="ViewerShortcutManager.cs" />
+    <Compile Include="Volumes\CreateVolumeException.cs" />
+    <Compile Include="Volumes\HelperMethods.cs" />
+    <Compile Include="Volumes\IVolumeHeader.cs" />
+    <Compile Include="Volumes\IVolumeSlicerCore.cs" />
+    <Compile Include="Volumes\IVolumeSlicerCoreProvider.cs" />
+    <Compile Include="Volumes\Tests\AbstractVolumeTest.cs" />
+    <Compile Include="Volumes\Tests\DataSetOrientation.cs" />
+    <Compile Include="Volumes\Tests\VolumeBuilderTest.cs" />
+    <Compile Include="Volumes\Tests\VolumeCacheTestTool.cs" />
+    <Compile Include="Volumes\Tests\VolumeFunction.cs" />
+    <Compile Include="Volumes\Tests\VolumeHeaderDataTests.cs" />
+    <Compile Include="Volumes\Tests\VolumeSliceFactoryTests.cs" />
+    <Compile Include="Volumes\Tests\VolumeTests.cs" />
+    <Compile Include="Volumes\Volume.cs" />
+    <Compile Include="Volumes\VolumeBuilder.cs" />
+    <Compile Include="Volumes\VolumeCache.cs" />
+    <Compile Include="Volumes\VolumeClasses.cs" />
+    <Compile Include="Volumes\VolumeInterpolationMode.cs" />
+    <Compile Include="Volumes\VolumeLoader.cs" />
+    <Compile Include="Volumes\VolumeMethods.cs" />
+    <Compile Include="Volumes\VolumeProjectionMode.cs" />
+    <Compile Include="Volumes\VolumeReference.cs" />
+    <Compile Include="Volumes\VolumeHeaderData.cs" />
+    <Compile Include="Volumes\VolumeSlice.cs" />
+    <Compile Include="Volumes\VolumeSliceFactory.cs" />
+    <Compile Include="Volumes\VolumeSliceArgs.cs" />
+    <Compile Include="WindowBehaviour.cs" />
+  </ItemGroup>
+  <ItemGroup>
+    <ProjectReference Include="..\Common\ClearCanvas.Common.csproj">
+      <Project>{F6EAD428-E6CF-4DF6-B2F3-D33D532C5343}</Project>
+      <Name>ClearCanvas.Common</Name>
+    </ProjectReference>
+    <ProjectReference Include="..\Desktop\ClearCanvas.Desktop.csproj">
+      <Project>{26E9A01A-64B5-42C5-8252-FBB30DF9CEC7}</Project>
+      <Name>ClearCanvas.Desktop</Name>
+    </ProjectReference>
+    <ProjectReference Include="..\Dicom\ClearCanvas.Dicom.csproj">
+      <Project>{AD9ECE2B-8268-4115-8DC8-860FBD011FFF}</Project>
+      <Name>ClearCanvas.Dicom</Name>
+    </ProjectReference>
+    <ProjectReference Include="Common\ClearCanvas.ImageViewer.Common.csproj">
+      <Project>{FEFD73C5-8541-47D2-BBDB-FF61DEA28291}</Project>
+      <Name>ClearCanvas.ImageViewer.Common</Name>
+    </ProjectReference>
+  </ItemGroup>
+  <ItemGroup>
+    <None Include="BaseTools\MouseToolSettings.settings">
+      <Generator>SettingsSingleFileGenerator</Generator>
+      <LastGenOutput>MouseToolSettings.Designer.cs</LastGenOutput>
+    </None>
+    <None Include="ClassDiagrams\AnnotationGraphics.cd" />
+    <None Include="ClassDiagrams\Annotations.cd" />
+    <None Include="ClassDiagrams\CompositeGraphics.cd" />
+    <None Include="ClassDiagrams\ControlGraphics.cd" />
+    <None Include="ClassDiagrams\DicomGraphicsPlane.cd" />
+    <None Include="ClassDiagrams\DicomVoiLutsProvider.cd" />
+    <None Include="ClassDiagrams\IControlGraphics.cd" />
+    <None Include="ClassDiagrams\Graphics.cd" />
+    <None Include="ClassDiagrams\ImageViewerAndLayoutManager.cd" />
+    <None Include="ClassDiagrams\GraphicSpatialTransform.cd" />
+    <None Include="ClassDiagrams\ImageGraphics.cd" />
+    <None Include="ClassDiagrams\ImageViewerComponent.cd" />
+    <None Include="ClassDiagrams\InputManagement.cd" />
+    <None Include="ClassDiagrams\LutImplementations.cd" />
+    <None Include="ClassDiagrams\LutInterfaces.cd" />
+    <None Include="ClassDiagrams\LutProviders.cd" />
+    <None Include="ClassDiagrams\PresentationImage.cd" />
+    <None Include="ClassDiagrams\ImageViewerTools.cd" />
+    <None Include="ClassDiagrams\PresentationImageHierarchy.cd" />
+    <None Include="ClassDiagrams\PresentationState.cd" />
+    <None Include="ClassDiagrams\RoiGraphics.cd" />
+    <None Include="ClassDiagrams\Rois.cd" />
+    <None Include="ClassDiagrams\SceneGraph.cd" />
+    <None Include="ClassDiagrams\GraphicStates.cd" />
+    <None Include="ClassDiagrams\StatefulCompositeGraphic.cd" />
+    <None Include="Annotations\AnnotationLayoutStoreSettings.settings">
+      <Generator>SettingsSingleFileGenerator</Generator>
+      <LastGenOutput>AnnotationLayoutStoreSettings.Designer.cs</LastGenOutput>
+    </None>
+    <None Include="Annotations\Dicom\DicomFilteredAnnotationLayoutStoreSettings.settings">
+      <Generator>SettingsSingleFileGenerator</Generator>
+      <LastGenOutput>DicomFilteredAnnotationLayoutStoreSettings.Designer.cs</LastGenOutput>
+    </None>
+    <None Include="app.config">
+      <SubType>Designer</SubType>
+    </None>
+    <None Include="ClassDiagrams\StudyFindersLoaders.cd" />
+    <None Include="ClassDiagrams\VectorGraphics.cd" />
+    <None Include="ClassDiagrams\ViewerUndoSupport.cd" />
+    <None Include="DicomPresentationImageSettings.settings">
+      <Generator>SettingsSingleFileGenerator</Generator>
+      <LastGenOutput>DicomPresentationImageSettings.Designer.cs</LastGenOutput>
+    </None>
+    <None Include="InputManagement\InputManagementSettings.settings">
+      <Generator>SettingsSingleFileGenerator</Generator>
+      <LastGenOutput>InputManagementSettings.Designer.cs</LastGenOutput>
+    </None>
+    <None Include="RoiGraphics\RoiSettings.settings">
+      <Generator>SettingsSingleFileGenerator</Generator>
+      <LastGenOutput>RoiSettings.Designer.cs</LastGenOutput>
+    </None>
+    <None Include="Services\ServiceControlSettings.settings">
+      <Generator>SettingsSingleFileGenerator</Generator>
+      <LastGenOutput>ServiceControlSettings.Designer.cs</LastGenOutput>
+    </None>
+    <None Include="StandardModalitySettings.settings">
+      <Generator>SettingsSingleFileGenerator</Generator>
+      <LastGenOutput>StandardModalitySettings.Designer.cs</LastGenOutput>
+    </None>
+    <None Include="ClassDiagrams\Workspaces.cd" />
+    <None Include="ClassDiagrams\StudyTree.cd" />
+    <None Include="StudyManagement\ValidationSettings.settings">
+      <Generator>SettingsSingleFileGenerator</Generator>
+      <LastGenOutput>ValidationSettings.Designer.cs</LastGenOutput>
+    </None>
+  </ItemGroup>
+  <ItemGroup>
+    <EmbeddedResource Include="Services\SR.resx">
+      <Generator>PublicResXFileCodeGenerator</Generator>
+      <LastGenOutput>SR.Designer.cs</LastGenOutput>
+    </EmbeddedResource>
+    <EmbeddedResource Include="SR.resx">
+      <SubType>Designer</SubType>
+      <Generator>PublicResXFileCodeGenerator</Generator>
+      <LastGenOutput>SR.Designer.cs</LastGenOutput>
+    </EmbeddedResource>
+    <EmbeddedResource Include="StudyManagement\SR.resx">
+      <Generator>PublicResXFileCodeGenerator</Generator>
+      <LastGenOutput>SR.Designer.cs</LastGenOutput>
+      <SubType>Designer</SubType>
+    </EmbeddedResource>
+  </ItemGroup>
+  <ItemGroup>
+    <Service Include="{B4F97281-0DBD-4835-9ED8-7DFB966E87FF}" />
+  </ItemGroup>
+  <ItemGroup>
+    <EmbeddedResource Include="Annotations\AnnotationLayoutStoreDefaults.xml" />
+    <EmbeddedResource Include="Annotations\Dicom\DicomFilteredAnnotationLayoutStoreDefaults.xml" />
+  </ItemGroup>
+  <ItemGroup>
+    <BootstrapperPackage Include="Microsoft.Net.Client.3.5">
+      <Visible>False</Visible>
+      <ProductName>.NET Framework 3.5 SP1 Client Profile</ProductName>
+      <Install>false</Install>
+    </BootstrapperPackage>
+    <BootstrapperPackage Include="Microsoft.Net.Framework.2.0">
+      <Visible>False</Visible>
+      <ProductName>.NET Framework 2.0 %28x86%29</ProductName>
+      <Install>true</Install>
+    </BootstrapperPackage>
+    <BootstrapperPackage Include="Microsoft.Net.Framework.3.0">
+      <Visible>False</Visible>
+      <ProductName>.NET Framework 3.0 %28x86%29</ProductName>
+      <Install>false</Install>
+    </BootstrapperPackage>
+    <BootstrapperPackage Include="Microsoft.Net.Framework.3.5">
+      <Visible>False</Visible>
+      <ProductName>.NET Framework 3.5</ProductName>
+      <Install>false</Install>
+    </BootstrapperPackage>
+    <BootstrapperPackage Include="Microsoft.Net.Framework.3.5.SP1">
+      <Visible>False</Visible>
+      <ProductName>.NET Framework 3.5 SP1</ProductName>
+      <Install>false</Install>
+    </BootstrapperPackage>
+  </ItemGroup>
+  <ItemGroup>
+    <EmbeddedResource Include="BaseTools\LeftMouseButtonOverlayLarge.png" />
+    <EmbeddedResource Include="BaseTools\LeftMouseButtonOverlayMedium.png" />
+    <EmbeddedResource Include="BaseTools\LeftMouseButtonOverlaySmall.png" />
+    <EmbeddedResource Include="BaseTools\MiddleMouseButtonOverlayLarge.png" />
+    <EmbeddedResource Include="BaseTools\MiddleMouseButtonOverlayMedium.png" />
+    <EmbeddedResource Include="BaseTools\MiddleMouseButtonOverlaySmall.png" />
+    <EmbeddedResource Include="BaseTools\RightMouseButtonOverlayLarge.png" />
+    <EmbeddedResource Include="BaseTools\RightMouseButtonOverlayMedium.png" />
+    <EmbeddedResource Include="BaseTools\RightMouseButtonOverlaySmall.png" />
+    <EmbeddedResource Include="BaseTools\X1MouseButtonOverlayLarge.png" />
+    <EmbeddedResource Include="BaseTools\X1MouseButtonOverlayMedium.png" />
+    <EmbeddedResource Include="BaseTools\X1MouseButtonOverlaySmall.png" />
+    <EmbeddedResource Include="BaseTools\X2MouseButtonOverlayLarge.png" />
+    <EmbeddedResource Include="BaseTools\X2MouseButtonOverlayMedium.png" />
+    <EmbeddedResource Include="BaseTools\X2MouseButtonOverlaySmall.png" />
+  </ItemGroup>
+  <ItemGroup>
+    <EmbeddedResource Include="InteractiveGraphics\Resources\ProgressBarGraphicBlocksUnit.png" />
+    <EmbeddedResource Include="InteractiveGraphics\Resources\ProgressBarGraphicBorder.png" />
+    <EmbeddedResource Include="InteractiveGraphics\Resources\ProgressBarGraphicContinuousBar.png" />
+    <EmbeddedResource Include="InteractiveGraphics\Resources\ProgressBarGraphicMarqueeMask.png" />
+    <EmbeddedResource Include="InteractiveGraphics\Resources\ProgressBarGraphicScannerMask.png" />
+    <EmbeddedResource Include="InteractiveGraphics\Resources\ProgressBarGraphicTray.png" />
+  </ItemGroup>
+  <ItemGroup>
+    <EmbeddedResource Include="Icons\RefreshMedium.png" />
+  </ItemGroup>
+  <ItemGroup>
+    <EmbeddedResource Include="Icons\RefreshSmall.png" />
+  </ItemGroup>
+  <ItemGroup>
+    <EmbeddedResource Include="Services\Icons\StartServiceToolLarge.png" />
+  </ItemGroup>
+  <ItemGroup>
+    <EmbeddedResource Include="Services\Icons\StartServiceToolMedium.png" />
+  </ItemGroup>
+  <ItemGroup>
+    <EmbeddedResource Include="Services\Icons\StartServiceToolSmall.png" />
+  </ItemGroup>
+  <ItemGroup>
+    <EmbeddedResource Include="Services\Icons\StopServiceToolLarge.png" />
+  </ItemGroup>
+  <ItemGroup>
+    <EmbeddedResource Include="Services\Icons\StopServiceToolMedium.png" />
+  </ItemGroup>
+  <ItemGroup>
+    <EmbeddedResource Include="Services\Icons\StopServiceToolSmall.png" />
+  </ItemGroup>
+  <ItemGroup>
+    <EmbeddedResource Include="Services\Icons\RestartServiceToolMedium.png" />
+  </ItemGroup>
+  <ItemGroup>
+    <EmbeddedResource Include="Services\Icons\RestartServiceToolLarge.png" />
+  </ItemGroup>
+  <ItemGroup>
+    <EmbeddedResource Include="Services\Icons\RestartServiceToolSmall.png" />
+  </ItemGroup>
+  <ItemGroup>
+    <EmbeddedResource Include="StudyManagement\Icons\RestartToolSmall.png" />
+  </ItemGroup>
+  <ItemGroup>
+    <EmbeddedResource Include="StudyManagement\Icons\CancelToolSmall.png" />
+  </ItemGroup>
+  <ItemGroup>
+    <EmbeddedResource Include="StudyManagement\Icons\StatToolSmall.png" />
+  </ItemGroup>
+  <Import Project="$(MSBuildBinPath)\Microsoft.CSharp.targets" />
+  <PropertyGroup>
+    <PreBuildEvent />
+    <PostBuildEvent />
+  </PropertyGroup>
 </Project>