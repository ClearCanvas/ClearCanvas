--- conflicted
+++ resolved
@@ -1,334 +1,320 @@
-#region License
-
-// Copyright (c) 2013, ClearCanvas Inc.
-// All rights reserved.
-// http://www.clearcanvas.ca
-//
-// This file is part of the ClearCanvas RIS/PACS open source project.
-//
-// The ClearCanvas RIS/PACS open source project is free software: you can
-// redistribute it and/or modify it under the terms of the GNU General Public
-// License as published by the Free Software Foundation, either version 3 of the
-// License, or (at your option) any later version.
-//
-// The ClearCanvas RIS/PACS open source project is distributed in the hope that it
-// will be useful, but WITHOUT ANY WARRANTY; without even the implied warranty of
-// MERCHANTABILITY or FITNESS FOR A PARTICULAR PURPOSE.  See the GNU General
-// Public License for more details.
-//
-// You should have received a copy of the GNU General Public License along with
-// the ClearCanvas RIS/PACS open source project.  If not, see
-// <http://www.gnu.org/licenses/>.
-
-#endregion
-
-using System;
-using System.Collections.Generic;
-using System.Linq;
-using ClearCanvas.Common;
-using ClearCanvas.Common.Utilities;
-using ClearCanvas.Dicom;
-using ClearCanvas.Dicom.Iod;
-using ClearCanvas.Dicom.Iod.Iods;
-using ClearCanvas.ImageViewer.KeyObjects;
-using ClearCanvas.ImageViewer.PresentationStates;
-using ClearCanvas.ImageViewer.PresentationStates.Dicom;
-using ClearCanvas.ImageViewer.StudyManagement;
-
-namespace ClearCanvas.ImageViewer
-{
-	/// <summary>
-	/// Defines the factory methods for creating <see cref="IPresentationImage"/>s.
-	/// </summary>
-	public interface IPresentationImageFactory
-	{
-		/// <summary>
-		/// Sets the <see cref="StudyTree"/> to be used by the <see cref="IPresentationImageFactory"/> when resolving referenced SOPs.
-		/// </summary>
-		/// <param name="studyTree">The <see cref="StudyTree"/> to be used for resolving referenced SOPs.</param>
-		void SetStudyTree(StudyTree studyTree);
-
-		/// <summary>
-		/// Creates the presentation images for a given image SOP.
-		/// </summary>
-		/// <param name="sop">The image SOP from which presentation images are to be created.</param>
-		/// <returns>A list of created presentation images.</returns>
-		List<IPresentationImage> CreateImages(Sop sop);
-
-		/// <summary>
-		/// Creates the presentation image for a given image frame.
-		/// </summary>
-		/// <param name="frame">The image frame from which a presentation image is to be created.</param>
-		/// <returns>The created presentation image.</returns>
-		IPresentationImage CreateImage(Frame frame);
-	}
-
-	/// <summary>
-	/// A factory class which creates <see cref="IPresentationImage"/>s.
-	/// </summary>
-	public class PresentationImageFactory : IPresentationImageFactory
-	{
-		private static readonly PresentationImageFactory _defaultInstance = new PresentationImageFactory();
-
-		private StudyTree _studyTree;
-
-		/// <summary>
-		/// Constructs a <see cref="PresentationImageFactory"/>.
-		/// </summary>
-		public PresentationImageFactory() {}
-
-		/// <summary>
-		/// Constructs a <see cref="PresentationImageFactory"/>.
-		/// </summary>
-		public PresentationImageFactory(StudyTree studyTree)
-		{
-			_studyTree = studyTree;
-		}
-
-		public PresentationState DefaultPresentationState { get; set; }
-
-		/// <summary>
-		/// Gets the <see cref="StudyTree"/> used by the factory to resolve referenced SOPs.
-		/// </summary>
-		protected StudyTree StudyTree
-		{
-			get { return _studyTree; }
-		}
-
-		#region IPresentationImageFactory Members
-
-		void IPresentationImageFactory.SetStudyTree(StudyTree studyTree)
-		{
-			_studyTree = studyTree;
-		}
-
-		IPresentationImage IPresentationImageFactory.CreateImage(Frame frame)
-		{
-			return Create(frame);
-		}
-
-		#endregion
-
-		/// <summary>
-		/// Creates the presentation image for a given image frame.
-		/// </summary>
-		/// <param name="frame">The image frame from which a presentation image is to be created.</param>
-		/// <returns>The created presentation image.</returns>
-		public virtual IPresentationImage CreateImage(Frame frame)
-		{
-			if (frame.PhotometricInterpretation == PhotometricInterpretation.Unknown)
-				throw new Exception("Photometric interpretation is unknown.");
-
-			IDicomPresentationImage image;
-
-			if (!frame.PhotometricInterpretation.IsColor)
-				image = new DicomGrayscalePresentationImage(frame);
-			else
-				image = new DicomColorPresentationImage(frame);
-
-			if (image.PresentationState == null || Equals(image.PresentationState, PresentationState.DicomDefault))
-				image.PresentationState = DefaultPresentationState;
-
-			return image;
-		}
-
-		/// <summary>
-		/// Creates the presentation images for a given image SOP.
-		/// </summary>
-		/// <param name="imageSop">The image SOP from which presentation images are to be created.</param>
-		/// <returns>A list of created presentation images.</returns>
-		protected virtual List<IPresentationImage> CreateImages(ImageSop imageSop)
-		{
-			return CollectionUtils.Map(imageSop.Frames, (Frame frame) => CreateImage(frame));
-		}
-
-		/// <summary>
-		/// Creates the presentation images for a given image SOP.
-		/// </summary>
-		/// <param name="sop">The image SOP from which presentation images are to be created.</param>
-		/// <returns>A list of created presentation images.</returns>
-		public virtual List<IPresentationImage> CreateImages(Sop sop)
-		{
-			if (sop.IsImage)
-				return CreateImages((ImageSop) sop);
-
-			if (sop.SopClassUid == SopClass.KeyObjectSelectionDocumentStorageUid)
-				return CreateImages(new KeyObjectSelectionDocumentIod(sop));
-
-			return new List<IPresentationImage>();
-		}
-
-		/// <summary>
-		/// Creates the presentation images for a given key object selection document.
-		/// </summary>
-		/// <param name="keyObjectDocument">The key object selection document from which presentation images are to be created.</param>
-		/// <returns>A list of created presentation images.</returns>
-		protected virtual List<IPresentationImage> CreateImages(KeyObjectSelectionDocumentIod keyObjectDocument)
-		{
-			List<IPresentationImage> images = new List<IPresentationImage>();
-
-			if (_studyTree == null)
-			{
-				Platform.Log(LogLevel.Warn, "Key object document cannot be used to create images because there is no study tree to build from.");
-			}
-			else
-			{
-				try
-				{
-<<<<<<< HEAD
-					try
-					{
-						if (item is KeyImageContentItem)
-							images.AddRange(CreateImages((KeyImageContentItem) item, evidence));
-						else
-							Platform.Log(LogLevel.Warn, "Unsupported key object content value type");
-					}
-					catch (Exception ex)
-					{
-						Platform.Log(LogLevel.Warn, ex, SR.MessageKeyObjectDeserializeFailure);
-					}
-=======
-					IList<IKeyObjectContentItem> content = new KeyImageDeserializer(keyObjectDocument).Deserialize();
-					var evidence = new HierarchicalSopInstanceReferenceDictionary(keyObjectDocument.KeyObjectDocument.CurrentRequestedProcedureEvidenceSequence);
-					foreach (IKeyObjectContentItem item in content)
-					{
-						try
-						{
-							var contentItem = item as KeyImageContentItem;
-							if (contentItem != null)
-								images.AddRange(CreateImages(contentItem, evidence));
-							else
-								Platform.Log(LogLevel.Warn, "Unsupported key object content value type");
-						}
-						catch (Exception ex)
-						{
-							// catches KO errors with individual content items, allowing as many items as possible to be created
-							Platform.Log(LogLevel.Warn, ex, SR.MessageKeyObjectDeserializeFailure);
-						}
-					}
-				}
-				catch (Exception ex)
-				{
-					// catches KO errors with the entire document
-					Platform.Log(LogLevel.Warn, ex, SR.MessageKeyObjectDeserializeFailure);
->>>>>>> 0c62cc23
-				}
-			}
-
-			// return a KO error placeholder, otherwise the sop will be treated later as an unsupported sop class
-			if (images.Count == 0 && keyObjectDocument.DataSource is Sop)
-				images.Add(PlaceholderDisplaySetFactory.CreatePlaceholderImage((Sop) keyObjectDocument.DataSource, SR.MessageKeyObjectDeserializeFailure));
-			return images;
-		}
-
-		protected virtual List<IPresentationImage> CreateImages(KeyImageContentItem item, HierarchicalSopInstanceReferenceDictionary currentRequestedProcedureEvidence)
-		{
-			List<IPresentationImage> images = new List<IPresentationImage>();
-
-			var imageRef = LookupKeyImageEvidence(item.ReferencedImageSopInstanceUid, item.FrameNumber, currentRequestedProcedureEvidence);
-			var presentationStateRef = LookupPresentationStateEvidence(item.PresentationStateSopInstanceUid, currentRequestedProcedureEvidence);
-
-			var imageSop = FindSop<ImageSop>(imageRef.SopInstanceUid, imageRef.StudyInstanceUid);
-			if (imageSop != null)
-			{
-				int frameNumber = imageRef.FrameNumber.GetValueOrDefault(-1);
-				if (item.FrameNumber.HasValue)
-				{
-					// FramesCollection is a 1-based index!!!
-					if (frameNumber > 0 && frameNumber <= imageSop.Frames.Count)
-					{
-						images.Add(Create(imageSop.Frames[frameNumber]));
-					}
-					else
-					{
-						Platform.Log(LogLevel.Error, "The referenced key image {0} does not have a frame {1} (referenced in Key Object Selection {2})", item.ReferencedImageSopInstanceUid, frameNumber, item.Source.SopCommon.SopInstanceUid);
-						images.Add(new KeyObjectPlaceholderImage(imageRef, presentationStateRef, SR.MessageReferencedKeyImageFrameNotFound));
-					}
-				}
-				else
-				{
-					images.AddRange(imageSop.Frames.Select(Create));
-				}
-
-				var presentationStateSop = FindSop<Sop>(presentationStateRef.SopInstanceUid, presentationStateRef.StudyInstanceUid);
-				if (presentationStateSop != null)
-				{
-					foreach (IPresentationImage image in images)
-					{
-						if (image is IPresentationStateProvider)
-						{
-							try
-							{
-								IPresentationStateProvider presentationStateProvider = (IPresentationStateProvider) image;
-								presentationStateProvider.PresentationState = DicomSoftcopyPresentationState.Load(presentationStateSop);
-							}
-							catch (Exception ex)
-							{
-								Platform.Log(LogLevel.Warn, ex, SR.MessagePresentationStateReadFailure);
-							}
-						}
-					}
-				}
-			}
-			else
-			{
-				Platform.Log(LogLevel.Warn, "The referenced key image {0} is not loaded as part of the current study (referenced in Key Object Selection {1})", item.ReferencedImageSopInstanceUid, item.Source.SopCommon.SopInstanceUid);
-				images.Add(new KeyObjectPlaceholderImage(imageRef, presentationStateRef, SR.MessageReferencedKeyImageFromOtherStudy));
-			}
-
-			return images;
-		}
-
-		/// <summary>
-		/// Creates an appropriate subclass of <see cref="BasicPresentationImage"/>
-		/// for each <see cref="Frame"/> in the input <see cref="ImageSop"/>.
-		/// </summary>
-		public static List<IPresentationImage> Create(ImageSop imageSop)
-		{
-			return _defaultInstance.CreateImages(imageSop);
-		}
-
-		/// <summary>
-		/// Creates an appropriate subclass of <see cref="BasicPresentationImage"/>
-		/// based on the <see cref="Frame"/>'s photometric interpretation.
-		/// </summary>
-		public static IPresentationImage Create(Frame frame)
-		{
-			return _defaultInstance.CreateImage(frame);
-		}
-
-		#region Private KO Helpers
-
-		private KeyImageReference LookupKeyImageEvidence(string sopInstanceUid, int? frameNumber, HierarchicalSopInstanceReferenceDictionary evidenceDictionary)
-		{
-			if (string.IsNullOrEmpty(sopInstanceUid))
-				return null;
-
-			var result = evidenceDictionary.FirstOrDefault(e => e.SopInstanceUid == sopInstanceUid);
-			return new KeyImageReference(result.StudyInstanceUid, result.SeriesInstanceUid, result.SopClassUid, result.SopInstanceUid, frameNumber);
-		}
-
-		private PresentationStateReference LookupPresentationStateEvidence(string sopInstanceUid, HierarchicalSopInstanceReferenceDictionary evidenceDictionary)
-		{
-			if (string.IsNullOrEmpty(sopInstanceUid))
-				return null;
-
-			var result = evidenceDictionary.FirstOrDefault(e => e.SopInstanceUid == sopInstanceUid);
-			return new PresentationStateReference(result.StudyInstanceUid, result.SeriesInstanceUid, result.SopClassUid, result.SopInstanceUid);
-		}
-
-		private T FindSop<T>(string sopInstanceUid, string studyInstanceUid)
-			where T : Sop
-		{
-			if (string.IsNullOrEmpty(sopInstanceUid))
-				return null;
-
-			string sameStudyUid = studyInstanceUid;
-			Study sameStudy = _studyTree.GetStudy(sameStudyUid);
-
-			return sameStudy != null ? sameStudy.Series.Select(series => series.Sops[sopInstanceUid]).OfType<T>().FirstOrDefault() : null;
-		}
-
-		#endregion
-	}
+#region License
+
+// Copyright (c) 2013, ClearCanvas Inc.
+// All rights reserved.
+// http://www.clearcanvas.ca
+//
+// This file is part of the ClearCanvas RIS/PACS open source project.
+//
+// The ClearCanvas RIS/PACS open source project is free software: you can
+// redistribute it and/or modify it under the terms of the GNU General Public
+// License as published by the Free Software Foundation, either version 3 of the
+// License, or (at your option) any later version.
+//
+// The ClearCanvas RIS/PACS open source project is distributed in the hope that it
+// will be useful, but WITHOUT ANY WARRANTY; without even the implied warranty of
+// MERCHANTABILITY or FITNESS FOR A PARTICULAR PURPOSE.  See the GNU General
+// Public License for more details.
+//
+// You should have received a copy of the GNU General Public License along with
+// the ClearCanvas RIS/PACS open source project.  If not, see
+// <http://www.gnu.org/licenses/>.
+
+#endregion
+
+using System;
+using System.Collections.Generic;
+using System.Linq;
+using ClearCanvas.Common;
+using ClearCanvas.Common.Utilities;
+using ClearCanvas.Dicom;
+using ClearCanvas.Dicom.Iod;
+using ClearCanvas.Dicom.Iod.Iods;
+using ClearCanvas.ImageViewer.KeyObjects;
+using ClearCanvas.ImageViewer.PresentationStates;
+using ClearCanvas.ImageViewer.PresentationStates.Dicom;
+using ClearCanvas.ImageViewer.StudyManagement;
+
+namespace ClearCanvas.ImageViewer
+{
+	/// <summary>
+	/// Defines the factory methods for creating <see cref="IPresentationImage"/>s.
+	/// </summary>
+	public interface IPresentationImageFactory
+	{
+		/// <summary>
+		/// Sets the <see cref="StudyTree"/> to be used by the <see cref="IPresentationImageFactory"/> when resolving referenced SOPs.
+		/// </summary>
+		/// <param name="studyTree">The <see cref="StudyTree"/> to be used for resolving referenced SOPs.</param>
+		void SetStudyTree(StudyTree studyTree);
+
+		/// <summary>
+		/// Creates the presentation images for a given image SOP.
+		/// </summary>
+		/// <param name="sop">The image SOP from which presentation images are to be created.</param>
+		/// <returns>A list of created presentation images.</returns>
+		List<IPresentationImage> CreateImages(Sop sop);
+
+		/// <summary>
+		/// Creates the presentation image for a given image frame.
+		/// </summary>
+		/// <param name="frame">The image frame from which a presentation image is to be created.</param>
+		/// <returns>The created presentation image.</returns>
+		IPresentationImage CreateImage(Frame frame);
+	}
+
+	/// <summary>
+	/// A factory class which creates <see cref="IPresentationImage"/>s.
+	/// </summary>
+	public class PresentationImageFactory : IPresentationImageFactory
+	{
+		private static readonly PresentationImageFactory _defaultInstance = new PresentationImageFactory();
+
+		private StudyTree _studyTree;
+
+		/// <summary>
+		/// Constructs a <see cref="PresentationImageFactory"/>.
+		/// </summary>
+		public PresentationImageFactory() {}
+
+		/// <summary>
+		/// Constructs a <see cref="PresentationImageFactory"/>.
+		/// </summary>
+		public PresentationImageFactory(StudyTree studyTree)
+		{
+			_studyTree = studyTree;
+		}
+
+		public PresentationState DefaultPresentationState { get; set; }
+
+		/// <summary>
+		/// Gets the <see cref="StudyTree"/> used by the factory to resolve referenced SOPs.
+		/// </summary>
+		protected StudyTree StudyTree
+		{
+			get { return _studyTree; }
+		}
+
+		#region IPresentationImageFactory Members
+
+		void IPresentationImageFactory.SetStudyTree(StudyTree studyTree)
+		{
+			_studyTree = studyTree;
+		}
+
+		IPresentationImage IPresentationImageFactory.CreateImage(Frame frame)
+		{
+			return Create(frame);
+		}
+
+		#endregion
+
+		/// <summary>
+		/// Creates the presentation image for a given image frame.
+		/// </summary>
+		/// <param name="frame">The image frame from which a presentation image is to be created.</param>
+		/// <returns>The created presentation image.</returns>
+		public virtual IPresentationImage CreateImage(Frame frame)
+		{
+			if (frame.PhotometricInterpretation == PhotometricInterpretation.Unknown)
+				throw new Exception("Photometric interpretation is unknown.");
+
+			IDicomPresentationImage image;
+
+			if (!frame.PhotometricInterpretation.IsColor)
+				image = new DicomGrayscalePresentationImage(frame);
+			else
+				image = new DicomColorPresentationImage(frame);
+
+			if (image.PresentationState == null || Equals(image.PresentationState, PresentationState.DicomDefault))
+				image.PresentationState = DefaultPresentationState;
+
+			return image;
+		}
+
+		/// <summary>
+		/// Creates the presentation images for a given image SOP.
+		/// </summary>
+		/// <param name="imageSop">The image SOP from which presentation images are to be created.</param>
+		/// <returns>A list of created presentation images.</returns>
+		protected virtual List<IPresentationImage> CreateImages(ImageSop imageSop)
+		{
+			return CollectionUtils.Map(imageSop.Frames, (Frame frame) => CreateImage(frame));
+		}
+
+		/// <summary>
+		/// Creates the presentation images for a given image SOP.
+		/// </summary>
+		/// <param name="sop">The image SOP from which presentation images are to be created.</param>
+		/// <returns>A list of created presentation images.</returns>
+		public virtual List<IPresentationImage> CreateImages(Sop sop)
+		{
+			if (sop.IsImage)
+				return CreateImages((ImageSop) sop);
+
+			if (sop.SopClassUid == SopClass.KeyObjectSelectionDocumentStorageUid)
+				return CreateImages(new KeyObjectSelectionDocumentIod(sop));
+
+			return new List<IPresentationImage>();
+		}
+
+		/// <summary>
+		/// Creates the presentation images for a given key object selection document.
+		/// </summary>
+		/// <param name="keyObjectDocument">The key object selection document from which presentation images are to be created.</param>
+		/// <returns>A list of created presentation images.</returns>
+		protected virtual List<IPresentationImage> CreateImages(KeyObjectSelectionDocumentIod keyObjectDocument)
+		{
+			List<IPresentationImage> images = new List<IPresentationImage>();
+
+			if (_studyTree == null)
+			{
+				Platform.Log(LogLevel.Warn, "Key object document cannot be used to create images because there is no study tree to build from.");
+			}
+			else
+			{
+				try
+				{
+				IList<IKeyObjectContentItem> content = new KeyImageDeserializer(keyObjectDocument).Deserialize();
+				var evidence = new HierarchicalSopInstanceReferenceDictionary(keyObjectDocument.KeyObjectDocument.CurrentRequestedProcedureEvidenceSequence);
+				foreach (IKeyObjectContentItem item in content)
+				{
+					try
+					{
+							var contentItem = item as KeyImageContentItem;
+							if (contentItem != null)
+								images.AddRange(CreateImages(contentItem, evidence));
+						else
+							Platform.Log(LogLevel.Warn, "Unsupported key object content value type");
+					}
+					catch (Exception ex)
+					{
+							// catches KO errors with individual content items, allowing as many items as possible to be created
+						Platform.Log(LogLevel.Warn, ex, SR.MessageKeyObjectDeserializeFailure);
+					}
+				}
+			}
+				catch (Exception ex)
+				{
+					// catches KO errors with the entire document
+					Platform.Log(LogLevel.Warn, ex, SR.MessageKeyObjectDeserializeFailure);
+				}
+			}
+
+			// return a KO error placeholder, otherwise the sop will be treated later as an unsupported sop class
+			if (images.Count == 0 && keyObjectDocument.DataSource is Sop)
+				images.Add(PlaceholderDisplaySetFactory.CreatePlaceholderImage((Sop) keyObjectDocument.DataSource, SR.MessageKeyObjectDeserializeFailure));
+			return images;
+		}
+
+		protected virtual List<IPresentationImage> CreateImages(KeyImageContentItem item, HierarchicalSopInstanceReferenceDictionary currentRequestedProcedureEvidence)
+		{
+			List<IPresentationImage> images = new List<IPresentationImage>();
+
+			var imageRef = LookupKeyImageEvidence(item.ReferencedImageSopInstanceUid, item.FrameNumber, currentRequestedProcedureEvidence);
+			var presentationStateRef = LookupPresentationStateEvidence(item.PresentationStateSopInstanceUid, currentRequestedProcedureEvidence);
+
+			var imageSop = FindSop<ImageSop>(imageRef.SopInstanceUid, imageRef.StudyInstanceUid);
+			if (imageSop != null)
+			{
+				int frameNumber = imageRef.FrameNumber.GetValueOrDefault(-1);
+				if (item.FrameNumber.HasValue)
+				{
+					// FramesCollection is a 1-based index!!!
+					if (frameNumber > 0 && frameNumber <= imageSop.Frames.Count)
+					{
+						images.Add(Create(imageSop.Frames[frameNumber]));
+					}
+					else
+					{
+						Platform.Log(LogLevel.Error, "The referenced key image {0} does not have a frame {1} (referenced in Key Object Selection {2})", item.ReferencedImageSopInstanceUid, frameNumber, item.Source.SopCommon.SopInstanceUid);
+						images.Add(new KeyObjectPlaceholderImage(imageRef, presentationStateRef, SR.MessageReferencedKeyImageFrameNotFound));
+					}
+				}
+				else
+				{
+					images.AddRange(imageSop.Frames.Select(Create));
+				}
+
+				var presentationStateSop = FindSop<Sop>(presentationStateRef.SopInstanceUid, presentationStateRef.StudyInstanceUid);
+				if (presentationStateSop != null)
+				{
+					foreach (IPresentationImage image in images)
+					{
+						if (image is IPresentationStateProvider)
+						{
+							try
+							{
+								IPresentationStateProvider presentationStateProvider = (IPresentationStateProvider) image;
+								presentationStateProvider.PresentationState = DicomSoftcopyPresentationState.Load(presentationStateSop);
+							}
+							catch (Exception ex)
+							{
+								Platform.Log(LogLevel.Warn, ex, SR.MessagePresentationStateReadFailure);
+							}
+						}
+					}
+				}
+			}
+			else
+			{
+				Platform.Log(LogLevel.Warn, "The referenced key image {0} is not loaded as part of the current study (referenced in Key Object Selection {1})", item.ReferencedImageSopInstanceUid, item.Source.SopCommon.SopInstanceUid);
+				images.Add(new KeyObjectPlaceholderImage(imageRef, presentationStateRef, SR.MessageReferencedKeyImageFromOtherStudy));
+			}
+
+			return images;
+		}
+
+		/// <summary>
+		/// Creates an appropriate subclass of <see cref="BasicPresentationImage"/>
+		/// for each <see cref="Frame"/> in the input <see cref="ImageSop"/>.
+		/// </summary>
+		public static List<IPresentationImage> Create(ImageSop imageSop)
+		{
+			return _defaultInstance.CreateImages(imageSop);
+		}
+
+		/// <summary>
+		/// Creates an appropriate subclass of <see cref="BasicPresentationImage"/>
+		/// based on the <see cref="Frame"/>'s photometric interpretation.
+		/// </summary>
+		public static IPresentationImage Create(Frame frame)
+		{
+			return _defaultInstance.CreateImage(frame);
+		}
+
+		#region Private KO Helpers
+
+		private KeyImageReference LookupKeyImageEvidence(string sopInstanceUid, int? frameNumber, HierarchicalSopInstanceReferenceDictionary evidenceDictionary)
+		{
+			if (string.IsNullOrEmpty(sopInstanceUid))
+				return null;
+
+			var result = evidenceDictionary.FirstOrDefault(e => e.SopInstanceUid == sopInstanceUid);
+			return new KeyImageReference(result.StudyInstanceUid, result.SeriesInstanceUid, result.SopClassUid, result.SopInstanceUid, frameNumber);
+		}
+
+		private PresentationStateReference LookupPresentationStateEvidence(string sopInstanceUid, HierarchicalSopInstanceReferenceDictionary evidenceDictionary)
+		{
+			if (string.IsNullOrEmpty(sopInstanceUid))
+				return null;
+
+			var result = evidenceDictionary.FirstOrDefault(e => e.SopInstanceUid == sopInstanceUid);
+			return new PresentationStateReference(result.StudyInstanceUid, result.SeriesInstanceUid, result.SopClassUid, result.SopInstanceUid);
+		}
+
+		private T FindSop<T>(string sopInstanceUid, string studyInstanceUid)
+			where T : Sop
+		{
+			if (string.IsNullOrEmpty(sopInstanceUid))
+				return null;
+
+			string sameStudyUid = studyInstanceUid;
+			Study sameStudy = _studyTree.GetStudy(sameStudyUid);
+
+			return sameStudy != null ? sameStudy.Series.Select(series => series.Sops[sopInstanceUid]).OfType<T>().FirstOrDefault() : null;
+		}
+
+		#endregion
+	}
 }