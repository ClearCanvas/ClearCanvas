--- conflicted
+++ resolved
@@ -1,351 +1,225 @@
-﻿#region License
-
-// Copyright (c) 2013, ClearCanvas Inc.
-// All rights reserved.
-// http://www.clearcanvas.ca
-//
-// This file is part of the ClearCanvas RIS/PACS open source project.
-//
-// The ClearCanvas RIS/PACS open source project is free software: you can
-// redistribute it and/or modify it under the terms of the GNU General Public
-// License as published by the Free Software Foundation, either version 3 of the
-// License, or (at your option) any later version.
-//
-// The ClearCanvas RIS/PACS open source project is distributed in the hope that it
-// will be useful, but WITHOUT ANY WARRANTY; without even the implied warranty of
-// MERCHANTABILITY or FITNESS FOR A PARTICULAR PURPOSE.  See the GNU General
-// Public License for more details.
-//
-// You should have received a copy of the GNU General Public License along with
-// the ClearCanvas RIS/PACS open source project.  If not, see
-// <http://www.gnu.org/licenses/>.
-
-#endregion
-
-using System;
-using System.Collections.Generic;
-using System.Data.Linq;
-using System.Linq;
-using ClearCanvas.Common;
-using ClearCanvas.ImageViewer.Common.WorkItem;
-
-namespace ClearCanvas.ImageViewer.StudyManagement.Core.Storage
-{
-	public class WorkItemBroker : Broker
-	{
-		internal WorkItemBroker(DicomStoreDataContext context)
-			: base(context) {}
-
-		/// <summary>
-		/// Gets the specified number of pending work items.
-		/// </summary>
-		/// <param name="n"></param>
-		/// <param name="priority"> </param>
-		/// <returns></returns>
-		public List<WorkItem> GetWorkItemsForProcessing(int n, WorkItemPriorityEnum? priority = null)
-		{
-<<<<<<< HEAD
-			IQueryable<WorkItem> query = from w in Context.WorkItems select w;
-			query = WorkItemStatusFilter.WaitingToProcess.Apply(query);
-			query = query.Where(w => w.ProcessTime < DateTime.Now);
-			if (priority.HasValue)
-				query = query.Where(w => w.Priority == priority.Value);
-
-			query = query.OrderBy(w => w.ProcessTime);
-			if (!priority.HasValue)
-				query = query.OrderBy(w => w.Priority);
-
-			return query.Take(n).ToList();
-		}
-
-		/// <summary>
-		/// Gets WorkItems to delete.
-		/// </summary>
-		/// <returns></returns>
-		public List<WorkItem> GetWorkItemsToDelete(int n)
-		{
-			return (from w in Context.WorkItems
-			        where (w.Status == WorkItemStatusEnum.Complete)
-			              && w.DeleteTime < DateTime.Now
-			        select w).Take(n).ToList();
-		}
-
-		/// <summary>
-		/// Gets WorkItems marked as deleted.
-		/// </summary>
-		/// <returns></returns>
-		public List<WorkItem> GetWorkItemsDeleted(int n)
-		{
-			return (from w in Context.WorkItems
-			        where (w.Status == WorkItemStatusEnum.Deleted)
-			        select w).Take(n).ToList();
-		}
-
-		public IEnumerable<WorkItem> GetWorkItems(WorkItemConcurrency concurrency, WorkItemStatusFilter statusFilter, string studyInstanceUid, long? identifier = null)
-		{
-			return GetWorkItems(concurrency.GetWorkItemTypes(), statusFilter, studyInstanceUid, identifier);
-		}
-
-		public IEnumerable<WorkItem> GetWorkItems(string type, WorkItemStatusFilter statusFilter, string studyInstanceUid, long? identifier = null)
-		{
-			List<string> types = !String.IsNullOrEmpty(type) ? new List<string>(new[] {type}) : null;
-			return GetWorkItems(types, statusFilter, studyInstanceUid, identifier);
-		}
-
-		private IEnumerable<WorkItem> GetWorkItems(List<string> types, WorkItemStatusFilter statusFilter, string studyInstanceUid, long? identifier)
-		{
-			IQueryable<WorkItem> query = from w in Context.WorkItems select w;
-
-			if (identifier.HasValue)
-				query = query.Where(w => w.Oid == identifier.Value);
-
-			if (types != null && types.Count > 0)
-			{
-				if (types.Count == 1)
-					query = query.Where(w => types[0] == w.Type);
-				else
-					query = query.Where(w => types.Contains(w.Type));
-			}
-
-			statusFilter = statusFilter ?? WorkItemStatusFilter.NotDeleted;
-			query = statusFilter.Apply(query);
-
-			if (!string.IsNullOrEmpty(studyInstanceUid))
-				query = query.Where(w => w.StudyInstanceUid == studyInstanceUid);
-
-			query = query.OrderBy(w => w.ProcessTime);
-			query = query.OrderBy(w => w.Priority);
-
-			return query.AsEnumerable();
-		}
-
-		/// <summary>
-		/// Get the WorkItems scheduled before <paramref name="scheduledTime"/> for <paramref name="studyInstanceUid"/>
-		/// and/or that are a higher priority and have not yet terminated (e.g. Waiting to run, or actively running).
-		/// </summary>
-		/// <param name="scheduledTime">The scheduled time to get related WorkItems for.</param>
-		/// <param name="priority">The priority of the workitem to compare with.</param>
-		/// <param name="statusFilter">A filter for the work item status.</param>
-		/// <param name="studyInstanceUid">The Study Instance UID to search for matching WorkItems. Can be null.</param>
-		/// <param name="concurrency">The concurrency type of the items to be returned.</param>
-		/// <returns></returns>
-		public IEnumerable<WorkItem> GetWorkItemsScheduledBeforeOrHigherPriority(DateTime scheduledTime, WorkItemPriorityEnum priority, WorkItemStatusFilter statusFilter, string studyInstanceUid, WorkItemConcurrency concurrency)
-		{
-			return GetWorkItemsScheduledBeforeOrHigherPriority(scheduledTime, priority, statusFilter, studyInstanceUid, concurrency.GetWorkItemTypes().ToArray());
-		}
-
-		/// <summary>
-=======
-			return priority.HasValue
-			       	? _getWorkItemsForProcessingByPriority(Context, n, Platform.Time, priority.Value).ToList()
-                    : _getWorkItemsForProcessing(Context, n, Platform.Time).ToList();
-		}
-
-		/// <summary>
-		/// Gets WorkItems to delete.
-		/// </summary>
-		/// <returns></returns>
-		public List<WorkItem> GetWorkItemsToDelete(int n)
-		{
-            return _getWorkItemsToDelete(Context, n, Platform.Time).ToList();
-		}
-
-		/// <summary>
-		/// Gets WorkItems marked as deleted.
-		/// </summary>
-		/// <returns></returns>
-		public List<WorkItem> GetWorkItemsDeleted(int n)
-		{
-			return _getWorkItemsDeleted(Context, n).ToList();
-		}
-
-		public IEnumerable<WorkItem> GetWorkItems(WorkItemConcurrency concurrency, WorkItemStatusFilter statusFilter, string studyInstanceUid, long? identifier = null)
-		{
-			return GetWorkItems(concurrency.GetWorkItemTypes(), statusFilter, studyInstanceUid, identifier);
-		}
-
-		public IEnumerable<WorkItem> GetWorkItems(string type, WorkItemStatusFilter statusFilter, string studyInstanceUid, long? identifier = null)
-		{
-			List<string> types = !String.IsNullOrEmpty(type) ? new List<string>(new[] {type}) : null;
-			return GetWorkItems(types, statusFilter, studyInstanceUid, identifier);
-		}
-
-		private IEnumerable<WorkItem> GetWorkItems(List<string> types, WorkItemStatusFilter statusFilter, string studyInstanceUid, long? identifier)
-		{
-			IQueryable<WorkItem> query = from w in Context.WorkItems select w;
-
-			if (identifier.HasValue)
-				query = query.Where(w => w.Oid == identifier.Value);
-
-			if (types != null && types.Count > 0)
-			{
-				if (types.Count == 1)
-					query = query.Where(w => types[0] == w.Type);
-				else
-					query = query.Where(w => types.Contains(w.Type));
-			}
-
-			statusFilter = statusFilter ?? WorkItemStatusFilter.NotDeleted;
-			query = statusFilter.Apply(query);
-
-			if (!string.IsNullOrEmpty(studyInstanceUid))
-				query = query.Where(w => w.StudyInstanceUid == studyInstanceUid);
-
-			query = query.OrderBy(w => w.ProcessTime);
-			query = query.OrderBy(w => w.Priority);
-
-			return query.AsEnumerable();
-		}
-
-		/// <summary>
-		/// Get the WorkItems scheduled before <paramref name="scheduledTime"/> for <paramref name="studyInstanceUid"/>
-		/// and/or that are a higher priority and have not yet terminated (e.g. Waiting to run, or actively running).
-		/// </summary>
-		/// <param name="scheduledTime">The scheduled time to get related WorkItems for.</param>
-		/// <param name="priority">The priority of the workitem to compare with.</param>
-		/// <param name="statusFilter">A filter for the work item status.</param>
-		/// <param name="studyInstanceUid">The Study Instance UID to search for matching WorkItems. Can be null.</param>
-		/// <param name="concurrency">The concurrency type of the items to be returned.</param>
-		/// <returns></returns>
-		public IEnumerable<WorkItem> GetWorkItemsScheduledBeforeOrHigherPriority(DateTime scheduledTime, WorkItemPriorityEnum priority, WorkItemStatusFilter statusFilter, string studyInstanceUid, WorkItemConcurrency concurrency)
-		{
-			return GetWorkItemsScheduledBeforeOrHigherPriority(scheduledTime, priority, statusFilter, studyInstanceUid, concurrency.GetWorkItemTypes().ToArray());
-		}
-
-		/// <summary>
->>>>>>> 0c62cc23
-		/// Get the WorkItems scheduled before <paramref name="scheduledTime"/> for <paramref name="studyInstanceUid"/>
-		/// and/or that are a higher priority and have not yet terminated (e.g. Waiting to run, or actively running).
-		/// </summary>
-		/// <param name="scheduledTime">The scheduled time to get related WorkItems for.</param>
-		/// <param name="priority">The priority of the workitem to compare with.</param>
-		/// <param name="statusFilter">A filter for the work item status.</param>
-		/// <param name="studyInstanceUid">The Study Instance UID to search for matching WorkItems. Can be null.</param>
-		/// <param name="workItemTypes">The work item type(s) of the items to be returned. Can be null.</param>
-		/// <returns></returns>
-		public IEnumerable<WorkItem> GetWorkItemsScheduledBeforeOrHigherPriority(DateTime scheduledTime, WorkItemPriorityEnum priority, WorkItemStatusFilter statusFilter, string studyInstanceUid, params string[] workItemTypes)
-		{
-			IQueryable<WorkItem> query = from w in Context.WorkItems select w;
-
-<<<<<<< HEAD
-			query = query.Where(w => w.ScheduledTime < DateTime.Now);
-=======
-            query = query.Where(w => w.ScheduledTime < Platform.Time);
->>>>>>> 0c62cc23
-			query = query.Where(w => (w.ScheduledTime < scheduledTime && w.Priority <= priority) || w.Priority < priority);
-			statusFilter = statusFilter ?? WorkItemStatusFilter.Active;
-			query = statusFilter.Apply(query);
-
-			if (!string.IsNullOrEmpty(studyInstanceUid))
-				query = query.Where(w => w.StudyInstanceUid == studyInstanceUid);
-
-			if (workItemTypes != null && workItemTypes.Length > 0)
-			{
-				if (workItemTypes.Length == 1)
-					query = query.Where(w => workItemTypes[0] == w.Type);
-				else
-					query = query.Where(w => workItemTypes.Contains(w.Type));
-			}
-
-			query = query.OrderBy(w => w.ScheduledTime);
-			query = query.OrderBy(w => w.Priority);
-			return query.AsEnumerable();
-		}
-
-		/// <summary>
-		/// Get a specific WorkItem
-		/// </summary>
-		/// <param name="oid"></param>
-		/// <returns></returns>
-		public WorkItem GetWorkItem(long oid)
-		{
-<<<<<<< HEAD
-			var list = (from w in Context.WorkItems
-			            where w.Oid == oid
-			            select w);
-
-			if (!list.Any()) return null;
-
-			return list.First();
-		}
-
-		/// <summary>
-		/// Insert a WorkItem
-		/// </summary>
-		/// <param name="entity"></param>
-		public void AddWorkItem(WorkItem entity)
-		{
-			Context.WorkItems.InsertOnSubmit(entity);
-		}
-
-		/// <summary>
-		/// Delete WorkItemUid entity.
-		/// </summary>
-		/// <param name="entity"></param>
-		public void Delete(WorkItem entity)
-		{
-			Context.WorkItems.DeleteOnSubmit(entity);
-		}
-=======
-			return _getWorkItemByOid(Context, oid).FirstOrDefault();
-		}
-
-		/// <summary>
-		/// Insert a WorkItem
-		/// </summary>
-		/// <param name="entity"></param>
-		public void AddWorkItem(WorkItem entity)
-		{
-			Context.WorkItems.InsertOnSubmit(entity);
-		}
-
-		/// <summary>
-		/// Delete WorkItemUid entity.
-		/// </summary>
-		/// <param name="entity"></param>
-		public void Delete(WorkItem entity)
-		{
-			Context.WorkItems.DeleteOnSubmit(entity);
-		}
-
-		internal void DeleteAll()
-		{
-			Context.WorkItems.DeleteAllOnSubmit(Context.WorkItems);
-		}
-
-		#region Compiled Queries
-
-		private static readonly Func<DicomStoreDataContext, int, DateTime, IQueryable<WorkItem>> _getWorkItemsForProcessing =
-			CompiledQuery.Compile<DicomStoreDataContext, int, DateTime, IQueryable<WorkItem>>((context, n, now) => (from w in context.WorkItems
-			                                                                                                        where w.ProcessTime < now
-			                                                                                                              && (w.Status == WorkItemStatusEnum.Pending || w.Status == WorkItemStatusEnum.Idle)
-			                                                                                                        orderby w.Priority , w.ProcessTime
-			                                                                                                        select w).Take(n));
-
-		private static readonly Func<DicomStoreDataContext, int, DateTime, WorkItemPriorityEnum, IQueryable<WorkItem>> _getWorkItemsForProcessingByPriority =
-			CompiledQuery.Compile<DicomStoreDataContext, int, DateTime, WorkItemPriorityEnum, IQueryable<WorkItem>>((context, n, now, priority) => (from w in context.WorkItems
-			                                                                                                                                        where w.ProcessTime < now && w.Priority == priority
-			                                                                                                                                              && (w.Status == WorkItemStatusEnum.Pending || w.Status == WorkItemStatusEnum.Idle)
-			                                                                                                                                        orderby w.ProcessTime
-			                                                                                                                                        select w).Take(n));
-
-		private static readonly Func<DicomStoreDataContext, int, DateTime, IQueryable<WorkItem>> _getWorkItemsToDelete =
-			CompiledQuery.Compile<DicomStoreDataContext, int, DateTime, IQueryable<WorkItem>>((context, n, now) => (from w in context.WorkItems
-			                                                                                                        where w.Status == WorkItemStatusEnum.Complete
-			                                                                                                              && w.DeleteTime < now
-			                                                                                                        select w).Take(n));
-
-		private static readonly Func<DicomStoreDataContext, int, IQueryable<WorkItem>> _getWorkItemsDeleted =
-			CompiledQuery.Compile<DicomStoreDataContext, int, IQueryable<WorkItem>>((context, n) => (from w in context.WorkItems
-			                                                                                         where w.Status == WorkItemStatusEnum.Deleted
-			                                                                                         select w).Take(n));
-
-		private static readonly Func<DicomStoreDataContext, long, IQueryable<WorkItem>> _getWorkItemByOid =
-			CompiledQuery.Compile<DicomStoreDataContext, long, IQueryable<WorkItem>>((context, oid) => (from w in context.WorkItems
-			                                                                                            where w.Oid == oid
-			                                                                                            select w).Take(1));
-
-		#endregion
->>>>>>> 0c62cc23
-	}
+﻿#region License
+
+// Copyright (c) 2013, ClearCanvas Inc.
+// All rights reserved.
+// http://www.clearcanvas.ca
+//
+// This file is part of the ClearCanvas RIS/PACS open source project.
+//
+// The ClearCanvas RIS/PACS open source project is free software: you can
+// redistribute it and/or modify it under the terms of the GNU General Public
+// License as published by the Free Software Foundation, either version 3 of the
+// License, or (at your option) any later version.
+//
+// The ClearCanvas RIS/PACS open source project is distributed in the hope that it
+// will be useful, but WITHOUT ANY WARRANTY; without even the implied warranty of
+// MERCHANTABILITY or FITNESS FOR A PARTICULAR PURPOSE.  See the GNU General
+// Public License for more details.
+//
+// You should have received a copy of the GNU General Public License along with
+// the ClearCanvas RIS/PACS open source project.  If not, see
+// <http://www.gnu.org/licenses/>.
+
+#endregion
+
+using System;
+using System.Collections.Generic;
+using System.Data.Linq;
+using System.Linq;
+using ClearCanvas.Common;
+using ClearCanvas.ImageViewer.Common.WorkItem;
+
+namespace ClearCanvas.ImageViewer.StudyManagement.Core.Storage
+{
+	public class WorkItemBroker : Broker
+	{
+		internal WorkItemBroker(DicomStoreDataContext context)
+			: base(context) {}
+
+		/// <summary>
+		/// Gets the specified number of pending work items.
+		/// </summary>
+		/// <param name="n"></param>
+		/// <param name="priority"> </param>
+		/// <returns></returns>
+		public List<WorkItem> GetWorkItemsForProcessing(int n, WorkItemPriorityEnum? priority = null)
+		{
+			return priority.HasValue
+			       	? _getWorkItemsForProcessingByPriority(Context, n, Platform.Time, priority.Value).ToList()
+                    : _getWorkItemsForProcessing(Context, n, Platform.Time).ToList();
+		}
+
+		/// <summary>
+		/// Gets WorkItems to delete.
+		/// </summary>
+		/// <returns></returns>
+		public List<WorkItem> GetWorkItemsToDelete(int n)
+		{
+            return _getWorkItemsToDelete(Context, n, Platform.Time).ToList();
+		}
+
+		/// <summary>
+		/// Gets WorkItems marked as deleted.
+		/// </summary>
+		/// <returns></returns>
+		public List<WorkItem> GetWorkItemsDeleted(int n)
+		{
+			return _getWorkItemsDeleted(Context, n).ToList();
+		}
+
+		public IEnumerable<WorkItem> GetWorkItems(WorkItemConcurrency concurrency, WorkItemStatusFilter statusFilter, string studyInstanceUid, long? identifier = null)
+		{
+			return GetWorkItems(concurrency.GetWorkItemTypes(), statusFilter, studyInstanceUid, identifier);
+		}
+
+		public IEnumerable<WorkItem> GetWorkItems(string type, WorkItemStatusFilter statusFilter, string studyInstanceUid, long? identifier = null)
+		{
+			List<string> types = !String.IsNullOrEmpty(type) ? new List<string>(new[] {type}) : null;
+			return GetWorkItems(types, statusFilter, studyInstanceUid, identifier);
+		}
+
+		private IEnumerable<WorkItem> GetWorkItems(List<string> types, WorkItemStatusFilter statusFilter, string studyInstanceUid, long? identifier)
+		{
+			IQueryable<WorkItem> query = from w in Context.WorkItems select w;
+
+			if (identifier.HasValue)
+				query = query.Where(w => w.Oid == identifier.Value);
+
+			if (types != null && types.Count > 0)
+			{
+				if (types.Count == 1)
+					query = query.Where(w => types[0] == w.Type);
+				else
+					query = query.Where(w => types.Contains(w.Type));
+			}
+
+			statusFilter = statusFilter ?? WorkItemStatusFilter.NotDeleted;
+			query = statusFilter.Apply(query);
+
+			if (!string.IsNullOrEmpty(studyInstanceUid))
+				query = query.Where(w => w.StudyInstanceUid == studyInstanceUid);
+
+			query = query.OrderBy(w => w.ProcessTime);
+			query = query.OrderBy(w => w.Priority);
+
+			return query.AsEnumerable();
+		}
+
+		/// <summary>
+		/// Get the WorkItems scheduled before <paramref name="scheduledTime"/> for <paramref name="studyInstanceUid"/>
+		/// and/or that are a higher priority and have not yet terminated (e.g. Waiting to run, or actively running).
+		/// </summary>
+		/// <param name="scheduledTime">The scheduled time to get related WorkItems for.</param>
+		/// <param name="priority">The priority of the workitem to compare with.</param>
+		/// <param name="statusFilter">A filter for the work item status.</param>
+		/// <param name="studyInstanceUid">The Study Instance UID to search for matching WorkItems. Can be null.</param>
+		/// <param name="concurrency">The concurrency type of the items to be returned.</param>
+		/// <returns></returns>
+		public IEnumerable<WorkItem> GetWorkItemsScheduledBeforeOrHigherPriority(DateTime scheduledTime, WorkItemPriorityEnum priority, WorkItemStatusFilter statusFilter, string studyInstanceUid, WorkItemConcurrency concurrency)
+		{
+			return GetWorkItemsScheduledBeforeOrHigherPriority(scheduledTime, priority, statusFilter, studyInstanceUid, concurrency.GetWorkItemTypes().ToArray());
+		}
+
+		/// <summary>
+		/// Get the WorkItems scheduled before <paramref name="scheduledTime"/> for <paramref name="studyInstanceUid"/>
+		/// and/or that are a higher priority and have not yet terminated (e.g. Waiting to run, or actively running).
+		/// </summary>
+		/// <param name="scheduledTime">The scheduled time to get related WorkItems for.</param>
+		/// <param name="priority">The priority of the workitem to compare with.</param>
+		/// <param name="statusFilter">A filter for the work item status.</param>
+		/// <param name="studyInstanceUid">The Study Instance UID to search for matching WorkItems. Can be null.</param>
+		/// <param name="workItemTypes">The work item type(s) of the items to be returned. Can be null.</param>
+		/// <returns></returns>
+		public IEnumerable<WorkItem> GetWorkItemsScheduledBeforeOrHigherPriority(DateTime scheduledTime, WorkItemPriorityEnum priority, WorkItemStatusFilter statusFilter, string studyInstanceUid, params string[] workItemTypes)
+		{
+			IQueryable<WorkItem> query = from w in Context.WorkItems select w;
+
+            query = query.Where(w => w.ScheduledTime < Platform.Time);
+			query = query.Where(w => (w.ScheduledTime < scheduledTime && w.Priority <= priority) || w.Priority < priority);
+			statusFilter = statusFilter ?? WorkItemStatusFilter.Active;
+			query = statusFilter.Apply(query);
+
+			if (!string.IsNullOrEmpty(studyInstanceUid))
+				query = query.Where(w => w.StudyInstanceUid == studyInstanceUid);
+
+			if (workItemTypes != null && workItemTypes.Length > 0)
+			{
+				if (workItemTypes.Length == 1)
+					query = query.Where(w => workItemTypes[0] == w.Type);
+				else
+					query = query.Where(w => workItemTypes.Contains(w.Type));
+			}
+
+			query = query.OrderBy(w => w.ScheduledTime);
+			query = query.OrderBy(w => w.Priority);
+			return query.AsEnumerable();
+		}
+
+		/// <summary>
+		/// Get a specific WorkItem
+		/// </summary>
+		/// <param name="oid"></param>
+		/// <returns></returns>
+		public WorkItem GetWorkItem(long oid)
+		{
+			return _getWorkItemByOid(Context, oid).FirstOrDefault();
+		}
+
+		/// <summary>
+		/// Insert a WorkItem
+		/// </summary>
+		/// <param name="entity"></param>
+		public void AddWorkItem(WorkItem entity)
+		{
+			Context.WorkItems.InsertOnSubmit(entity);
+		}
+
+		/// <summary>
+		/// Delete WorkItemUid entity.
+		/// </summary>
+		/// <param name="entity"></param>
+		public void Delete(WorkItem entity)
+		{
+			Context.WorkItems.DeleteOnSubmit(entity);
+		}
+
+		internal void DeleteAll()
+		{
+			Context.WorkItems.DeleteAllOnSubmit(Context.WorkItems);
+		}
+
+		#region Compiled Queries
+
+		private static readonly Func<DicomStoreDataContext, int, DateTime, IQueryable<WorkItem>> _getWorkItemsForProcessing =
+			CompiledQuery.Compile<DicomStoreDataContext, int, DateTime, IQueryable<WorkItem>>((context, n, now) => (from w in context.WorkItems
+			                                                                                                        where w.ProcessTime < now
+			                                                                                                              && (w.Status == WorkItemStatusEnum.Pending || w.Status == WorkItemStatusEnum.Idle)
+			                                                                                                        orderby w.Priority , w.ProcessTime
+			                                                                                                        select w).Take(n));
+
+		private static readonly Func<DicomStoreDataContext, int, DateTime, WorkItemPriorityEnum, IQueryable<WorkItem>> _getWorkItemsForProcessingByPriority =
+			CompiledQuery.Compile<DicomStoreDataContext, int, DateTime, WorkItemPriorityEnum, IQueryable<WorkItem>>((context, n, now, priority) => (from w in context.WorkItems
+			                                                                                                                                        where w.ProcessTime < now && w.Priority == priority
+			                                                                                                                                              && (w.Status == WorkItemStatusEnum.Pending || w.Status == WorkItemStatusEnum.Idle)
+			                                                                                                                                        orderby w.ProcessTime
+			                                                                                                                                        select w).Take(n));
+
+		private static readonly Func<DicomStoreDataContext, int, DateTime, IQueryable<WorkItem>> _getWorkItemsToDelete =
+			CompiledQuery.Compile<DicomStoreDataContext, int, DateTime, IQueryable<WorkItem>>((context, n, now) => (from w in context.WorkItems
+			                                                                                                        where w.Status == WorkItemStatusEnum.Complete
+			                                                                                                              && w.DeleteTime < now
+			                                                                                                        select w).Take(n));
+
+		private static readonly Func<DicomStoreDataContext, int, IQueryable<WorkItem>> _getWorkItemsDeleted =
+			CompiledQuery.Compile<DicomStoreDataContext, int, IQueryable<WorkItem>>((context, n) => (from w in context.WorkItems
+			                                                                                         where w.Status == WorkItemStatusEnum.Deleted
+			                                                                                         select w).Take(n));
+
+		private static readonly Func<DicomStoreDataContext, long, IQueryable<WorkItem>> _getWorkItemByOid =
+			CompiledQuery.Compile<DicomStoreDataContext, long, IQueryable<WorkItem>>((context, oid) => (from w in context.WorkItems
+			                                                                                            where w.Oid == oid
+			                                                                                            select w).Take(1));
+
+		#endregion
+	}
 }