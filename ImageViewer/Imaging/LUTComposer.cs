--- conflicted
+++ resolved
@@ -1,489 +1,379 @@
-#region License
-
-// Copyright (c) 2013, ClearCanvas Inc.
-// All rights reserved.
-// http://www.clearcanvas.ca
-//
-// This file is part of the ClearCanvas RIS/PACS open source project.
-//
-// The ClearCanvas RIS/PACS open source project is free software: you can
-// redistribute it and/or modify it under the terms of the GNU General Public
-// License as published by the Free Software Foundation, either version 3 of the
-// License, or (at your option) any later version.
-//
-// The ClearCanvas RIS/PACS open source project is distributed in the hope that it
-// will be useful, but WITHOUT ANY WARRANTY; without even the implied warranty of
-// MERCHANTABILITY or FITNESS FOR A PARTICULAR PURPOSE.  See the GNU General
-// Public License for more details.
-//
-// You should have received a copy of the GNU General Public License along with
-// the ClearCanvas RIS/PACS open source project.  If not, see
-// <http://www.gnu.org/licenses/>.
-
-#endregion
-
-using System;
-using ClearCanvas.Common;
-using ClearCanvas.Common.Utilities;
-
-namespace ClearCanvas.ImageViewer.Imaging
-{
-    /// <summary>
-	/// Combines various <see cref="IComposableLut"/> objects together in the standard grayscale image display pipeline.
-	/// </summary>
-	/// <seealso cref="IComposableLut"/>
-	/// <remarks>
-	/// <para>
-	/// The sub-functions of the standard imaging display pipeline are, in order:
-	/// <list type="table">
-	/// <listheader>
-	/// <name>Name</name>
-	/// <description>Description</description>
-	/// </listheader>
-	/// <item>
-	/// <name>Modality LUT</name>
-	/// <description>Transforms stored pixel values to manufacturer-independent values.</description>
-	/// </item>
-	/// <item>
-	/// <name>Normalization LUT</name>
-	/// <description>Performs any additional transformation prior to selecting the VOI range, as may be necessary in some PET images.</description>
-	/// </item>
-	/// <item>
-	/// <name>Values-of-Interest (VOI) LUT</name>
-	/// <description>Selects range from manufacturer-independent values for display.</description>
-	/// </item>
-	/// </list>
-	/// </para>
-	/// </remarks>
-	public class LutComposer : IDisposable
-	{
-		#region Private Fields
-
-		private event EventHandler _lutChanged;
-
-		private LutCollection _lutCollection;
-		private IComposableLut _normalizationLut;
-		private IModalityLut _modalityLut;
-		private IVoiLut _voiLut;
-        private IPresentationLut _presentationLut;
-        
-        private ComposedLutCache.ICachedLut _cachedLut;
-		
-        private int _minInputValue = int.MinValue;
-		private int _maxInputValue = int.MaxValue;
-        private int _minOutputValue = 0;
-	    private int _maxOutputValue = 255;
-
-	    #endregion
-
-		/// <summary>
-		/// Initializes a new instance of <see cref="LutComposer"/>.
-		/// </summary>
-		public LutComposer() {}
-
-		/// <summary>
-		/// Initializes a new instance of <see cref="LutComposer"/>.
-		/// </summary>
-		/// <param name="minInputValue">The smallest input value that can be used to perform a lookup in the composed table.</param>
-		/// <param name="maxInputValue">The largest input value that can be used to perform a lookup in the composed table.</param>
-		public LutComposer(int minInputValue, int maxInputValue) : this()
-		{
-			_minInputValue = minInputValue;
-			_maxInputValue = maxInputValue;
-		}
-
-		/// <summary>
-		/// Initializes a new instance of <see cref="LutComposer"/>.
-		/// </summary>
-		/// <param name="inputBits">The number of bits used by the input values to the composed lookup table.</param>
-		/// <param name="inputIsSigned">A value indicating whether or not the input values are signed.</param>
-		public LutComposer(int inputBits, bool inputIsSigned) : this()
-		{
-			if (inputIsSigned)
-			{
-				_minInputValue = -(1 << (inputBits - 1));
-				_maxInputValue = (1 << (inputBits - 1)) - 1;
-			}
-			else
-			{
-				_minInputValue = 0;
-				_maxInputValue = (1 << inputBits) - 1;
-			}
-		}
-
-		/// <summary>
-		/// Gets the assembled collection of <see cref="IComposableLut"/>s.
-		/// </summary>
-		private LutCollection LutCollection
-		{
-			get
-			{
-				if (_lutCollection == null)
-				{
-					_lutCollection = new LutCollection();
-
-					if (_modalityLut != null)
-                        _lutCollection.Add(_modalityLut);
-					if (_normalizationLut != null)
-                        _lutCollection.Add(_normalizationLut);
-					if (_voiLut != null)
-                        _lutCollection.Add(_voiLut);
-                    
-                    if (_lutCollection.Count > 0) //Don't add this unless there's at least one other.
-                        _lutCollection.Add(PresentationLut);
-                }
-
-				return _lutCollection;
-			}
-		}
-
-		#region Public Properties
-
-		/// <summary>
-		/// Fired when the composed LUT data has been invalidated due to upstream changes.
-		/// </summary>
-		public event EventHandler LutChanged
-		{
-			add { _lutChanged += value; }
-			remove { _lutChanged -= value; }
-		}
-
-		/// <summary>
-		/// Gets or sets the modality LUT in the grayscale image display pipeline, which transforms stored pixel values to manufacturer-independent values.
-		/// </summary>
-		/// <seealso cref="LutComposer"/>
-		public IModalityLut ModalityLut
-		{
-			get { return _modalityLut; }
-			set { SetLutField(ref _modalityLut, value); }
-		}
-
-		/// <summary>
-		/// Gets or sets the normalization LUT in the grayscale image display pipeline, which additional transformation of manufacturer-independent values prior to selecting a dynamic range for display.
-		/// </summary>
-		/// <seealso cref="LutComposer"/>
-		public IComposableLut NormalizationLut
-		{
-			get { return _normalizationLut; }
-			set { SetLutField(ref _normalizationLut, value); }
-		}
-
-		/// <summary>
-		/// Gets or sets the VOI (values of interest) LUT in the grayscale image display pipeline, which selects a range from the manufacturer-independent values for display.
-		/// </summary>
-		/// <seealso cref="LutComposer"/>
-		public IVoiLut VoiLut
-		{
-			get { return _voiLut; }
-			set { SetLutField(ref _voiLut, value); }
-		}
-
-        /// <summary>
-        /// Gets or sets the Presentation LUT (p-values) in the grayscale image display pipeline, which converts the output range of the VOI LUT to values appropriate for display.
-        /// </summary>
-        /// <seealso cref="LutComposer"/>
-        public IPresentationLut PresentationLut
-        {
-            get { return _presentationLut ?? (_presentationLut = new PresentationLutLinear()); }
-            set { SetLutField(ref _presentationLut, value); }
-        }
-
-        /// <summary>
-        /// Gets or sets the minimum input value.
-        /// </summary>
-        public int MinInputValue
-        {
-            get { return _minInputValue; }
-            set
-            {
-                if (_minInputValue != value)
-                {
-                    _minInputValue = value;
-                    OnLutChanged();
-                }
-            }
-        }
-
-        /// <summary>
-        /// Gets or sets the maximum input value.
-        /// </summary>
-        public int MaxInputValue
-        {
-            get { return _maxInputValue; }
-            set
-            {
-                if (_maxInputValue != value)
-                {
-                    _maxInputValue = value;
-                    OnLutChanged();
-                }
-            }
-        }
-
-        /// <summary>
-        /// Gets the minimum output value.
-        /// </summary>
-        private int MinOutputValue
-        {
-            get { return _minOutputValue; }
-            set
-            {
-                if (_minOutputValue != value)
-                {
-                    _minOutputValue = value;
-                    OnLutChanged();
-                }
-            }
-        }
-
-        /// <summary>
-        /// Gets the maximum output value.
-        /// </summary>
-        private int MaxOutputValue
-        {
-            get { return _maxOutputValue; }
-            set
-            {
-                if (_maxOutputValue != value)
-                {
-                    _maxOutputValue = value;
-                    OnLutChanged();
-                }
-            }
-        }
-        
-        #endregion
-
-        /// <summary>
-        /// Gets the output LUT of the pipeline, 
-        /// </summary>
-        public IComposedLut GetOutputLut(int minOutputValue, int maxOutputValue)
-        {
-            this.MinOutputValue = this.PresentationLut.MinOutputValue = minOutputValue;
-            this.MaxOutputValue = this.PresentationLut.MaxOutputValue = maxOutputValue;
-
-            this.LutCollection.SyncMinMaxValues();
-            this.LutCollection.Validate();
-
-            return _cachedLut ?? (_cachedLut = ComposedLutCache.GetLut(LutCollection));
-        }
-
-		/// <summary>
-		/// Sets the <see cref="IComposableLut"/> field and sets up the LutChanged event handler.
-		/// </summary>
-		private void SetLutField<T>(ref T field, T value)
-			where T : class, IComposableLut
-		{
-			if (Equals(field, value))
-				return;
-
-			if (field != null)
-				field.LutChanged -= OnLutValuesChanged;
-
-			field = value;
-
-			if (field != null)
-				field.LutChanged += OnLutValuesChanged;
-
-            // clear the LUT pipeline so that it will be reassembled
-            if (_lutCollection != null)
-            {
-                _lutCollection.Clear();
-                _lutCollection = null;
-            }
-
-            OnLutChanged();
-        }
-
-		private void OnLutChanged()
-		{
-			SyncMinMaxValues();
-<<<<<<< HEAD
-			_recalculate = true;
-
-			EventsHelper.Fire(_lutChanged, this, new EventArgs());
-=======
-			DisposeCachedLut();
->>>>>>> 09e71f30
-		}
-
-		private void SyncMinMaxValues()
-		{
-            if (LutCollection.Count == 0)
-                return;
-
-            IComposableLut firstLut = LutCollection[0];
-			firstLut.MinInputValue = _minInputValue;
-			firstLut.MaxInputValue = _maxInputValue;
-
-			LutCollection.SyncMinMaxValues();
-		    
-            PresentationLut.MinOutputValue = _minOutputValue;
-		    PresentationLut.MaxOutputValue = _maxOutputValue;
-		}
-
-		private void DisposeCachedLut()
-		{
-		    if (_cachedLut == null)
-                return;
-		    
-            _cachedLut.Dispose();
-		    _cachedLut = null;
-		}
-
-		#region Event Handlers
-
-		private void OnLutValuesChanged(object sender, EventArgs e)
-		{
-			OnLutChanged();
-		}
-
-		#endregion
-
-<<<<<<< HEAD
-		#region Properties
-
-		/// <summary>
-		/// The output LUT of the pipeline.
-		/// </summary>
-		private IComposedLut ComposedLut
-		{
-			get
-			{
-				if (_recalculate)
-				{
-					DisposeCachedLut();
-					_recalculate = false;
-				}
-				return _cachedLut ?? (_cachedLut = ComposedLutCache.GetLut(LutCollection));
-			}
-		}
-
-		private IComposableLut LastLut
-		{
-			get
-			{
-				LutCollection.Validate();
-				return LutCollection[LutCollection.Count - 1];
-			}
-		}
-
-		#endregion
-
-		#region IComposedLut Members
-
-		/// <summary>
-		/// Gets the composed lut data.
-		/// </summary>
-		/// <remarks>
-		/// This property should be considered readonly and is only 
-		/// provided for fast (unsafe) iteration over the array.
-		/// </remarks>
-		public int[] Data
-		{
-			get { return ComposedLut.Data; }
-		}
-
-		#endregion
-
-		#region ILut Members
-
-		/// <summary>
-		/// Gets or sets the minimum input value.
-		/// </summary>
-		public int MinInputValue
-		{
-			get { return _minInputValue; }
-			set
-			{
-				if (_minInputValue != value)
-				{
-					_minInputValue = value;
-					OnLutChanged();
-				}
-			}
-		}
-
-		/// <summary>
-		/// Gets or sets the maximum input value.
-		/// </summary>
-		public int MaxInputValue
-		{
-			get { return _maxInputValue; }
-			set
-			{
-				if (_maxInputValue != value)
-				{
-					_maxInputValue = value;
-					OnLutChanged();
-				}
-			}
-		}
-
-		/// <summary>
-		/// Gets the minimum output value.
-		/// </summary>
-		public int MinOutputValue
-		{
-			get { return (int) Math.Round(LastLut.MinOutputValue); }
-		}
-
-		/// <summary>
-		/// Gets the maximum output value.
-		/// </summary>
-		public int MaxOutputValue
-		{
-			get { return (int) Math.Round(LastLut.MaxOutputValue); }
-		}
-
-		/// <summary>
-		/// Gets the output value of the lut at a given input index.
-		/// </summary>
-		public int this[int index]
-		{
-			get { return ComposedLut[index]; }
-		}
-
-=======
->>>>>>> 09e71f30
-		#region Disposal
-
-		#region IDisposable Members
-
-		/// <summary>
-		/// Implementation of the <see cref="IDisposable"/> pattern.
-		/// </summary>
-		public void Dispose()
-		{
-			try
-			{
-				Dispose(true);
-				GC.SuppressFinalize(this);
-			}
-			catch (Exception e)
-			{
-				// shouldn't throw anything from inside Dispose()
-				Platform.Log(LogLevel.Debug, e);
-			}
-		}
-
-		#endregion
-
-		/// <summary>
-		/// Implementation of the <see cref="IDisposable"/> pattern.
-		/// </summary>
-		/// <param name="disposing">True if this object is being disposed, false if it is being finalized.</param>
-		protected virtual void Dispose(bool disposing)
-		{
-			if (disposing)
-			{
-				DisposeCachedLut();
-
-				if (_lutCollection != null)
-					_lutCollection.Clear();
-			}
-		}
-
-		#endregion
-	}
+#region License
+
+// Copyright (c) 2013, ClearCanvas Inc.
+// All rights reserved.
+// http://www.clearcanvas.ca
+//
+// This file is part of the ClearCanvas RIS/PACS open source project.
+//
+// The ClearCanvas RIS/PACS open source project is free software: you can
+// redistribute it and/or modify it under the terms of the GNU General Public
+// License as published by the Free Software Foundation, either version 3 of the
+// License, or (at your option) any later version.
+//
+// The ClearCanvas RIS/PACS open source project is distributed in the hope that it
+// will be useful, but WITHOUT ANY WARRANTY; without even the implied warranty of
+// MERCHANTABILITY or FITNESS FOR A PARTICULAR PURPOSE.  See the GNU General
+// Public License for more details.
+//
+// You should have received a copy of the GNU General Public License along with
+// the ClearCanvas RIS/PACS open source project.  If not, see
+// <http://www.gnu.org/licenses/>.
+
+#endregion
+
+using System;
+using ClearCanvas.Common;
+using ClearCanvas.Common.Utilities;
+
+namespace ClearCanvas.ImageViewer.Imaging
+{
+	/// <summary>
+	/// Combines various <see cref="IComposableLut"/> objects together in the standard grayscale image display pipeline.
+	/// </summary>
+	/// <seealso cref="IComposableLut"/>
+	/// <remarks>
+	/// <para>
+	/// The sub-functions of the standard imaging display pipeline are, in order:
+	/// <list type="table">
+	/// <listheader>
+	/// <name>Name</name>
+	/// <description>Description</description>
+	/// </listheader>
+	/// <item>
+	/// <name>Modality LUT</name>
+	/// <description>Transforms stored pixel values to manufacturer-independent values.</description>
+	/// </item>
+	/// <item>
+	/// <name>Normalization LUT</name>
+	/// <description>Performs any additional transformation prior to selecting the VOI range, as may be necessary in some PET images.</description>
+	/// </item>
+	/// <item>
+	/// <name>Values-of-Interest (VOI) LUT</name>
+	/// <description>Selects range from manufacturer-independent values for display.</description>
+	/// </item>
+	/// </list>
+	/// </para>
+	/// </remarks>
+	public class LutComposer : IDisposable
+	{
+		#region Private Fields
+
+		private event EventHandler _lutChanged;
+
+		private LutCollection _lutCollection;
+		private IComposableLut _normalizationLut;
+		private IModalityLut _modalityLut;
+		private IVoiLut _voiLut;
+		private IPresentationLut _presentationLut;
+
+		private ComposedLutCache.ICachedLut _cachedLut;
+
+		private int _minInputValue = int.MinValue;
+		private int _maxInputValue = int.MaxValue;
+		private int _minOutputValue = 0;
+		private int _maxOutputValue = 255;
+
+		#endregion
+
+		/// <summary>
+		/// Initializes a new instance of <see cref="LutComposer"/>.
+		/// </summary>
+		public LutComposer() {}
+
+		/// <summary>
+		/// Initializes a new instance of <see cref="LutComposer"/>.
+		/// </summary>
+		/// <param name="minInputValue">The smallest input value that can be used to perform a lookup in the composed table.</param>
+		/// <param name="maxInputValue">The largest input value that can be used to perform a lookup in the composed table.</param>
+		public LutComposer(int minInputValue, int maxInputValue) : this()
+		{
+			_minInputValue = minInputValue;
+			_maxInputValue = maxInputValue;
+		}
+
+		/// <summary>
+		/// Initializes a new instance of <see cref="LutComposer"/>.
+		/// </summary>
+		/// <param name="inputBits">The number of bits used by the input values to the composed lookup table.</param>
+		/// <param name="inputIsSigned">A value indicating whether or not the input values are signed.</param>
+		public LutComposer(int inputBits, bool inputIsSigned) : this()
+		{
+			if (inputIsSigned)
+			{
+				_minInputValue = -(1 << (inputBits - 1));
+				_maxInputValue = (1 << (inputBits - 1)) - 1;
+			}
+			else
+			{
+				_minInputValue = 0;
+				_maxInputValue = (1 << inputBits) - 1;
+			}
+		}
+
+		/// <summary>
+		/// Gets the assembled collection of <see cref="IComposableLut"/>s.
+		/// </summary>
+		private LutCollection LutCollection
+		{
+			get
+			{
+				if (_lutCollection == null)
+				{
+					_lutCollection = new LutCollection();
+
+					if (_modalityLut != null)
+						_lutCollection.Add(_modalityLut);
+					if (_normalizationLut != null)
+						_lutCollection.Add(_normalizationLut);
+					if (_voiLut != null)
+						_lutCollection.Add(_voiLut);
+
+					if (_lutCollection.Count > 0) //Don't add this unless there's at least one other.
+						_lutCollection.Add(PresentationLut);
+				}
+
+				return _lutCollection;
+			}
+		}
+
+		#region Public Properties
+
+		/// <summary>
+		/// Fired when the composed LUT data has been invalidated due to upstream changes.
+		/// </summary>
+		public event EventHandler LutChanged
+		{
+			add { _lutChanged += value; }
+			remove { _lutChanged -= value; }
+		}
+
+		/// <summary>
+		/// Gets or sets the modality LUT in the grayscale image display pipeline, which transforms stored pixel values to manufacturer-independent values.
+		/// </summary>
+		/// <seealso cref="LutComposer"/>
+		public IModalityLut ModalityLut
+		{
+			get { return _modalityLut; }
+			set { SetLutField(ref _modalityLut, value); }
+		}
+
+		/// <summary>
+		/// Gets or sets the normalization LUT in the grayscale image display pipeline, which additional transformation of manufacturer-independent values prior to selecting a dynamic range for display.
+		/// </summary>
+		/// <seealso cref="LutComposer"/>
+		public IComposableLut NormalizationLut
+		{
+			get { return _normalizationLut; }
+			set { SetLutField(ref _normalizationLut, value); }
+		}
+
+		/// <summary>
+		/// Gets or sets the VOI (values of interest) LUT in the grayscale image display pipeline, which selects a range from the manufacturer-independent values for display.
+		/// </summary>
+		/// <seealso cref="LutComposer"/>
+		public IVoiLut VoiLut
+		{
+			get { return _voiLut; }
+			set { SetLutField(ref _voiLut, value); }
+		}
+
+		/// <summary>
+		/// Gets or sets the Presentation LUT (p-values) in the grayscale image display pipeline, which converts the output range of the VOI LUT to values appropriate for display.
+		/// </summary>
+		/// <seealso cref="LutComposer"/>
+		public IPresentationLut PresentationLut
+		{
+			get { return _presentationLut ?? (_presentationLut = new PresentationLutLinear()); }
+			set { SetLutField(ref _presentationLut, value); }
+		}
+
+		/// <summary>
+		/// Gets or sets the minimum input value.
+		/// </summary>
+		public int MinInputValue
+		{
+			get { return _minInputValue; }
+			set
+			{
+				if (_minInputValue != value)
+				{
+					_minInputValue = value;
+					OnLutChanged();
+				}
+			}
+		}
+
+		/// <summary>
+		/// Gets or sets the maximum input value.
+		/// </summary>
+		public int MaxInputValue
+		{
+			get { return _maxInputValue; }
+			set
+			{
+				if (_maxInputValue != value)
+				{
+					_maxInputValue = value;
+					OnLutChanged();
+				}
+			}
+		}
+
+		/// <summary>
+		/// Gets the minimum output value.
+		/// </summary>
+		private int MinOutputValue
+		{
+			get { return _minOutputValue; }
+			set
+			{
+				if (_minOutputValue != value)
+				{
+					_minOutputValue = value;
+					OnLutChanged();
+				}
+			}
+		}
+
+		/// <summary>
+		/// Gets the maximum output value.
+		/// </summary>
+		private int MaxOutputValue
+		{
+			get { return _maxOutputValue; }
+			set
+			{
+				if (_maxOutputValue != value)
+				{
+					_maxOutputValue = value;
+					OnLutChanged();
+				}
+			}
+		}
+
+		#endregion
+
+		/// <summary>
+		/// Gets the output LUT of the pipeline, 
+		/// </summary>
+		public IComposedLut GetOutputLut(int minOutputValue, int maxOutputValue)
+		{
+			MinOutputValue = PresentationLut.MinOutputValue = minOutputValue;
+			MaxOutputValue = PresentationLut.MaxOutputValue = maxOutputValue;
+
+			LutCollection.SyncMinMaxValues();
+			LutCollection.Validate();
+
+			return _cachedLut ?? (_cachedLut = ComposedLutCache.GetLut(LutCollection));
+		}
+
+		/// <summary>
+		/// Sets the <see cref="IComposableLut"/> field and sets up the LutChanged event handler.
+		/// </summary>
+		private void SetLutField<T>(ref T field, T value)
+			where T : class, IComposableLut
+		{
+			if (Equals(field, value))
+				return;
+
+			if (field != null)
+				field.LutChanged -= OnLutValuesChanged;
+
+			field = value;
+
+			if (field != null)
+				field.LutChanged += OnLutValuesChanged;
+
+			// clear the LUT pipeline so that it will be reassembled
+			if (_lutCollection != null)
+			{
+				_lutCollection.Clear();
+				_lutCollection = null;
+			}
+
+			OnLutChanged();
+		}
+
+		private void OnLutChanged()
+		{
+			SyncMinMaxValues();
+			DisposeCachedLut();
+
+			EventsHelper.Fire(_lutChanged, this, new EventArgs());
+		}
+
+		private void SyncMinMaxValues()
+		{
+			if (LutCollection.Count == 0)
+				return;
+
+			IComposableLut firstLut = LutCollection[0];
+			firstLut.MinInputValue = _minInputValue;
+			firstLut.MaxInputValue = _maxInputValue;
+
+			LutCollection.SyncMinMaxValues();
+
+			PresentationLut.MinOutputValue = _minOutputValue;
+			PresentationLut.MaxOutputValue = _maxOutputValue;
+		}
+
+		private void DisposeCachedLut()
+		{
+			if (_cachedLut == null)
+				return;
+
+			_cachedLut.Dispose();
+			_cachedLut = null;
+		}
+
+		#region Event Handlers
+
+		private void OnLutValuesChanged(object sender, EventArgs e)
+		{
+			OnLutChanged();
+		}
+
+		#endregion
+
+		#region Disposal
+
+		#region IDisposable Members
+
+		/// <summary>
+		/// Implementation of the <see cref="IDisposable"/> pattern.
+		/// </summary>
+		public void Dispose()
+		{
+			try
+			{
+				Dispose(true);
+				GC.SuppressFinalize(this);
+			}
+			catch (Exception e)
+			{
+				// shouldn't throw anything from inside Dispose()
+				Platform.Log(LogLevel.Debug, e);
+			}
+		}
+
+		#endregion
+
+		/// <summary>
+		/// Implementation of the <see cref="IDisposable"/> pattern.
+		/// </summary>
+		/// <param name="disposing">True if this object is being disposed, false if it is being finalized.</param>
+		protected virtual void Dispose(bool disposing)
+		{
+			if (disposing)
+			{
+				DisposeCachedLut();
+
+				if (_lutCollection != null)
+					_lutCollection.Clear();
+			}
+		}
+
+		#endregion
+	}
 }