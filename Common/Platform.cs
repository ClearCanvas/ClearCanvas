#region License

// Copyright (c) 2013, ClearCanvas Inc.
// All rights reserved.
// http://www.clearcanvas.ca
//
// This file is part of the ClearCanvas RIS/PACS open source project.
//
// The ClearCanvas RIS/PACS open source project is free software: you can
// redistribute it and/or modify it under the terms of the GNU General Public
// License as published by the Free Software Foundation, either version 3 of the
// License, or (at your option) any later version.
//
// The ClearCanvas RIS/PACS open source project is distributed in the hope that it
// will be useful, but WITHOUT ANY WARRANTY; without even the implied warranty of
// MERCHANTABILITY or FITNESS FOR A PARTICULAR PURPOSE.  See the GNU General
// Public License for more details.
//
// You should have received a copy of the GNU General Public License along with
// the ClearCanvas RIS/PACS open source project.  If not, see
// <http://www.gnu.org/licenses/>.

#endregion

using System;
using System.Collections.Generic;
using System.IO;
using System.Linq;
using System.Reflection;
using System.Text;
using ClearCanvas.Common.Utilities;
using log4net;
using log4net.Config;

// This will cause log4net to look for a configuration file
// called Logging.config in the application base
// directory (i.e. the directory containing TestApp.exe)
// The config file will be watched for changes.

[assembly : XmlConfigurator(ConfigFile = "Logging.config", Watch = true)]

namespace ClearCanvas.Common
{
	/// <summary>
	/// Defines the logging level for calls to one of the <b>Platform.Log</b> methods.
	/// </summary>
	public enum LogLevel
	{
		/// <summary>
		/// Debug log level.
		/// </summary>
		Debug,

		/// <summary>
		/// Info log level.
		/// </summary>
		Info,

		/// <summary>
		/// Warning log level.
		/// </summary>
		Warn,

		/// <summary>
		/// Error log level.
		/// </summary>
		Error,

		/// <summary>
		/// Fatal log level.
		/// </summary>
		Fatal
	}

	/// <summary>
	/// An extension point for <see cref="IMessageBox"/>es.
	/// </summary>
	[ExtensionPoint()]
	public sealed class MessageBoxExtensionPoint : ExtensionPoint<IMessageBox> {}

	/// <summary>
	/// Defines the Application Root extension point.
	/// </summary>
	/// <remarks>
	/// When one of the <b>Platform.StartApp</b> methods are called,
	/// the platform creates an application root extension and executes it by calling
	/// <see cref="IApplicationRoot.RunApplication" />.
	/// </remarks>
	[ExtensionPoint()]
	public sealed class ApplicationRootExtensionPoint : ExtensionPoint<IApplicationRoot> {}

	/// <summary>
	/// An extension point for <see cref="ITimeProvider"/>s.
	/// </summary>
	/// <remarks>
	/// Used internally by the framework to create a <see cref="ITimeProvider"/> for
	/// use by the application (see <see cref="Platform.Time"/>).
	/// </remarks>
	[ExtensionPoint()]
	public sealed class TimeProviderExtensionPoint : ExtensionPoint<ITimeProvider> {}

	/// <summary>
	/// Defines an extension point for service providers.
	/// </summary>
	/// <remarks>
	/// <para>
	/// A service provider is a class that knows how to provide a specific set of services to the 
	/// application.  A given service should be provided exclusively by one provider 
	/// (i.e. no two providers should provide the same service).  The application obtains
	/// services through the <see cref="Platform.GetService"/> method.
	/// </para>
	/// <para>
	/// A service provider may be accessed by multiple threads.  For reasons of thread-safety, a service provider
	/// should return a new instance of the service class for each call to <see cref="IServiceProvider.GetService"/>,
	/// so that each thread receives its own copy of the service.
	/// If the provider returns the same object (singleton), then the service object itself must be thread-safe.
	/// </para>
	/// </remarks>
	[ExtensionPoint]
	public sealed class ServiceProviderExtensionPoint : ExtensionPoint<IServiceProvider> {}

	public interface IDuplexServiceProvider
	{
		object GetService(Type type, object callback);
	}

	[ExtensionPoint]
	public sealed class DuplexServiceProviderExtensionPoint : ExtensionPoint<IDuplexServiceProvider> {}

	/// <summary>
	/// A collection of useful utility functions.
	/// </summary>
	public static class Platform
	{
		#region Private fields

		private static object _syncRoot = new Object();

		private static readonly ILog _log = LogManager.GetLogger(typeof (Platform));
		private static readonly object _namedLogLock = new object();
		private static readonly Dictionary<string, ILog> _namedLogs = new Dictionary<string, ILog>();

		private static string _pluginSubFolder = "plugins";
		private static string _commonSubFolder = "common";
		private static string _logSubFolder = "logs";
		private static string _manifestSubFolder = "manifest";

		private static volatile string _installDirectory = null;
		private static volatile string _pluginsDirectory = null;
		private static volatile string _commonDirectory = null;
		private static volatile string _logDirectory = null;
		private static volatile string _manifestDirectory = null;
		private static volatile string _applicationDataDirectory = null;

		private static volatile PluginManager _pluginManager;
		private static volatile IApplicationRoot _applicationRoot;
		private static volatile IMessageBox _messageBox;
		private static volatile ITimeProvider _timeProvider;
		private static volatile IServiceProvider[] _serviceProviders;
		private static volatile IDuplexServiceProvider[] _duplexServiceProviders;

		#endregion

#if UNIT_TESTS

		/// <summary>
		/// Sets the extension factory that is used to instantiate extensions.
		/// </summary>
		/// <remarks>
		/// This purpose of this method is to facilitate unit testing by allowing the creation of extensions
		/// to be controlled by the testing code.
		/// </remarks>
		/// <param name="factory"></param>
		public static void SetExtensionFactory(IExtensionFactory factory)
		{
			lock (_syncRoot)
			{
				//I'm sure there are other places where this might be a problem, but if
				//you use an extension factory that creates service provider extensions,
				//you can get UnknownServiceException problems in unit tests unless
				//these 2 variables are repopulated.
				_serviceProviders = null;
				_duplexServiceProviders = null;
			}

			ExtensionPoint.SetExtensionFactory(factory);
		}

		/// <summary>
		/// Resets the extension factory to the default implementation.
		/// </summary>
		/// <remarks>
		/// This purpose of this method is to facilitate unit testing by allowing the factory to be
		/// reset to the default instance after the <see cref="SetExtensionFactory"/> method has been called.
		/// </remarks>
		public static void ResetExtensionFactory()
		{
			SetExtensionFactory(new DefaultExtensionFactory());
		}
#endif

		/// <summary>
		/// Gets the one and only <see cref="PluginManager"/>.
		/// </summary>
		public static PluginManager PluginManager
		{
			get
			{
				if (_pluginManager == null)
				{
					lock (_syncRoot)
					{
						if (_pluginManager == null)
							_pluginManager = new PluginManager(PluginDirectory);
					}
				}

				return _pluginManager;
			}
		}

		/// <summary>
		/// Gets whether the application is executing on a Win32 operating system
		/// </summary>
		/// <remarks>
		/// This method is thread-safe.
		/// </remarks>
		public static bool IsWin32Platform
		{
			get
			{
				PlatformID id = Environment.OSVersion.Platform;
				return (id == PlatformID.Win32NT || id == PlatformID.Win32Windows || id == PlatformID.Win32S || id == PlatformID.WinCE);
			}
		}

		/// <summary>
		/// Gets whether the application is executing on a Unix operating systems
		/// </summary>
		/// <remarks>
		/// This method is thread-safe.
		/// </remarks>
		public static bool IsUnixPlatform
		{
			get
			{
				PlatformID id = Environment.OSVersion.Platform;
				return (id == PlatformID.Unix);
			}
		}

		/// <summary>
		/// Gets the file-system path separator character for the current operating system
		/// </summary>
		/// <remarks>
		/// This method is thread-safe.
		/// </remarks>
		public static char PathSeparator
		{
			get { return IsWin32Platform ? '\\' : '/'; }
		}

		/// <summary>
		/// Gets the ClearCanvas installation directory.
		/// </summary>
		/// <remarks>
		/// This method is thread-safe.
		/// </remarks>
		public static string InstallDirectory
		{
			get
			{
				if (_installDirectory == null)
				{
					lock (_syncRoot)
					{
						if (_installDirectory == null)
							_installDirectory = AppDomain.CurrentDomain.BaseDirectory;
					}
				}

				return _installDirectory;
			}
		}

		/// <summary>
		/// Gets the fully qualified plugin directory.
		/// </summary>
		/// <remarks>
		/// This method is thread-safe.
		/// </remarks>
		public static string PluginDirectory
		{
			get
			{
				if (_pluginsDirectory == null)
				{
					lock (_syncRoot)
					{
						if (_pluginsDirectory == null)
						{
							string pluginsDirectory = Path.Combine(InstallDirectory, _pluginSubFolder);

							if (Directory.Exists(pluginsDirectory))
								_pluginsDirectory = pluginsDirectory;
							else
								_pluginsDirectory = InstallDirectory;
						}
					}
				}

				return _pluginsDirectory;
			}
		}

		/// <summary>
		/// Gets the fully qualified common directory.
		/// </summary>
		/// <remarks>
		/// This method is thread-safe.
		/// </remarks>
		public static string CommonDirectory
		{
			get
			{
				if (_commonDirectory == null)
				{
					lock (_syncRoot)
					{
						if (_commonDirectory == null)
						{
							string commonDirectory =
								Path.Combine(InstallDirectory, _commonSubFolder);

							if (Directory.Exists(commonDirectory))
								_commonDirectory = commonDirectory;
							else
								_commonDirectory = InstallDirectory;
						}
					}
				}

				return _commonDirectory;
			}
		}

		/// <summary>
		/// Gets the fully qualified log directory.
		/// </summary>
		/// <remarks>
		/// This method is thread-safe.
		/// </remarks>
		public static string LogDirectory
		{
			get
			{
				if (_logDirectory == null)
				{
					lock (_syncRoot)
					{
						if (_logDirectory == null)
							_logDirectory = Path.Combine(InstallDirectory, _logSubFolder);
					}
				}

				return _logDirectory;
			}
		}

		/// <summary>
		/// Gets the fully qualified Manifest directory.
		/// </summary>
		/// <remarks>
		/// This method is thread-safe.
		/// </remarks>
		public static string ManifestDirectory
		{
			get
			{
				if (_manifestDirectory == null)
				{
					lock (_syncRoot)
					{
						if (_manifestDirectory == null)
							_manifestDirectory = Path.Combine(InstallDirectory, _manifestSubFolder);
					}
				}

				return _manifestDirectory;
			}
		}

		/// <summary>
		/// Gets the fully qualified application data directory.
		/// </summary>
		/// <remarks>
		/// This method is thread-safe.
		/// </remarks>
		public static string ApplicationDataDirectory
		{
			get
			{
				if (_applicationDataDirectory == null)
				{
					lock (_syncRoot)
					{
						_applicationDataDirectory = GetApplicationDataDirectory();
					}
				}
				return _applicationDataDirectory;
			}
		}

		private static string GetApplicationDataDirectory()
		{
			var path = Environment.GetFolderPath(Environment.SpecialFolder.CommonApplicationData);
			path = Path.Combine(path, "ClearCanvas_Inc"); //TODO this seems to be derived from the AssemblyCompanyAttribute
			if (string.IsNullOrEmpty(ProductInformation.FamilyName))
				path = Path.Combine(path, ProductInformation.GetName(true, false));
			else
			{
				path = Path.Combine(path, string.Format("{0} {1}", ProductInformation.Component, ProductInformation.FamilyName));
			}

			return path;
		}

<<<<<<< HEAD
		private static string GetApplicationDataDirectory()
		{
			var path = Environment.GetFolderPath(Environment.SpecialFolder.CommonApplicationData);

			var company = Assembly.GetEntryAssembly().GetCustomAttributes(typeof (AssemblyCompanyAttribute), false).OfType<AssemblyCompanyAttribute>().Select(a => a.Company).FirstOrDefault();
			if (!string.IsNullOrEmpty(company))
			{
				company = string.Join("_", company.Split(Path.GetInvalidPathChars().Concat(new[] {' '}).ToArray(), StringSplitOptions.RemoveEmptyEntries)).Trim('_');
				path = Path.Combine(path, company.Length > 25 ? company.Substring(0, 25) : company);
			}

			return Path.Combine(path, string.IsNullOrEmpty(ProductInformation.FamilyName) ? ProductInformation.GetName(true, false) : string.Format("{0} {1}", ProductInformation.Component, ProductInformation.FamilyName));
		}

        /// <summary>
        /// Gets the current time from an extension of <see cref="TimeProviderExtensionPoint"/>, if one exists.
        /// </summary>
        /// <remarks>
        /// <para>
        /// The time returned may differ from the current time on the local machine, because the provider may choose
        /// to obtain the time from another source (i.e. a server).
=======
		#region Time

		/// <summary>
		/// Gets the current time from an extension of <see cref="TimeProviderExtensionPoint"/>, if one exists.
		/// </summary>
		/// <remarks>
		/// <para>
		/// The time returned may differ from the current time on this machine, because the provider may choose
		/// to obtain the time from another source (i.e. a server).
>>>>>>> 77d7d5bd
		/// </para>
		/// <para>
		/// This method is thread-safe.
		/// </para>
		/// </remarks>
		public static DateTime Time
		{
			get { return GetCurrentTime(DateTimeKind.Local); }
		}

		/// <summary>
		/// Gets the current time in UTC from an extension of <see cref="TimeProviderExtensionPoint"/>, if one exists.
		/// </summary>
		/// <remarks>
		/// <para>
		/// The time returned may differ from the current time on this machine, because the provider may choose
		/// to obtain the time from another source (i.e. a server).
		/// </para>
		/// <para>
		/// This method is thread-safe.
		/// </para>
		/// </remarks>
		public static DateTime UtcTime
		{
			get { return GetCurrentTime(DateTimeKind.Utc); }
		}

		private static DateTime GetCurrentTime(DateTimeKind kind)
		{
			if (_timeProvider == null)
			{
				lock (_syncRoot)
				{
					if (_timeProvider == null)
					{
						try
						{
							// check for a time provider extension
							var xp = new TimeProviderExtensionPoint();
							_timeProvider = (ITimeProvider) xp.CreateExtension();
						}
						catch (NotSupportedException)
						{
							// can't find time provider, default to local time
							Log(LogLevel.Debug, SR.LogTimeProviderNotFound);

							_timeProvider = new LocalTimeProvider();
						}
					}
				}
			}

			// need to lock here, as the time provider itself may not be thread-safe
			// note: lock on _timeProvider rather than _syncRoot, so _syncRoot remains free for other methods
			lock (_timeProvider)
			{
				return _timeProvider.GetCurrentTime(kind);
			}
		}

		#endregion

		#region Application start-up

		/// <summary>
		/// Starts the application.
		/// </summary>
		/// <param name="applicationRootFilter">An extension filter that selects the application root extension to execute.</param>
		/// <param name="args">The set of arguments passed from the command line.</param>
		/// <remarks>
		/// A ClearCanvas based application is started by calling this convenience method from
		/// a bootstrap executable of some kind.  Calling this method results in the loading
		/// of all plugins and creation of an <see cref="IApplicationRoot"/> extension.  
		/// This method is not thread-safe as it should only ever be invoked once per execution, by a single thread.
		/// </remarks>
		public static void StartApp(ExtensionFilter applicationRootFilter, string[] args)
		{
			FatalExceptionHandler.Initialize();

			var xp = new ApplicationRootExtensionPoint();
			_applicationRoot = (applicationRootFilter == null) ?
			                                                   	(IApplicationRoot) xp.CreateExtension() :
			                                                   	                                        	(IApplicationRoot) xp.CreateExtension(applicationRootFilter);
			_applicationRoot.RunApplication(args);
		}

		/// <summary>
		/// Starts the application.
		/// </summary>
		/// <remarks>
		/// A ClearCanvas based application is started by calling this convenience method from
		/// a bootstrap executable of some kind.  Calling this method results in the loading
		/// of all plugins and creation of an <see cref="IApplicationRoot"/> extension.  
		/// This method is not thread-safe as it should only ever be invoked once per execution, by a single thread.
		/// </remarks>
		public static void StartApp()
		{
			StartApp((ExtensionFilter) null, new string[] {});
		}

		/// <summary>
		/// Starts the application matching the specified fully or partially qualified class name.
		/// </summary>
		/// <param name="appRootClassName">The name of an application root class, which need not be fully qualified.</param>
		/// <param name="args"></param>
		public static void StartApp(string appRootClassName, string[] args)
		{
			var appRoots = new ApplicationRootExtensionPoint().ListExtensions();

			// try an exact match
			var matchingRoots = CollectionUtils.Select(appRoots, info => info.ExtensionClass.FullName == appRootClassName);

			if (matchingRoots.Count == 0)
			{
				// try a partial match
				matchingRoots = CollectionUtils.Select(appRoots,
				                                       info => info.ExtensionClass.FullName.EndsWith(appRootClassName, StringComparison.InvariantCultureIgnoreCase));
			}

			if (matchingRoots.Count == 0)
				throw new NotSupportedException(
					string.Format(SR.ExceptionApplicationRootNoMatches, appRootClassName));
			if (matchingRoots.Count > 1)
				throw new NotSupportedException(
					string.Format(SR.ExceptionApplicationRootMultipleMatches, appRootClassName));

			// start app
			StartApp(new ClassNameExtensionFilter(CollectionUtils.FirstElement(matchingRoots).ExtensionClass.FullName), args);
		}

		#endregion

		#region Service Provision

		/// <summary>
		/// Obtains an instance of the specified service for use by the application.
		/// </summary>
		/// <remarks>
		/// This method is thread-safe.
		/// </remarks>
		/// <typeparam name="TService">The type of service to obtain.</typeparam>
		/// <returns>An instance of the specified service.</returns>
		/// <exception cref="UnknownServiceException">The requested service cannot be provided.</exception>
		public static TService GetService<TService>()
		{
			return (TService) GetService(typeof (TService));
		}

		/// <summary>
		/// For use with the <see cref="GetService{TService}(WithServiceDelegate{TService})"/> method.
		/// </summary>
		public delegate void WithServiceDelegate<T>(T service);

		/// <summary>
		/// Obtains an instance of the specified service for use by the application.  
		/// </summary>
		/// <remarks>
		/// <para>
		/// Instead of returning the service directly, this overload passes the service to the specified delegate for use.
		/// When the delegate returns, this method automatically takes care of determing whether the service implements <see cref="IDisposable"/>
		/// and calling <see cref="IDisposable.Dispose"/> if it does.  The delegate must not cache the returned service
		/// because it may be disposed as soon as the delegate returns.  For the single-use scenario, this overload is preferred
		/// to the other overloads because it automatically manages the lifecycle of the service object.
		/// </para>
		/// <para>
		/// This method is thread-safe.
		/// </para>
		/// </remarks>
		/// <typeparam name="TService">The service to obtain.</typeparam>
		/// <param name="proc">A delegate that will receive the service for one-time use.</param>
		public static void GetService<TService>(WithServiceDelegate<TService> proc)
		{
			var service = GetService<TService>();

			try
			{
				proc(service);
			}
			finally
			{
				if (service is IDisposable)
				{
					try
					{
						(service as IDisposable).Dispose();
					}
					catch (Exception e)
					{
						// do not allow exceptions thrown from Dispose() because it may have the effect of
						// hiding an exception that was thrown from the service itself
						// if the service fails to dispose properly, we don't care, just log it and move on
						Log(LogLevel.Error, e);
					}
				}
			}
		}

		/// <summary>
		/// Obtains an instance of the specified service for use by the application.
		/// </summary>
		/// <remarks>
		/// This method is thread-safe.
		/// </remarks>
		/// <param name="service">The type of service to obtain.</param>
		/// <returns>An instance of the specified service.</returns>
		/// <exception cref="UnknownServiceException">The requested service cannot be provided.</exception>
		public static object GetService(Type service)
		{
			// load all service providers if not yet loaded
			if (_serviceProviders == null)
			{
				lock (_syncRoot)
				{
					if (_serviceProviders == null)
						_serviceProviders = new ServiceProviderExtensionPoint().CreateExtensions().Cast<IServiceProvider>().ToArray();
				}
			}

			// attempt to instantiate the requested service
			foreach (IServiceProvider sp in _serviceProviders)
			{
				// the service provider itself may not be thread-safe, so we need to ensure only one thread will access it
				// at a time
				lock (sp)
				{
					object impl = sp.GetService(service);
					if (impl != null)
						return impl;
				}
			}

			var message = string.Format("No service provider was found that can provide the service {0}.", service.FullName);
			throw new UnknownServiceException(message);
		}

		/// <summary>
		/// Obtains an instance of the specified duplex service for use by the application.
		/// </summary>
		/// <remarks>
		/// This method is thread-safe.
		/// </remarks>
		/// <typeparam name="TService">The type of service to obtain.</typeparam>
		/// <typeparam name="TCallback">The type of the callback contract.</typeparam>
		/// <param name="callback">An object that implements the callback contract.</param>
		/// <returns>An instance of the specified service.</returns>
		/// <exception cref="UnknownServiceException">The requested service cannot be provided.</exception>
		public static TService GetDuplexService<TService, TCallback>(TCallback callback)
		{
			return (TService) GetDuplexService(typeof (TService), callback);
		}

		/// <summary>
		/// Obtains an instance of the specified duplex service for use by the application.
		/// </summary>
		/// <remarks>
		/// This method is thread-safe.
		/// </remarks>
		/// <param name="service">The type of service to obtain.</param>
		/// <param name="callback">An object implementing the callback service contract.</param>
		/// <returns>An instance of the specified service.</returns>
		/// <exception cref="UnknownServiceException">The requested service cannot be provided.</exception>
		public static object GetDuplexService(Type service, object callback)
		{
			CheckForNullReference(callback, "callback");

			// load all service providers if not yet loaded
			if (_duplexServiceProviders == null)
			{
				lock (_syncRoot)
				{
					if (_duplexServiceProviders == null)
						_duplexServiceProviders = (new DuplexServiceProviderExtensionPoint()).CreateExtensions().Cast<IDuplexServiceProvider>().ToArray();
				}
			}

			// attempt to instantiate the requested service
			foreach (IDuplexServiceProvider sp in _duplexServiceProviders)
			{
				// the service provider itself may not be thread-safe, so we need to ensure only one thread will access it
				// at a time
				lock (sp)
				{
					object impl = sp.GetService(service, callback);
					if (impl != null)
						return impl;
				}
			}

			var message = string.Format("No duplex service provider was found that can provide the service {0}.", service.FullName);
			throw new UnknownServiceException(message);
		}

		#endregion

		#region Logging

		/// <summary>
		/// Determines if the specified <see cref="LogLevel"/> is enabled.
		/// </summary>
		/// <param name="category">The logging level to check.</param>
		/// <returns>true if the <see cref="LogLevel"/> is enabled, or else false.</returns>
		public static bool IsLogLevelEnabled(LogLevel category)
		{
			return IsLogLevelEnabled(null, category);
		}

		/// <summary>
		/// Determines if the specified <see cref="LogLevel"/> is enabled for the named log.
		/// </summary>
		/// <param name="logName">The name of the log.</param>
		/// <param name="category">The logging level to check.</param>
		/// <returns>true if the <see cref="LogLevel"/> is enabled, or else false.</returns>
		public static bool IsLogLevelEnabled(string logName, LogLevel category)
		{
			var log = GetLog(logName);
			switch (category)
			{
				case LogLevel.Debug:
					return log.IsDebugEnabled;
				case LogLevel.Info:
					return log.IsInfoEnabled;
				case LogLevel.Warn:
					return log.IsWarnEnabled;
				case LogLevel.Error:
					return log.IsErrorEnabled;
				case LogLevel.Fatal:
					return log.IsFatalEnabled;
			}

			return false;
		}

		/// <summary>
		/// Logs the specified message at the specified <see cref="LogLevel"/>.
		/// </summary>
		/// <remarks>This method is thread-safe.</remarks>
		/// <param name="category">The logging level.</param>
		/// <param name="message">The message to be logged.</param>
		public static void Log(LogLevel category, object message)
		{
			// Just return without formatting if the log level isn't enabled
			if (!IsLogLevelEnabled(category)) return;

			var ex = message as Exception;
			if (ex != null)
			{
				Log(_log, category, ex, null, null);
			}
			else
			{
				switch (category)
				{
					case LogLevel.Debug:
						_log.Debug(message);
						break;
					case LogLevel.Info:
						_log.Info(message);
						break;
					case LogLevel.Warn:
						_log.Warn(message);
						break;
					case LogLevel.Error:
						_log.Error(message);
						break;
					case LogLevel.Fatal:
						_log.Fatal(message);
						break;
				}
			}
		}

		/// <summary>
		/// Logs the specified message at the specified <see cref="LogLevel"/>.
		/// </summary>
		/// <remarks>This method is thread-safe.</remarks>
		/// <param name="category">The log level.</param>
		/// <param name="message">Format message, as used with <see cref="System.Text.StringBuilder"/>.</param>
		/// <param name="args">Optional arguments used with <paramref name="message"/>.</param>
		public static void Log(LogLevel category, String message, params object[] args)
		{
			Log(_log, category, null, message, args);
		}

		/// <summary>
		/// Logs the specified exception at the specified <see cref="LogLevel"/>.
		/// </summary>
		/// <remarks>This method is thread-safe.</remarks>
		/// <param name="ex">The exception to log.</param>
		/// <param name="category">The log level.</param>
		/// <param name="message">Format message, as used with <see cref="System.Text.StringBuilder"/>.</param>
		/// <param name="args">Optional arguments used with <paramref name="message"/>.</param>
		public static void Log(LogLevel category, Exception ex, String message, params object[] args)
		{
			Log(_log, category, ex, message, args);
		}

		/// <summary>
		/// Logs the specified message at the specified <see cref="LogLevel"/>, to the log with the specified name.
		/// </summary>
		/// <remarks>This method is thread-safe.</remarks>
		/// <param name="logName"> </param>
		/// <param name="category">The log level.</param>
		/// <param name="message">Format message, as used with <see cref="System.Text.StringBuilder"/>.</param>
		/// <param name="args">Optional arguments used with <paramref name="message"/>.</param>
		public static void Log(string logName, LogLevel category, String message, params object[] args)
		{
			Log(logName, category, null, message, args);
		}

		/// <summary>
		/// Logs the specified exception at the specified <see cref="LogLevel"/>, to the log with the specified name.
		/// </summary>
		/// <remarks>This method is thread-safe.</remarks>
		/// <param name="ex">The exception to log.</param>
		/// <param name="logName">A named log.</param>
		/// <param name="category">The log level.</param>
		/// <param name="message">Format message, as used with <see cref="System.Text.StringBuilder"/>.</param>
		/// <param name="args">Optional arguments used with <paramref name="message"/>.</param>
		public static void Log(string logName, LogLevel category, Exception ex, String message, params object[] args)
		{
			Log(GetLog(logName), category, ex, message, args);
		}

		private static void Log(ILog log, LogLevel category, Exception ex, String message, object[] args)
		{
			if (IsLogLevelEnabled(category))
				Log(log, category, ex, GetLogMessage(ex != null, message, args));
		}

		private static void Log(ILog log, LogLevel category, Exception ex, string message)
		{
			if (log == null) return;

			if (ex == null)
			{
				switch (category)
				{
					case LogLevel.Debug:
						log.Debug(message);
						break;
					case LogLevel.Info:
						log.Info(message);
						break;
					case LogLevel.Warn:
						log.Warn(message);
						break;
					case LogLevel.Error:
						log.Error(message);
						break;
					case LogLevel.Fatal:
						log.Fatal(message);
						break;
				}
			}
			else
			{
				switch (category)
				{
					case LogLevel.Debug:
						log.Debug(message, ex);
						break;
					case LogLevel.Info:
						log.Info(message, ex);
						break;
					case LogLevel.Warn:
						log.Warn(message, ex);
						break;
					case LogLevel.Error:
						log.Error(message, ex);
						break;
					case LogLevel.Fatal:
						log.Fatal(message, ex);
						break;
				}
			}
		}

		private static string GetLogMessage(bool isExceptionLog, string message, params object[] args)
		{
			var sb = new StringBuilder();
			if (isExceptionLog)
			{
				sb.AppendLine("Exception thrown"); // note: it's log. Keep it in English
				sb.AppendLine();
			}

			if (!String.IsNullOrEmpty(message))
			{
				if (args == null || args.Length == 0)
					sb.Append(message);
				else
					sb.AppendFormat(message, args);
			}

			return sb.ToString();
		}

		private static ILog GetLog(string name)
		{
			if (String.IsNullOrEmpty(name))
				return _log;

			lock (_namedLogLock)
			{
				ILog log;
				if (!_namedLogs.TryGetValue(name, out log))
				{
					log = LogManager.GetLogger(name);
					if (log != null)
						_namedLogs[name] = log;
				}

				return log ?? _log;
			}
		}

		#endregion

		#region Message Boxes (obsolete)

		/// <summary>
		/// Displays a message box with the specified message.
		/// </summary>
		/// <remarks>
		/// This method is thread-safe, however displaying message boxes from a thread other than a UI
		/// thread is not a recommended practice.
		/// </remarks>
		[Obsolete("Use DesktopWindow.ShowMessageBox instead", false)]
		public static void ShowMessageBox(string message)
		{
			ShowMessageBox(message, MessageBoxActions.Ok);
		}

		/// <summary>
		/// Displays a message box with the specified message and buttons, and returns a value indicating the action
		/// taken by the user.
		/// </summary>
		/// <remarks>
		/// This method is thread-safe, however displaying message boxes from a thread other than a UI
		/// thread is not a recommended practice.
		/// </remarks>
		[Obsolete("Use DesktopWindow.ShowMessageBox instead", false)]
		public static DialogBoxAction ShowMessageBox(string message, MessageBoxActions buttons)
		{
			// create message box if does not exist
			if (_messageBox == null)
			{
				lock (_syncRoot)
				{
					if (_messageBox == null)
					{
						MessageBoxExtensionPoint xp = new MessageBoxExtensionPoint();
						_messageBox = (IMessageBox) xp.CreateExtension();
					}
				}
			}

			// must lock here, because we have no guarantee that the underlying _messageBox object is thread-safe
			// lock on the _messageBox itself, rather than _syncRoot, so that _syncRoot is free for other threads to lock on
			// (i.e the message box may block this thread for a long time, and all other threads would halt if we locked on _syncRoot)
			lock (_messageBox)
			{
				return _messageBox.Show(message, buttons);
			}
		}

		#endregion

		#region Validation Helpers

		/// <summary>
		/// Checks if a string is empty.
		/// </summary>
		/// <param name="variable">The string to check.</param>
		/// <param name="variableName">The variable name of the string to checked.</param>
		/// <exception cref="ArgumentNullException"><paramref name="variable"/> or or <paramref name="variableName"/>
		/// is <b>null</b>.</exception>
		/// <exception cref="ArgumentException"><paramref name="variable"/> is zero length.</exception>
		public static void CheckForEmptyString(string variable, string variableName)
		{
			CheckForNullReference(variable, variableName);
			CheckForNullReference(variableName, "variableName");

			if (variable.Length == 0)
				throw new ArgumentException(String.Format(SR.ExceptionEmptyString, variableName));
		}

		/// <summary>
		/// Checks if an object reference is null.
		/// </summary>
		/// <param name="variable">The object reference to check.</param>
		/// <param name="variableName">The variable name of the object reference to check.</param>
		/// <remarks>Use for checking if an input argument is <b>null</b>.  To check if a member variable
		/// is <b>null</b> (i.e., to see if an object is in a valid state), use <b>CheckMemberIsSet</b> instead.</remarks>
		/// <exception cref="ArgumentNullException"><paramref name="variable"/> or <paramref name="variableName"/>
		/// is <b>null</b>.</exception>
		public static void CheckForNullReference(object variable, string variableName)
		{
			if (variableName == null)
				throw new ArgumentNullException("variableName");

			if (null == variable)
				throw new ArgumentNullException(variableName);
		}

		/// <summary>
		/// Checks if an object is of the expected type.
		/// </summary>
		/// <param name="variable">The object to check.</param>
		/// <param name="type">The variable name of the object to check.</param>
		/// <exception cref="ArgumentNullException"><paramref name="variable"/> or <paramref name="type"/>
		/// is <b>null</b>.</exception>
		/// <exception cref="ArgumentException"><paramref name="type"/> is not the expected type.</exception>
		public static void CheckExpectedType(object variable, Type type)
		{
			CheckForNullReference(variable, "variable");
			CheckForNullReference(type, "type");

			if (!type.IsAssignableFrom(variable.GetType()))
				throw new ArgumentException(String.Format(SR.ExceptionExpectedType, type.FullName));
		}

		/// <summary>
		/// Checks if a cast is valid.
		/// </summary>
		/// <param name="castOutput">The object resulting from the cast.</param>
		/// <param name="castInputName">The variable name of the object that was cast.</param>
		/// <param name="castTypeName">The name of the type the object was cast to.</param>
		/// <remarks>
		/// <para>To use this method, casts have to be done using the <b>as</b> operator.  The
		/// method depends on failed casts resulting in <b>null</b>.</para>
		/// <para>This method has been deprecated since it does not actually perform any
		/// cast checking itself and entirely relies on correct usage (which is not apparent
		/// through the Visual Studio Intellisence feature) to function as an exception message
		/// formatter. The recommended practice is to use the <see cref="CheckExpectedType"/>
		/// if the cast output need not be consumed, or use the direct cast operator instead.</para>
		/// </remarks>
		/// <example>
		/// <code>
		/// [C#]
		/// layer = new GraphicLayer();
		/// GraphicLayer graphicLayer = layer as GraphicLayer;
		/// // No exception thrown
		/// Platform.CheckForInvalidCast(graphicLayer, "layer", "GraphicLayer");
		///
		/// ImageLayer image = layer as ImageLayer;
		/// // InvalidCastException thrown
		/// Platform.CheckForInvalidCast(image, "layer", "ImageLayer");
		/// </code>
		/// </example>
		/// <exception cref="ArgumentNullException"><paramref name="castOutput"/>,
		/// <paramref name="castInputName"/>, <paramref name="castTypeName"/> is <b>null</b>.</exception>
		/// <exception cref="InvalidCastException">Cast is invalid.</exception>
		[Obsolete("Use Platform.CheckExpectedType or perform a direct cast instead.")]
		public static void CheckForInvalidCast(object castOutput, string castInputName, string castTypeName)
		{
			CheckForNullReference(castOutput, "castOutput");
			CheckForNullReference(castInputName, "castInputName");
			CheckForNullReference(castTypeName, "castTypeName");

			if (castOutput == null)
				throw new InvalidCastException(String.Format(SR.ExceptionInvalidCast, castInputName, castTypeName));
		}

		/// <summary>
		/// Checks if a value is positive.
		/// </summary>
		/// <param name="n">The value to check.</param>
		/// <param name="variableName">The variable name of the value to check.</param>
		/// <exception cref="ArgumentNullException"><paramref name="variableName"/> is <b>null</b>.</exception>
		/// <exception cref="ArgumentException"><paramref name="n"/> &lt;= 0.</exception>
		public static void CheckPositive(int n, string variableName)
		{
			CheckForNullReference(variableName, "variableName");

			if (n <= 0)
				throw new ArgumentException(SR.ExceptionArgumentNotPositive, variableName);
		}

		/// <summary>
		/// Checks if a value is true.
		/// </summary>
		/// <param name="testTrueCondition">The value to check.</param>
		/// <param name="conditionName">The name of the condition to check.</param>
		/// <exception cref="ArgumentNullException"><paramref name="conditionName"/> is <b>null</b>.</exception>
		/// <exception cref="ArgumentException"><paramref name="testTrueCondition"/> is  <b>false</b>.</exception>
		public static void CheckTrue(bool testTrueCondition, string conditionName)
		{
			CheckForNullReference(conditionName, "conditionName");

			if (testTrueCondition != true)
				throw new ArgumentException(String.Format(SR.ExceptionConditionIsNotMet, conditionName));
		}

		/// <summary>
		/// Checks if a value is false.
		/// </summary>
		/// <param name="testFalseCondition">The value to check.</param>
		/// <param name="conditionName">The name of the condition to check.</param>
		/// <exception cref="ArgumentNullException"><paramref name="conditionName"/> is <b>null</b>.</exception>
		/// <exception cref="ArgumentException"><paramref name="testFalseCondition"/> is  <b>true</b>.</exception>
		public static void CheckFalse(bool testFalseCondition, string conditionName)
		{
			CheckForNullReference(conditionName, "conditionName");

			if (testFalseCondition != false)
				throw new ArgumentException(String.Format(SR.ExceptionConditionIsNotMet, conditionName));
		}

		/// <summary>
		/// Checks if a value is positive.
		/// </summary>
		/// <param name="x">The value to check.</param>
		/// <param name="variableName">The variable name of the value to check.</param>
		/// <exception cref="ArgumentNullException"><paramref name="variableName"/> is <b>null</b>.</exception>
		/// <exception cref="ArgumentException"><paramref name="x"/> &lt;= 0.</exception>
		public static void CheckPositive(float x, string variableName)
		{
			CheckForNullReference(variableName, "variableName");

			if (x <= 0.0f)
				throw new ArgumentException(SR.ExceptionArgumentNotPositive, variableName);
		}

		/// <summary>
		/// Checks if a value is positive.
		/// </summary>
		/// <param name="x">The value to check.</param>
		/// <param name="variableName">The variable name of the value to check.</param>
		/// <exception cref="ArgumentNullException"><paramref name="variableName"/> is <b>null</b>.</exception>
		/// <exception cref="ArgumentException"><paramref name="x"/> &lt;= 0.</exception>
		public static void CheckPositive(double x, string variableName)
		{
			CheckForNullReference(variableName, "variableName");

			if (x <= 0.0d)
				throw new ArgumentException(SR.ExceptionArgumentNotPositive, variableName);
		}

		/// <summary>
		/// Checks if a value is non-negative.
		/// </summary>
		/// <param name="n">The value to check.</param>
		/// <param name="variableName">The variable name of the value to check.</param>
		/// <exception cref="ArgumentNullException"><paramref name="variableName"/> is <b>null</b>.</exception>
		/// <exception cref="ArgumentException"><paramref name="n"/> &lt; 0.</exception>
		public static void CheckNonNegative(int n, string variableName)
		{
			CheckForNullReference(variableName, "variableName");

			if (n < 0)
				throw new ArgumentException(SR.ExceptionArgumentNegative, variableName);
		}

		/// <summary>
		/// Checks if a value is within a specified range.
		/// </summary>
		/// <param name="argumentValue">Value to be checked.</param>
		/// <param name="min">Minimum value.</param>
		/// <param name="max">Maximum value.</param>
		/// <param name="variableName">Variable name of value to be checked.</param>
		/// <remarks>Checks if <paramref name="min"/> &lt;= <paramref name="argumentValue"/> &lt;= <paramref name="max"/></remarks>
		/// <exception cref="ArgumentNullException"><paramref name="variableName"/> is <b>null</b>.</exception>
		/// <exception cref="ArgumentOutOfRangeException"><paramref name="argumentValue"/> is not within the
		/// specified range.</exception>
		public static void CheckArgumentRange(int argumentValue, int min, int max, string variableName)
		{
			CheckForNullReference(variableName, "variableName");

			if (argumentValue < min || argumentValue > max)
				throw new ArgumentOutOfRangeException(String.Format(SR.ExceptionArgumentOutOfRange, argumentValue, min, max, variableName));
		}

		/// <summary>
		/// Checks if an index is within a specified range.
		/// </summary>
		/// <param name="index">Index to be checked</param>
		/// <param name="min">Minimum value.</param>
		/// <param name="max">Maximum value.</param>
		/// <param name="obj">Object being indexed.</param>
		/// <remarks>Checks if <paramref name="min"/> &lt;= <paramref name="index"/> &lt;= <paramref name="max"/>.</remarks>
		/// <exception cref="ArgumentNullException"><paramref name="obj"/> is <b>null</b>.</exception>
		/// <exception cref="IndexOutOfRangeException"><paramref name="index"/> is not within the
		/// specified range.</exception>
		public static void CheckIndexRange(int index, int min, int max, object obj)
		{
			CheckForNullReference(obj, "obj");

			if (index < min || index > max)
				throw new IndexOutOfRangeException(String.Format(SR.ExceptionIndexOutOfRange, index, min, max, obj.GetType().Name));
		}

		/// <summary>
		/// Checks if a field or property is null.
		/// </summary>
		/// <param name="variable">Field or property to be checked.</param>
		/// <param name="variableName">Name of field or property to be checked.</param>
		/// <remarks>Use this method in your classes to verify that the object
		/// is not in an invalid state by checking that various fields and/or properties
		/// have been set, i.e., are not null.</remarks>
		/// <exception cref="ArgumentNullException"><paramref name="variableName"/> is <b>null</b>.</exception>
		/// <exception cref="System.InvalidOperationException"><paramref name="variable"/> is <b>null</b>.</exception>
		public static void CheckMemberIsSet(object variable, string variableName)
		{
			CheckForNullReference(variableName, "variableName");

			if (variable == null)
				throw new InvalidOperationException(String.Format(SR.ExceptionMemberNotSet, variableName));
		}

		/// <summary>
		/// Checks if a field or property is null.
		/// </summary>
		/// <param name="variable">Field or property to be checked.</param>
		/// <param name="variableName">Name of field or property to be checked.</param>
		/// <param name="detailedMessage">A more detailed and informative message describing
		/// why the object is in an invalid state.</param>
		/// <remarks>Use this method in your classes to verify that the object
		/// is not in an invalid state by checking that various fields and/or properties
		/// have been set, i.e., are not null.</remarks>
		/// <exception cref="ArgumentNullException"><paramref name="variableName"/> is <b>null</b>.</exception>
		/// <exception cref="System.InvalidOperationException"><paramref name="variable"/> is <b>null</b>.</exception>
		public static void CheckMemberIsSet(object variable, string variableName, string detailedMessage)
		{
			CheckForNullReference(variableName, "variableName");
			CheckForNullReference(detailedMessage, "detailedMessage");

			if (variable == null)
				throw new InvalidOperationException(String.Format(SR.ExceptionMemberNotSetVerbose, variableName, detailedMessage));
		}

		#endregion
	}
}<|MERGE_RESOLUTION|>--- conflicted
+++ resolved
@@ -1,1294 +1,1270 @@
-#region License
-
-// Copyright (c) 2013, ClearCanvas Inc.
-// All rights reserved.
-// http://www.clearcanvas.ca
-//
-// This file is part of the ClearCanvas RIS/PACS open source project.
-//
-// The ClearCanvas RIS/PACS open source project is free software: you can
-// redistribute it and/or modify it under the terms of the GNU General Public
-// License as published by the Free Software Foundation, either version 3 of the
-// License, or (at your option) any later version.
-//
-// The ClearCanvas RIS/PACS open source project is distributed in the hope that it
-// will be useful, but WITHOUT ANY WARRANTY; without even the implied warranty of
-// MERCHANTABILITY or FITNESS FOR A PARTICULAR PURPOSE.  See the GNU General
-// Public License for more details.
-//
-// You should have received a copy of the GNU General Public License along with
-// the ClearCanvas RIS/PACS open source project.  If not, see
-// <http://www.gnu.org/licenses/>.
-
-#endregion
-
-using System;
-using System.Collections.Generic;
-using System.IO;
-using System.Linq;
-using System.Reflection;
-using System.Text;
-using ClearCanvas.Common.Utilities;
-using log4net;
-using log4net.Config;
-
-// This will cause log4net to look for a configuration file
-// called Logging.config in the application base
-// directory (i.e. the directory containing TestApp.exe)
-// The config file will be watched for changes.
-
-[assembly : XmlConfigurator(ConfigFile = "Logging.config", Watch = true)]
-
-namespace ClearCanvas.Common
-{
-	/// <summary>
-	/// Defines the logging level for calls to one of the <b>Platform.Log</b> methods.
-	/// </summary>
-	public enum LogLevel
-	{
-		/// <summary>
-		/// Debug log level.
-		/// </summary>
-		Debug,
-
-		/// <summary>
-		/// Info log level.
-		/// </summary>
-		Info,
-
-		/// <summary>
-		/// Warning log level.
-		/// </summary>
-		Warn,
-
-		/// <summary>
-		/// Error log level.
-		/// </summary>
-		Error,
-
-		/// <summary>
-		/// Fatal log level.
-		/// </summary>
-		Fatal
-	}
-
-	/// <summary>
-	/// An extension point for <see cref="IMessageBox"/>es.
-	/// </summary>
-	[ExtensionPoint()]
-	public sealed class MessageBoxExtensionPoint : ExtensionPoint<IMessageBox> {}
-
-	/// <summary>
-	/// Defines the Application Root extension point.
-	/// </summary>
-	/// <remarks>
-	/// When one of the <b>Platform.StartApp</b> methods are called,
-	/// the platform creates an application root extension and executes it by calling
-	/// <see cref="IApplicationRoot.RunApplication" />.
-	/// </remarks>
-	[ExtensionPoint()]
-	public sealed class ApplicationRootExtensionPoint : ExtensionPoint<IApplicationRoot> {}
-
-	/// <summary>
-	/// An extension point for <see cref="ITimeProvider"/>s.
-	/// </summary>
-	/// <remarks>
-	/// Used internally by the framework to create a <see cref="ITimeProvider"/> for
-	/// use by the application (see <see cref="Platform.Time"/>).
-	/// </remarks>
-	[ExtensionPoint()]
-	public sealed class TimeProviderExtensionPoint : ExtensionPoint<ITimeProvider> {}
-
-	/// <summary>
-	/// Defines an extension point for service providers.
-	/// </summary>
-	/// <remarks>
-	/// <para>
-	/// A service provider is a class that knows how to provide a specific set of services to the 
-	/// application.  A given service should be provided exclusively by one provider 
-	/// (i.e. no two providers should provide the same service).  The application obtains
-	/// services through the <see cref="Platform.GetService"/> method.
-	/// </para>
-	/// <para>
-	/// A service provider may be accessed by multiple threads.  For reasons of thread-safety, a service provider
-	/// should return a new instance of the service class for each call to <see cref="IServiceProvider.GetService"/>,
-	/// so that each thread receives its own copy of the service.
-	/// If the provider returns the same object (singleton), then the service object itself must be thread-safe.
-	/// </para>
-	/// </remarks>
-	[ExtensionPoint]
-	public sealed class ServiceProviderExtensionPoint : ExtensionPoint<IServiceProvider> {}
-
-	public interface IDuplexServiceProvider
-	{
-		object GetService(Type type, object callback);
-	}
-
-	[ExtensionPoint]
-	public sealed class DuplexServiceProviderExtensionPoint : ExtensionPoint<IDuplexServiceProvider> {}
-
-	/// <summary>
-	/// A collection of useful utility functions.
-	/// </summary>
-	public static class Platform
-	{
-		#region Private fields
-
-		private static object _syncRoot = new Object();
-
-		private static readonly ILog _log = LogManager.GetLogger(typeof (Platform));
-		private static readonly object _namedLogLock = new object();
-		private static readonly Dictionary<string, ILog> _namedLogs = new Dictionary<string, ILog>();
-
-		private static string _pluginSubFolder = "plugins";
-		private static string _commonSubFolder = "common";
-		private static string _logSubFolder = "logs";
-		private static string _manifestSubFolder = "manifest";
-
-		private static volatile string _installDirectory = null;
-		private static volatile string _pluginsDirectory = null;
-		private static volatile string _commonDirectory = null;
-		private static volatile string _logDirectory = null;
-		private static volatile string _manifestDirectory = null;
-		private static volatile string _applicationDataDirectory = null;
-
-		private static volatile PluginManager _pluginManager;
-		private static volatile IApplicationRoot _applicationRoot;
-		private static volatile IMessageBox _messageBox;
-		private static volatile ITimeProvider _timeProvider;
-		private static volatile IServiceProvider[] _serviceProviders;
-		private static volatile IDuplexServiceProvider[] _duplexServiceProviders;
-
-		#endregion
-
-#if UNIT_TESTS
-
-		/// <summary>
-		/// Sets the extension factory that is used to instantiate extensions.
-		/// </summary>
-		/// <remarks>
-		/// This purpose of this method is to facilitate unit testing by allowing the creation of extensions
-		/// to be controlled by the testing code.
-		/// </remarks>
-		/// <param name="factory"></param>
-		public static void SetExtensionFactory(IExtensionFactory factory)
-		{
-			lock (_syncRoot)
-			{
-				//I'm sure there are other places where this might be a problem, but if
-				//you use an extension factory that creates service provider extensions,
-				//you can get UnknownServiceException problems in unit tests unless
-				//these 2 variables are repopulated.
-				_serviceProviders = null;
-				_duplexServiceProviders = null;
-			}
-
-			ExtensionPoint.SetExtensionFactory(factory);
-		}
-
-		/// <summary>
-		/// Resets the extension factory to the default implementation.
-		/// </summary>
-		/// <remarks>
-		/// This purpose of this method is to facilitate unit testing by allowing the factory to be
-		/// reset to the default instance after the <see cref="SetExtensionFactory"/> method has been called.
-		/// </remarks>
-		public static void ResetExtensionFactory()
-		{
-			SetExtensionFactory(new DefaultExtensionFactory());
-		}
-#endif
-
-		/// <summary>
-		/// Gets the one and only <see cref="PluginManager"/>.
-		/// </summary>
-		public static PluginManager PluginManager
-		{
-			get
-			{
-				if (_pluginManager == null)
-				{
-					lock (_syncRoot)
-					{
-						if (_pluginManager == null)
-							_pluginManager = new PluginManager(PluginDirectory);
-					}
-				}
-
-				return _pluginManager;
-			}
-		}
-
-		/// <summary>
-		/// Gets whether the application is executing on a Win32 operating system
-		/// </summary>
-		/// <remarks>
-		/// This method is thread-safe.
-		/// </remarks>
-		public static bool IsWin32Platform
-		{
-			get
-			{
-				PlatformID id = Environment.OSVersion.Platform;
-				return (id == PlatformID.Win32NT || id == PlatformID.Win32Windows || id == PlatformID.Win32S || id == PlatformID.WinCE);
-			}
-		}
-
-		/// <summary>
-		/// Gets whether the application is executing on a Unix operating systems
-		/// </summary>
-		/// <remarks>
-		/// This method is thread-safe.
-		/// </remarks>
-		public static bool IsUnixPlatform
-		{
-			get
-			{
-				PlatformID id = Environment.OSVersion.Platform;
-				return (id == PlatformID.Unix);
-			}
-		}
-
-		/// <summary>
-		/// Gets the file-system path separator character for the current operating system
-		/// </summary>
-		/// <remarks>
-		/// This method is thread-safe.
-		/// </remarks>
-		public static char PathSeparator
-		{
-			get { return IsWin32Platform ? '\\' : '/'; }
-		}
-
-		/// <summary>
-		/// Gets the ClearCanvas installation directory.
-		/// </summary>
-		/// <remarks>
-		/// This method is thread-safe.
-		/// </remarks>
-		public static string InstallDirectory
-		{
-			get
-			{
-				if (_installDirectory == null)
-				{
-					lock (_syncRoot)
-					{
-						if (_installDirectory == null)
-							_installDirectory = AppDomain.CurrentDomain.BaseDirectory;
-					}
-				}
-
-				return _installDirectory;
-			}
-		}
-
-		/// <summary>
-		/// Gets the fully qualified plugin directory.
-		/// </summary>
-		/// <remarks>
-		/// This method is thread-safe.
-		/// </remarks>
-		public static string PluginDirectory
-		{
-			get
-			{
-				if (_pluginsDirectory == null)
-				{
-					lock (_syncRoot)
-					{
-						if (_pluginsDirectory == null)
-						{
-							string pluginsDirectory = Path.Combine(InstallDirectory, _pluginSubFolder);
-
-							if (Directory.Exists(pluginsDirectory))
-								_pluginsDirectory = pluginsDirectory;
-							else
-								_pluginsDirectory = InstallDirectory;
-						}
-					}
-				}
-
-				return _pluginsDirectory;
-			}
-		}
-
-		/// <summary>
-		/// Gets the fully qualified common directory.
-		/// </summary>
-		/// <remarks>
-		/// This method is thread-safe.
-		/// </remarks>
-		public static string CommonDirectory
-		{
-			get
-			{
-				if (_commonDirectory == null)
-				{
-					lock (_syncRoot)
-					{
-						if (_commonDirectory == null)
-						{
-							string commonDirectory =
-								Path.Combine(InstallDirectory, _commonSubFolder);
-
-							if (Directory.Exists(commonDirectory))
-								_commonDirectory = commonDirectory;
-							else
-								_commonDirectory = InstallDirectory;
-						}
-					}
-				}
-
-				return _commonDirectory;
-			}
-		}
-
-		/// <summary>
-		/// Gets the fully qualified log directory.
-		/// </summary>
-		/// <remarks>
-		/// This method is thread-safe.
-		/// </remarks>
-		public static string LogDirectory
-		{
-			get
-			{
-				if (_logDirectory == null)
-				{
-					lock (_syncRoot)
-					{
-						if (_logDirectory == null)
-							_logDirectory = Path.Combine(InstallDirectory, _logSubFolder);
-					}
-				}
-
-				return _logDirectory;
-			}
-		}
-
-		/// <summary>
-		/// Gets the fully qualified Manifest directory.
-		/// </summary>
-		/// <remarks>
-		/// This method is thread-safe.
-		/// </remarks>
-		public static string ManifestDirectory
-		{
-			get
-			{
-				if (_manifestDirectory == null)
-				{
-					lock (_syncRoot)
-					{
-						if (_manifestDirectory == null)
-							_manifestDirectory = Path.Combine(InstallDirectory, _manifestSubFolder);
-					}
-				}
-
-				return _manifestDirectory;
-			}
-		}
-
-		/// <summary>
-		/// Gets the fully qualified application data directory.
-		/// </summary>
-		/// <remarks>
-		/// This method is thread-safe.
-		/// </remarks>
-		public static string ApplicationDataDirectory
-		{
-			get
-			{
-				if (_applicationDataDirectory == null)
-				{
-					lock (_syncRoot)
-					{
-						_applicationDataDirectory = GetApplicationDataDirectory();
-					}
-				}
-				return _applicationDataDirectory;
-			}
-		}
-
-		private static string GetApplicationDataDirectory()
-		{
-			var path = Environment.GetFolderPath(Environment.SpecialFolder.CommonApplicationData);
-			path = Path.Combine(path, "ClearCanvas_Inc"); //TODO this seems to be derived from the AssemblyCompanyAttribute
-			if (string.IsNullOrEmpty(ProductInformation.FamilyName))
-				path = Path.Combine(path, ProductInformation.GetName(true, false));
-			else
-			{
-				path = Path.Combine(path, string.Format("{0} {1}", ProductInformation.Component, ProductInformation.FamilyName));
-			}
-
-			return path;
-		}
-
-<<<<<<< HEAD
-		private static string GetApplicationDataDirectory()
-		{
-			var path = Environment.GetFolderPath(Environment.SpecialFolder.CommonApplicationData);
-
-			var company = Assembly.GetEntryAssembly().GetCustomAttributes(typeof (AssemblyCompanyAttribute), false).OfType<AssemblyCompanyAttribute>().Select(a => a.Company).FirstOrDefault();
-			if (!string.IsNullOrEmpty(company))
-			{
-				company = string.Join("_", company.Split(Path.GetInvalidPathChars().Concat(new[] {' '}).ToArray(), StringSplitOptions.RemoveEmptyEntries)).Trim('_');
-				path = Path.Combine(path, company.Length > 25 ? company.Substring(0, 25) : company);
-			}
-
-			return Path.Combine(path, string.IsNullOrEmpty(ProductInformation.FamilyName) ? ProductInformation.GetName(true, false) : string.Format("{0} {1}", ProductInformation.Component, ProductInformation.FamilyName));
-		}
-
-        /// <summary>
-        /// Gets the current time from an extension of <see cref="TimeProviderExtensionPoint"/>, if one exists.
-        /// </summary>
-        /// <remarks>
-        /// <para>
-        /// The time returned may differ from the current time on the local machine, because the provider may choose
-        /// to obtain the time from another source (i.e. a server).
-=======
-		#region Time
-
-		/// <summary>
-		/// Gets the current time from an extension of <see cref="TimeProviderExtensionPoint"/>, if one exists.
-		/// </summary>
-		/// <remarks>
-		/// <para>
-		/// The time returned may differ from the current time on this machine, because the provider may choose
-		/// to obtain the time from another source (i.e. a server).
->>>>>>> 77d7d5bd
-		/// </para>
-		/// <para>
-		/// This method is thread-safe.
-		/// </para>
-		/// </remarks>
-		public static DateTime Time
-		{
-			get { return GetCurrentTime(DateTimeKind.Local); }
-		}
-
-		/// <summary>
-		/// Gets the current time in UTC from an extension of <see cref="TimeProviderExtensionPoint"/>, if one exists.
-		/// </summary>
-		/// <remarks>
-		/// <para>
-		/// The time returned may differ from the current time on this machine, because the provider may choose
-		/// to obtain the time from another source (i.e. a server).
-		/// </para>
-		/// <para>
-		/// This method is thread-safe.
-		/// </para>
-		/// </remarks>
-		public static DateTime UtcTime
-		{
-			get { return GetCurrentTime(DateTimeKind.Utc); }
-		}
-
-		private static DateTime GetCurrentTime(DateTimeKind kind)
-		{
-			if (_timeProvider == null)
-			{
-				lock (_syncRoot)
-				{
-					if (_timeProvider == null)
-					{
-						try
-						{
-							// check for a time provider extension
-							var xp = new TimeProviderExtensionPoint();
-							_timeProvider = (ITimeProvider) xp.CreateExtension();
-						}
-						catch (NotSupportedException)
-						{
-							// can't find time provider, default to local time
-							Log(LogLevel.Debug, SR.LogTimeProviderNotFound);
-
-							_timeProvider = new LocalTimeProvider();
-						}
-					}
-				}
-			}
-
-			// need to lock here, as the time provider itself may not be thread-safe
-			// note: lock on _timeProvider rather than _syncRoot, so _syncRoot remains free for other methods
-			lock (_timeProvider)
-			{
-				return _timeProvider.GetCurrentTime(kind);
-			}
-		}
-
-		#endregion
-
-		#region Application start-up
-
-		/// <summary>
-		/// Starts the application.
-		/// </summary>
-		/// <param name="applicationRootFilter">An extension filter that selects the application root extension to execute.</param>
-		/// <param name="args">The set of arguments passed from the command line.</param>
-		/// <remarks>
-		/// A ClearCanvas based application is started by calling this convenience method from
-		/// a bootstrap executable of some kind.  Calling this method results in the loading
-		/// of all plugins and creation of an <see cref="IApplicationRoot"/> extension.  
-		/// This method is not thread-safe as it should only ever be invoked once per execution, by a single thread.
-		/// </remarks>
-		public static void StartApp(ExtensionFilter applicationRootFilter, string[] args)
-		{
-			FatalExceptionHandler.Initialize();
-
-			var xp = new ApplicationRootExtensionPoint();
-			_applicationRoot = (applicationRootFilter == null) ?
-			                                                   	(IApplicationRoot) xp.CreateExtension() :
-			                                                   	                                        	(IApplicationRoot) xp.CreateExtension(applicationRootFilter);
-			_applicationRoot.RunApplication(args);
-		}
-
-		/// <summary>
-		/// Starts the application.
-		/// </summary>
-		/// <remarks>
-		/// A ClearCanvas based application is started by calling this convenience method from
-		/// a bootstrap executable of some kind.  Calling this method results in the loading
-		/// of all plugins and creation of an <see cref="IApplicationRoot"/> extension.  
-		/// This method is not thread-safe as it should only ever be invoked once per execution, by a single thread.
-		/// </remarks>
-		public static void StartApp()
-		{
-			StartApp((ExtensionFilter) null, new string[] {});
-		}
-
-		/// <summary>
-		/// Starts the application matching the specified fully or partially qualified class name.
-		/// </summary>
-		/// <param name="appRootClassName">The name of an application root class, which need not be fully qualified.</param>
-		/// <param name="args"></param>
-		public static void StartApp(string appRootClassName, string[] args)
-		{
-			var appRoots = new ApplicationRootExtensionPoint().ListExtensions();
-
-			// try an exact match
-			var matchingRoots = CollectionUtils.Select(appRoots, info => info.ExtensionClass.FullName == appRootClassName);
-
-			if (matchingRoots.Count == 0)
-			{
-				// try a partial match
-				matchingRoots = CollectionUtils.Select(appRoots,
-				                                       info => info.ExtensionClass.FullName.EndsWith(appRootClassName, StringComparison.InvariantCultureIgnoreCase));
-			}
-
-			if (matchingRoots.Count == 0)
-				throw new NotSupportedException(
-					string.Format(SR.ExceptionApplicationRootNoMatches, appRootClassName));
-			if (matchingRoots.Count > 1)
-				throw new NotSupportedException(
-					string.Format(SR.ExceptionApplicationRootMultipleMatches, appRootClassName));
-
-			// start app
-			StartApp(new ClassNameExtensionFilter(CollectionUtils.FirstElement(matchingRoots).ExtensionClass.FullName), args);
-		}
-
-		#endregion
-
-		#region Service Provision
-
-		/// <summary>
-		/// Obtains an instance of the specified service for use by the application.
-		/// </summary>
-		/// <remarks>
-		/// This method is thread-safe.
-		/// </remarks>
-		/// <typeparam name="TService">The type of service to obtain.</typeparam>
-		/// <returns>An instance of the specified service.</returns>
-		/// <exception cref="UnknownServiceException">The requested service cannot be provided.</exception>
-		public static TService GetService<TService>()
-		{
-			return (TService) GetService(typeof (TService));
-		}
-
-		/// <summary>
-		/// For use with the <see cref="GetService{TService}(WithServiceDelegate{TService})"/> method.
-		/// </summary>
-		public delegate void WithServiceDelegate<T>(T service);
-
-		/// <summary>
-		/// Obtains an instance of the specified service for use by the application.  
-		/// </summary>
-		/// <remarks>
-		/// <para>
-		/// Instead of returning the service directly, this overload passes the service to the specified delegate for use.
-		/// When the delegate returns, this method automatically takes care of determing whether the service implements <see cref="IDisposable"/>
-		/// and calling <see cref="IDisposable.Dispose"/> if it does.  The delegate must not cache the returned service
-		/// because it may be disposed as soon as the delegate returns.  For the single-use scenario, this overload is preferred
-		/// to the other overloads because it automatically manages the lifecycle of the service object.
-		/// </para>
-		/// <para>
-		/// This method is thread-safe.
-		/// </para>
-		/// </remarks>
-		/// <typeparam name="TService">The service to obtain.</typeparam>
-		/// <param name="proc">A delegate that will receive the service for one-time use.</param>
-		public static void GetService<TService>(WithServiceDelegate<TService> proc)
-		{
-			var service = GetService<TService>();
-
-			try
-			{
-				proc(service);
-			}
-			finally
-			{
-				if (service is IDisposable)
-				{
-					try
-					{
-						(service as IDisposable).Dispose();
-					}
-					catch (Exception e)
-					{
-						// do not allow exceptions thrown from Dispose() because it may have the effect of
-						// hiding an exception that was thrown from the service itself
-						// if the service fails to dispose properly, we don't care, just log it and move on
-						Log(LogLevel.Error, e);
-					}
-				}
-			}
-		}
-
-		/// <summary>
-		/// Obtains an instance of the specified service for use by the application.
-		/// </summary>
-		/// <remarks>
-		/// This method is thread-safe.
-		/// </remarks>
-		/// <param name="service">The type of service to obtain.</param>
-		/// <returns>An instance of the specified service.</returns>
-		/// <exception cref="UnknownServiceException">The requested service cannot be provided.</exception>
-		public static object GetService(Type service)
-		{
-			// load all service providers if not yet loaded
-			if (_serviceProviders == null)
-			{
-				lock (_syncRoot)
-				{
-					if (_serviceProviders == null)
-						_serviceProviders = new ServiceProviderExtensionPoint().CreateExtensions().Cast<IServiceProvider>().ToArray();
-				}
-			}
-
-			// attempt to instantiate the requested service
-			foreach (IServiceProvider sp in _serviceProviders)
-			{
-				// the service provider itself may not be thread-safe, so we need to ensure only one thread will access it
-				// at a time
-				lock (sp)
-				{
-					object impl = sp.GetService(service);
-					if (impl != null)
-						return impl;
-				}
-			}
-
-			var message = string.Format("No service provider was found that can provide the service {0}.", service.FullName);
-			throw new UnknownServiceException(message);
-		}
-
-		/// <summary>
-		/// Obtains an instance of the specified duplex service for use by the application.
-		/// </summary>
-		/// <remarks>
-		/// This method is thread-safe.
-		/// </remarks>
-		/// <typeparam name="TService">The type of service to obtain.</typeparam>
-		/// <typeparam name="TCallback">The type of the callback contract.</typeparam>
-		/// <param name="callback">An object that implements the callback contract.</param>
-		/// <returns>An instance of the specified service.</returns>
-		/// <exception cref="UnknownServiceException">The requested service cannot be provided.</exception>
-		public static TService GetDuplexService<TService, TCallback>(TCallback callback)
-		{
-			return (TService) GetDuplexService(typeof (TService), callback);
-		}
-
-		/// <summary>
-		/// Obtains an instance of the specified duplex service for use by the application.
-		/// </summary>
-		/// <remarks>
-		/// This method is thread-safe.
-		/// </remarks>
-		/// <param name="service">The type of service to obtain.</param>
-		/// <param name="callback">An object implementing the callback service contract.</param>
-		/// <returns>An instance of the specified service.</returns>
-		/// <exception cref="UnknownServiceException">The requested service cannot be provided.</exception>
-		public static object GetDuplexService(Type service, object callback)
-		{
-			CheckForNullReference(callback, "callback");
-
-			// load all service providers if not yet loaded
-			if (_duplexServiceProviders == null)
-			{
-				lock (_syncRoot)
-				{
-					if (_duplexServiceProviders == null)
-						_duplexServiceProviders = (new DuplexServiceProviderExtensionPoint()).CreateExtensions().Cast<IDuplexServiceProvider>().ToArray();
-				}
-			}
-
-			// attempt to instantiate the requested service
-			foreach (IDuplexServiceProvider sp in _duplexServiceProviders)
-			{
-				// the service provider itself may not be thread-safe, so we need to ensure only one thread will access it
-				// at a time
-				lock (sp)
-				{
-					object impl = sp.GetService(service, callback);
-					if (impl != null)
-						return impl;
-				}
-			}
-
-			var message = string.Format("No duplex service provider was found that can provide the service {0}.", service.FullName);
-			throw new UnknownServiceException(message);
-		}
-
-		#endregion
-
-		#region Logging
-
-		/// <summary>
-		/// Determines if the specified <see cref="LogLevel"/> is enabled.
-		/// </summary>
-		/// <param name="category">The logging level to check.</param>
-		/// <returns>true if the <see cref="LogLevel"/> is enabled, or else false.</returns>
-		public static bool IsLogLevelEnabled(LogLevel category)
-		{
-			return IsLogLevelEnabled(null, category);
-		}
-
-		/// <summary>
-		/// Determines if the specified <see cref="LogLevel"/> is enabled for the named log.
-		/// </summary>
-		/// <param name="logName">The name of the log.</param>
-		/// <param name="category">The logging level to check.</param>
-		/// <returns>true if the <see cref="LogLevel"/> is enabled, or else false.</returns>
-		public static bool IsLogLevelEnabled(string logName, LogLevel category)
-		{
-			var log = GetLog(logName);
-			switch (category)
-			{
-				case LogLevel.Debug:
-					return log.IsDebugEnabled;
-				case LogLevel.Info:
-					return log.IsInfoEnabled;
-				case LogLevel.Warn:
-					return log.IsWarnEnabled;
-				case LogLevel.Error:
-					return log.IsErrorEnabled;
-				case LogLevel.Fatal:
-					return log.IsFatalEnabled;
-			}
-
-			return false;
-		}
-
-		/// <summary>
-		/// Logs the specified message at the specified <see cref="LogLevel"/>.
-		/// </summary>
-		/// <remarks>This method is thread-safe.</remarks>
-		/// <param name="category">The logging level.</param>
-		/// <param name="message">The message to be logged.</param>
-		public static void Log(LogLevel category, object message)
-		{
-			// Just return without formatting if the log level isn't enabled
-			if (!IsLogLevelEnabled(category)) return;
-
-			var ex = message as Exception;
-			if (ex != null)
-			{
-				Log(_log, category, ex, null, null);
-			}
-			else
-			{
-				switch (category)
-				{
-					case LogLevel.Debug:
-						_log.Debug(message);
-						break;
-					case LogLevel.Info:
-						_log.Info(message);
-						break;
-					case LogLevel.Warn:
-						_log.Warn(message);
-						break;
-					case LogLevel.Error:
-						_log.Error(message);
-						break;
-					case LogLevel.Fatal:
-						_log.Fatal(message);
-						break;
-				}
-			}
-		}
-
-		/// <summary>
-		/// Logs the specified message at the specified <see cref="LogLevel"/>.
-		/// </summary>
-		/// <remarks>This method is thread-safe.</remarks>
-		/// <param name="category">The log level.</param>
-		/// <param name="message">Format message, as used with <see cref="System.Text.StringBuilder"/>.</param>
-		/// <param name="args">Optional arguments used with <paramref name="message"/>.</param>
-		public static void Log(LogLevel category, String message, params object[] args)
-		{
-			Log(_log, category, null, message, args);
-		}
-
-		/// <summary>
-		/// Logs the specified exception at the specified <see cref="LogLevel"/>.
-		/// </summary>
-		/// <remarks>This method is thread-safe.</remarks>
-		/// <param name="ex">The exception to log.</param>
-		/// <param name="category">The log level.</param>
-		/// <param name="message">Format message, as used with <see cref="System.Text.StringBuilder"/>.</param>
-		/// <param name="args">Optional arguments used with <paramref name="message"/>.</param>
-		public static void Log(LogLevel category, Exception ex, String message, params object[] args)
-		{
-			Log(_log, category, ex, message, args);
-		}
-
-		/// <summary>
-		/// Logs the specified message at the specified <see cref="LogLevel"/>, to the log with the specified name.
-		/// </summary>
-		/// <remarks>This method is thread-safe.</remarks>
-		/// <param name="logName"> </param>
-		/// <param name="category">The log level.</param>
-		/// <param name="message">Format message, as used with <see cref="System.Text.StringBuilder"/>.</param>
-		/// <param name="args">Optional arguments used with <paramref name="message"/>.</param>
-		public static void Log(string logName, LogLevel category, String message, params object[] args)
-		{
-			Log(logName, category, null, message, args);
-		}
-
-		/// <summary>
-		/// Logs the specified exception at the specified <see cref="LogLevel"/>, to the log with the specified name.
-		/// </summary>
-		/// <remarks>This method is thread-safe.</remarks>
-		/// <param name="ex">The exception to log.</param>
-		/// <param name="logName">A named log.</param>
-		/// <param name="category">The log level.</param>
-		/// <param name="message">Format message, as used with <see cref="System.Text.StringBuilder"/>.</param>
-		/// <param name="args">Optional arguments used with <paramref name="message"/>.</param>
-		public static void Log(string logName, LogLevel category, Exception ex, String message, params object[] args)
-		{
-			Log(GetLog(logName), category, ex, message, args);
-		}
-
-		private static void Log(ILog log, LogLevel category, Exception ex, String message, object[] args)
-		{
-			if (IsLogLevelEnabled(category))
-				Log(log, category, ex, GetLogMessage(ex != null, message, args));
-		}
-
-		private static void Log(ILog log, LogLevel category, Exception ex, string message)
-		{
-			if (log == null) return;
-
-			if (ex == null)
-			{
-				switch (category)
-				{
-					case LogLevel.Debug:
-						log.Debug(message);
-						break;
-					case LogLevel.Info:
-						log.Info(message);
-						break;
-					case LogLevel.Warn:
-						log.Warn(message);
-						break;
-					case LogLevel.Error:
-						log.Error(message);
-						break;
-					case LogLevel.Fatal:
-						log.Fatal(message);
-						break;
-				}
-			}
-			else
-			{
-				switch (category)
-				{
-					case LogLevel.Debug:
-						log.Debug(message, ex);
-						break;
-					case LogLevel.Info:
-						log.Info(message, ex);
-						break;
-					case LogLevel.Warn:
-						log.Warn(message, ex);
-						break;
-					case LogLevel.Error:
-						log.Error(message, ex);
-						break;
-					case LogLevel.Fatal:
-						log.Fatal(message, ex);
-						break;
-				}
-			}
-		}
-
-		private static string GetLogMessage(bool isExceptionLog, string message, params object[] args)
-		{
-			var sb = new StringBuilder();
-			if (isExceptionLog)
-			{
-				sb.AppendLine("Exception thrown"); // note: it's log. Keep it in English
-				sb.AppendLine();
-			}
-
-			if (!String.IsNullOrEmpty(message))
-			{
-				if (args == null || args.Length == 0)
-					sb.Append(message);
-				else
-					sb.AppendFormat(message, args);
-			}
-
-			return sb.ToString();
-		}
-
-		private static ILog GetLog(string name)
-		{
-			if (String.IsNullOrEmpty(name))
-				return _log;
-
-			lock (_namedLogLock)
-			{
-				ILog log;
-				if (!_namedLogs.TryGetValue(name, out log))
-				{
-					log = LogManager.GetLogger(name);
-					if (log != null)
-						_namedLogs[name] = log;
-				}
-
-				return log ?? _log;
-			}
-		}
-
-		#endregion
-
-		#region Message Boxes (obsolete)
-
-		/// <summary>
-		/// Displays a message box with the specified message.
-		/// </summary>
-		/// <remarks>
-		/// This method is thread-safe, however displaying message boxes from a thread other than a UI
-		/// thread is not a recommended practice.
-		/// </remarks>
-		[Obsolete("Use DesktopWindow.ShowMessageBox instead", false)]
-		public static void ShowMessageBox(string message)
-		{
-			ShowMessageBox(message, MessageBoxActions.Ok);
-		}
-
-		/// <summary>
-		/// Displays a message box with the specified message and buttons, and returns a value indicating the action
-		/// taken by the user.
-		/// </summary>
-		/// <remarks>
-		/// This method is thread-safe, however displaying message boxes from a thread other than a UI
-		/// thread is not a recommended practice.
-		/// </remarks>
-		[Obsolete("Use DesktopWindow.ShowMessageBox instead", false)]
-		public static DialogBoxAction ShowMessageBox(string message, MessageBoxActions buttons)
-		{
-			// create message box if does not exist
-			if (_messageBox == null)
-			{
-				lock (_syncRoot)
-				{
-					if (_messageBox == null)
-					{
-						MessageBoxExtensionPoint xp = new MessageBoxExtensionPoint();
-						_messageBox = (IMessageBox) xp.CreateExtension();
-					}
-				}
-			}
-
-			// must lock here, because we have no guarantee that the underlying _messageBox object is thread-safe
-			// lock on the _messageBox itself, rather than _syncRoot, so that _syncRoot is free for other threads to lock on
-			// (i.e the message box may block this thread for a long time, and all other threads would halt if we locked on _syncRoot)
-			lock (_messageBox)
-			{
-				return _messageBox.Show(message, buttons);
-			}
-		}
-
-		#endregion
-
-		#region Validation Helpers
-
-		/// <summary>
-		/// Checks if a string is empty.
-		/// </summary>
-		/// <param name="variable">The string to check.</param>
-		/// <param name="variableName">The variable name of the string to checked.</param>
-		/// <exception cref="ArgumentNullException"><paramref name="variable"/> or or <paramref name="variableName"/>
-		/// is <b>null</b>.</exception>
-		/// <exception cref="ArgumentException"><paramref name="variable"/> is zero length.</exception>
-		public static void CheckForEmptyString(string variable, string variableName)
-		{
-			CheckForNullReference(variable, variableName);
-			CheckForNullReference(variableName, "variableName");
-
-			if (variable.Length == 0)
-				throw new ArgumentException(String.Format(SR.ExceptionEmptyString, variableName));
-		}
-
-		/// <summary>
-		/// Checks if an object reference is null.
-		/// </summary>
-		/// <param name="variable">The object reference to check.</param>
-		/// <param name="variableName">The variable name of the object reference to check.</param>
-		/// <remarks>Use for checking if an input argument is <b>null</b>.  To check if a member variable
-		/// is <b>null</b> (i.e., to see if an object is in a valid state), use <b>CheckMemberIsSet</b> instead.</remarks>
-		/// <exception cref="ArgumentNullException"><paramref name="variable"/> or <paramref name="variableName"/>
-		/// is <b>null</b>.</exception>
-		public static void CheckForNullReference(object variable, string variableName)
-		{
-			if (variableName == null)
-				throw new ArgumentNullException("variableName");
-
-			if (null == variable)
-				throw new ArgumentNullException(variableName);
-		}
-
-		/// <summary>
-		/// Checks if an object is of the expected type.
-		/// </summary>
-		/// <param name="variable">The object to check.</param>
-		/// <param name="type">The variable name of the object to check.</param>
-		/// <exception cref="ArgumentNullException"><paramref name="variable"/> or <paramref name="type"/>
-		/// is <b>null</b>.</exception>
-		/// <exception cref="ArgumentException"><paramref name="type"/> is not the expected type.</exception>
-		public static void CheckExpectedType(object variable, Type type)
-		{
-			CheckForNullReference(variable, "variable");
-			CheckForNullReference(type, "type");
-
-			if (!type.IsAssignableFrom(variable.GetType()))
-				throw new ArgumentException(String.Format(SR.ExceptionExpectedType, type.FullName));
-		}
-
-		/// <summary>
-		/// Checks if a cast is valid.
-		/// </summary>
-		/// <param name="castOutput">The object resulting from the cast.</param>
-		/// <param name="castInputName">The variable name of the object that was cast.</param>
-		/// <param name="castTypeName">The name of the type the object was cast to.</param>
-		/// <remarks>
-		/// <para>To use this method, casts have to be done using the <b>as</b> operator.  The
-		/// method depends on failed casts resulting in <b>null</b>.</para>
-		/// <para>This method has been deprecated since it does not actually perform any
-		/// cast checking itself and entirely relies on correct usage (which is not apparent
-		/// through the Visual Studio Intellisence feature) to function as an exception message
-		/// formatter. The recommended practice is to use the <see cref="CheckExpectedType"/>
-		/// if the cast output need not be consumed, or use the direct cast operator instead.</para>
-		/// </remarks>
-		/// <example>
-		/// <code>
-		/// [C#]
-		/// layer = new GraphicLayer();
-		/// GraphicLayer graphicLayer = layer as GraphicLayer;
-		/// // No exception thrown
-		/// Platform.CheckForInvalidCast(graphicLayer, "layer", "GraphicLayer");
-		///
-		/// ImageLayer image = layer as ImageLayer;
-		/// // InvalidCastException thrown
-		/// Platform.CheckForInvalidCast(image, "layer", "ImageLayer");
-		/// </code>
-		/// </example>
-		/// <exception cref="ArgumentNullException"><paramref name="castOutput"/>,
-		/// <paramref name="castInputName"/>, <paramref name="castTypeName"/> is <b>null</b>.</exception>
-		/// <exception cref="InvalidCastException">Cast is invalid.</exception>
-		[Obsolete("Use Platform.CheckExpectedType or perform a direct cast instead.")]
-		public static void CheckForInvalidCast(object castOutput, string castInputName, string castTypeName)
-		{
-			CheckForNullReference(castOutput, "castOutput");
-			CheckForNullReference(castInputName, "castInputName");
-			CheckForNullReference(castTypeName, "castTypeName");
-
-			if (castOutput == null)
-				throw new InvalidCastException(String.Format(SR.ExceptionInvalidCast, castInputName, castTypeName));
-		}
-
-		/// <summary>
-		/// Checks if a value is positive.
-		/// </summary>
-		/// <param name="n">The value to check.</param>
-		/// <param name="variableName">The variable name of the value to check.</param>
-		/// <exception cref="ArgumentNullException"><paramref name="variableName"/> is <b>null</b>.</exception>
-		/// <exception cref="ArgumentException"><paramref name="n"/> &lt;= 0.</exception>
-		public static void CheckPositive(int n, string variableName)
-		{
-			CheckForNullReference(variableName, "variableName");
-
-			if (n <= 0)
-				throw new ArgumentException(SR.ExceptionArgumentNotPositive, variableName);
-		}
-
-		/// <summary>
-		/// Checks if a value is true.
-		/// </summary>
-		/// <param name="testTrueCondition">The value to check.</param>
-		/// <param name="conditionName">The name of the condition to check.</param>
-		/// <exception cref="ArgumentNullException"><paramref name="conditionName"/> is <b>null</b>.</exception>
-		/// <exception cref="ArgumentException"><paramref name="testTrueCondition"/> is  <b>false</b>.</exception>
-		public static void CheckTrue(bool testTrueCondition, string conditionName)
-		{
-			CheckForNullReference(conditionName, "conditionName");
-
-			if (testTrueCondition != true)
-				throw new ArgumentException(String.Format(SR.ExceptionConditionIsNotMet, conditionName));
-		}
-
-		/// <summary>
-		/// Checks if a value is false.
-		/// </summary>
-		/// <param name="testFalseCondition">The value to check.</param>
-		/// <param name="conditionName">The name of the condition to check.</param>
-		/// <exception cref="ArgumentNullException"><paramref name="conditionName"/> is <b>null</b>.</exception>
-		/// <exception cref="ArgumentException"><paramref name="testFalseCondition"/> is  <b>true</b>.</exception>
-		public static void CheckFalse(bool testFalseCondition, string conditionName)
-		{
-			CheckForNullReference(conditionName, "conditionName");
-
-			if (testFalseCondition != false)
-				throw new ArgumentException(String.Format(SR.ExceptionConditionIsNotMet, conditionName));
-		}
-
-		/// <summary>
-		/// Checks if a value is positive.
-		/// </summary>
-		/// <param name="x">The value to check.</param>
-		/// <param name="variableName">The variable name of the value to check.</param>
-		/// <exception cref="ArgumentNullException"><paramref name="variableName"/> is <b>null</b>.</exception>
-		/// <exception cref="ArgumentException"><paramref name="x"/> &lt;= 0.</exception>
-		public static void CheckPositive(float x, string variableName)
-		{
-			CheckForNullReference(variableName, "variableName");
-
-			if (x <= 0.0f)
-				throw new ArgumentException(SR.ExceptionArgumentNotPositive, variableName);
-		}
-
-		/// <summary>
-		/// Checks if a value is positive.
-		/// </summary>
-		/// <param name="x">The value to check.</param>
-		/// <param name="variableName">The variable name of the value to check.</param>
-		/// <exception cref="ArgumentNullException"><paramref name="variableName"/> is <b>null</b>.</exception>
-		/// <exception cref="ArgumentException"><paramref name="x"/> &lt;= 0.</exception>
-		public static void CheckPositive(double x, string variableName)
-		{
-			CheckForNullReference(variableName, "variableName");
-
-			if (x <= 0.0d)
-				throw new ArgumentException(SR.ExceptionArgumentNotPositive, variableName);
-		}
-
-		/// <summary>
-		/// Checks if a value is non-negative.
-		/// </summary>
-		/// <param name="n">The value to check.</param>
-		/// <param name="variableName">The variable name of the value to check.</param>
-		/// <exception cref="ArgumentNullException"><paramref name="variableName"/> is <b>null</b>.</exception>
-		/// <exception cref="ArgumentException"><paramref name="n"/> &lt; 0.</exception>
-		public static void CheckNonNegative(int n, string variableName)
-		{
-			CheckForNullReference(variableName, "variableName");
-
-			if (n < 0)
-				throw new ArgumentException(SR.ExceptionArgumentNegative, variableName);
-		}
-
-		/// <summary>
-		/// Checks if a value is within a specified range.
-		/// </summary>
-		/// <param name="argumentValue">Value to be checked.</param>
-		/// <param name="min">Minimum value.</param>
-		/// <param name="max">Maximum value.</param>
-		/// <param name="variableName">Variable name of value to be checked.</param>
-		/// <remarks>Checks if <paramref name="min"/> &lt;= <paramref name="argumentValue"/> &lt;= <paramref name="max"/></remarks>
-		/// <exception cref="ArgumentNullException"><paramref name="variableName"/> is <b>null</b>.</exception>
-		/// <exception cref="ArgumentOutOfRangeException"><paramref name="argumentValue"/> is not within the
-		/// specified range.</exception>
-		public static void CheckArgumentRange(int argumentValue, int min, int max, string variableName)
-		{
-			CheckForNullReference(variableName, "variableName");
-
-			if (argumentValue < min || argumentValue > max)
-				throw new ArgumentOutOfRangeException(String.Format(SR.ExceptionArgumentOutOfRange, argumentValue, min, max, variableName));
-		}
-
-		/// <summary>
-		/// Checks if an index is within a specified range.
-		/// </summary>
-		/// <param name="index">Index to be checked</param>
-		/// <param name="min">Minimum value.</param>
-		/// <param name="max">Maximum value.</param>
-		/// <param name="obj">Object being indexed.</param>
-		/// <remarks>Checks if <paramref name="min"/> &lt;= <paramref name="index"/> &lt;= <paramref name="max"/>.</remarks>
-		/// <exception cref="ArgumentNullException"><paramref name="obj"/> is <b>null</b>.</exception>
-		/// <exception cref="IndexOutOfRangeException"><paramref name="index"/> is not within the
-		/// specified range.</exception>
-		public static void CheckIndexRange(int index, int min, int max, object obj)
-		{
-			CheckForNullReference(obj, "obj");
-
-			if (index < min || index > max)
-				throw new IndexOutOfRangeException(String.Format(SR.ExceptionIndexOutOfRange, index, min, max, obj.GetType().Name));
-		}
-
-		/// <summary>
-		/// Checks if a field or property is null.
-		/// </summary>
-		/// <param name="variable">Field or property to be checked.</param>
-		/// <param name="variableName">Name of field or property to be checked.</param>
-		/// <remarks>Use this method in your classes to verify that the object
-		/// is not in an invalid state by checking that various fields and/or properties
-		/// have been set, i.e., are not null.</remarks>
-		/// <exception cref="ArgumentNullException"><paramref name="variableName"/> is <b>null</b>.</exception>
-		/// <exception cref="System.InvalidOperationException"><paramref name="variable"/> is <b>null</b>.</exception>
-		public static void CheckMemberIsSet(object variable, string variableName)
-		{
-			CheckForNullReference(variableName, "variableName");
-
-			if (variable == null)
-				throw new InvalidOperationException(String.Format(SR.ExceptionMemberNotSet, variableName));
-		}
-
-		/// <summary>
-		/// Checks if a field or property is null.
-		/// </summary>
-		/// <param name="variable">Field or property to be checked.</param>
-		/// <param name="variableName">Name of field or property to be checked.</param>
-		/// <param name="detailedMessage">A more detailed and informative message describing
-		/// why the object is in an invalid state.</param>
-		/// <remarks>Use this method in your classes to verify that the object
-		/// is not in an invalid state by checking that various fields and/or properties
-		/// have been set, i.e., are not null.</remarks>
-		/// <exception cref="ArgumentNullException"><paramref name="variableName"/> is <b>null</b>.</exception>
-		/// <exception cref="System.InvalidOperationException"><paramref name="variable"/> is <b>null</b>.</exception>
-		public static void CheckMemberIsSet(object variable, string variableName, string detailedMessage)
-		{
-			CheckForNullReference(variableName, "variableName");
-			CheckForNullReference(detailedMessage, "detailedMessage");
-
-			if (variable == null)
-				throw new InvalidOperationException(String.Format(SR.ExceptionMemberNotSetVerbose, variableName, detailedMessage));
-		}
-
-		#endregion
-	}
+#region License
+
+// Copyright (c) 2013, ClearCanvas Inc.
+// All rights reserved.
+// http://www.clearcanvas.ca
+//
+// This file is part of the ClearCanvas RIS/PACS open source project.
+//
+// The ClearCanvas RIS/PACS open source project is free software: you can
+// redistribute it and/or modify it under the terms of the GNU General Public
+// License as published by the Free Software Foundation, either version 3 of the
+// License, or (at your option) any later version.
+//
+// The ClearCanvas RIS/PACS open source project is distributed in the hope that it
+// will be useful, but WITHOUT ANY WARRANTY; without even the implied warranty of
+// MERCHANTABILITY or FITNESS FOR A PARTICULAR PURPOSE.  See the GNU General
+// Public License for more details.
+//
+// You should have received a copy of the GNU General Public License along with
+// the ClearCanvas RIS/PACS open source project.  If not, see
+// <http://www.gnu.org/licenses/>.
+
+#endregion
+
+using System;
+using System.Collections.Generic;
+using System.IO;
+using System.Linq;
+using System.Reflection;
+using System.Text;
+using ClearCanvas.Common.Utilities;
+using log4net;
+using log4net.Config;
+
+// This will cause log4net to look for a configuration file
+// called Logging.config in the application base
+// directory (i.e. the directory containing TestApp.exe)
+// The config file will be watched for changes.
+
+[assembly : XmlConfigurator(ConfigFile = "Logging.config", Watch = true)]
+
+namespace ClearCanvas.Common
+{
+	/// <summary>
+	/// Defines the logging level for calls to one of the <b>Platform.Log</b> methods.
+	/// </summary>
+	public enum LogLevel
+	{
+		/// <summary>
+		/// Debug log level.
+		/// </summary>
+		Debug,
+
+		/// <summary>
+		/// Info log level.
+		/// </summary>
+		Info,
+
+		/// <summary>
+		/// Warning log level.
+		/// </summary>
+		Warn,
+
+		/// <summary>
+		/// Error log level.
+		/// </summary>
+		Error,
+
+		/// <summary>
+		/// Fatal log level.
+		/// </summary>
+		Fatal
+	}
+
+	/// <summary>
+	/// An extension point for <see cref="IMessageBox"/>es.
+	/// </summary>
+	[ExtensionPoint()]
+	public sealed class MessageBoxExtensionPoint : ExtensionPoint<IMessageBox> {}
+
+	/// <summary>
+	/// Defines the Application Root extension point.
+	/// </summary>
+	/// <remarks>
+	/// When one of the <b>Platform.StartApp</b> methods are called,
+	/// the platform creates an application root extension and executes it by calling
+	/// <see cref="IApplicationRoot.RunApplication" />.
+	/// </remarks>
+	[ExtensionPoint()]
+	public sealed class ApplicationRootExtensionPoint : ExtensionPoint<IApplicationRoot> {}
+
+	/// <summary>
+	/// An extension point for <see cref="ITimeProvider"/>s.
+	/// </summary>
+	/// <remarks>
+	/// Used internally by the framework to create a <see cref="ITimeProvider"/> for
+	/// use by the application (see <see cref="Platform.Time"/>).
+	/// </remarks>
+	[ExtensionPoint()]
+	public sealed class TimeProviderExtensionPoint : ExtensionPoint<ITimeProvider> {}
+
+	/// <summary>
+	/// Defines an extension point for service providers.
+	/// </summary>
+	/// <remarks>
+	/// <para>
+	/// A service provider is a class that knows how to provide a specific set of services to the 
+	/// application.  A given service should be provided exclusively by one provider 
+	/// (i.e. no two providers should provide the same service).  The application obtains
+	/// services through the <see cref="Platform.GetService"/> method.
+	/// </para>
+	/// <para>
+	/// A service provider may be accessed by multiple threads.  For reasons of thread-safety, a service provider
+	/// should return a new instance of the service class for each call to <see cref="IServiceProvider.GetService"/>,
+	/// so that each thread receives its own copy of the service.
+	/// If the provider returns the same object (singleton), then the service object itself must be thread-safe.
+	/// </para>
+	/// </remarks>
+	[ExtensionPoint]
+	public sealed class ServiceProviderExtensionPoint : ExtensionPoint<IServiceProvider> {}
+
+	public interface IDuplexServiceProvider
+	{
+		object GetService(Type type, object callback);
+	}
+
+	[ExtensionPoint]
+	public sealed class DuplexServiceProviderExtensionPoint : ExtensionPoint<IDuplexServiceProvider> {}
+
+	/// <summary>
+	/// A collection of useful utility functions.
+	/// </summary>
+	public static class Platform
+	{
+		#region Private fields
+
+		private static object _syncRoot = new Object();
+
+		private static readonly ILog _log = LogManager.GetLogger(typeof (Platform));
+		private static readonly object _namedLogLock = new object();
+		private static readonly Dictionary<string, ILog> _namedLogs = new Dictionary<string, ILog>();
+
+		private static string _pluginSubFolder = "plugins";
+		private static string _commonSubFolder = "common";
+		private static string _logSubFolder = "logs";
+		private static string _manifestSubFolder = "manifest";
+
+		private static volatile string _installDirectory = null;
+		private static volatile string _pluginsDirectory = null;
+		private static volatile string _commonDirectory = null;
+		private static volatile string _logDirectory = null;
+		private static volatile string _manifestDirectory = null;
+		private static volatile string _applicationDataDirectory = null;
+
+		private static volatile PluginManager _pluginManager;
+		private static volatile IApplicationRoot _applicationRoot;
+		private static volatile IMessageBox _messageBox;
+		private static volatile ITimeProvider _timeProvider;
+		private static volatile IServiceProvider[] _serviceProviders;
+		private static volatile IDuplexServiceProvider[] _duplexServiceProviders;
+
+		#endregion
+
+#if UNIT_TESTS
+
+		/// <summary>
+		/// Sets the extension factory that is used to instantiate extensions.
+		/// </summary>
+		/// <remarks>
+		/// This purpose of this method is to facilitate unit testing by allowing the creation of extensions
+		/// to be controlled by the testing code.
+		/// </remarks>
+		/// <param name="factory"></param>
+		public static void SetExtensionFactory(IExtensionFactory factory)
+		{
+			lock (_syncRoot)
+			{
+				//I'm sure there are other places where this might be a problem, but if
+				//you use an extension factory that creates service provider extensions,
+				//you can get UnknownServiceException problems in unit tests unless
+				//these 2 variables are repopulated.
+				_serviceProviders = null;
+				_duplexServiceProviders = null;
+			}
+
+			ExtensionPoint.SetExtensionFactory(factory);
+		}
+
+		/// <summary>
+		/// Resets the extension factory to the default implementation.
+		/// </summary>
+		/// <remarks>
+		/// This purpose of this method is to facilitate unit testing by allowing the factory to be
+		/// reset to the default instance after the <see cref="SetExtensionFactory"/> method has been called.
+		/// </remarks>
+		public static void ResetExtensionFactory()
+		{
+			SetExtensionFactory(new DefaultExtensionFactory());
+		}
+#endif
+
+		/// <summary>
+		/// Gets the one and only <see cref="PluginManager"/>.
+		/// </summary>
+		public static PluginManager PluginManager
+		{
+			get
+			{
+				if (_pluginManager == null)
+				{
+					lock (_syncRoot)
+					{
+						if (_pluginManager == null)
+							_pluginManager = new PluginManager(PluginDirectory);
+					}
+				}
+
+				return _pluginManager;
+			}
+		}
+
+		/// <summary>
+		/// Gets whether the application is executing on a Win32 operating system
+		/// </summary>
+		/// <remarks>
+		/// This method is thread-safe.
+		/// </remarks>
+		public static bool IsWin32Platform
+		{
+			get
+			{
+				PlatformID id = Environment.OSVersion.Platform;
+				return (id == PlatformID.Win32NT || id == PlatformID.Win32Windows || id == PlatformID.Win32S || id == PlatformID.WinCE);
+			}
+		}
+
+		/// <summary>
+		/// Gets whether the application is executing on a Unix operating systems
+		/// </summary>
+		/// <remarks>
+		/// This method is thread-safe.
+		/// </remarks>
+		public static bool IsUnixPlatform
+		{
+			get
+			{
+				PlatformID id = Environment.OSVersion.Platform;
+				return (id == PlatformID.Unix);
+			}
+		}
+
+		/// <summary>
+		/// Gets the file-system path separator character for the current operating system
+		/// </summary>
+		/// <remarks>
+		/// This method is thread-safe.
+		/// </remarks>
+		public static char PathSeparator
+		{
+			get { return IsWin32Platform ? '\\' : '/'; }
+		}
+
+		/// <summary>
+		/// Gets the ClearCanvas installation directory.
+		/// </summary>
+		/// <remarks>
+		/// This method is thread-safe.
+		/// </remarks>
+		public static string InstallDirectory
+		{
+			get
+			{
+				if (_installDirectory == null)
+				{
+					lock (_syncRoot)
+					{
+						if (_installDirectory == null)
+							_installDirectory = AppDomain.CurrentDomain.BaseDirectory;
+					}
+				}
+
+				return _installDirectory;
+			}
+		}
+
+		/// <summary>
+		/// Gets the fully qualified plugin directory.
+		/// </summary>
+		/// <remarks>
+		/// This method is thread-safe.
+		/// </remarks>
+		public static string PluginDirectory
+		{
+			get
+			{
+				if (_pluginsDirectory == null)
+				{
+					lock (_syncRoot)
+					{
+						if (_pluginsDirectory == null)
+						{
+							string pluginsDirectory = Path.Combine(InstallDirectory, _pluginSubFolder);
+
+							if (Directory.Exists(pluginsDirectory))
+								_pluginsDirectory = pluginsDirectory;
+							else
+								_pluginsDirectory = InstallDirectory;
+						}
+					}
+				}
+
+				return _pluginsDirectory;
+			}
+		}
+
+		/// <summary>
+		/// Gets the fully qualified common directory.
+		/// </summary>
+		/// <remarks>
+		/// This method is thread-safe.
+		/// </remarks>
+		public static string CommonDirectory
+		{
+			get
+			{
+				if (_commonDirectory == null)
+				{
+					lock (_syncRoot)
+					{
+						if (_commonDirectory == null)
+						{
+							string commonDirectory =
+								Path.Combine(InstallDirectory, _commonSubFolder);
+
+							if (Directory.Exists(commonDirectory))
+								_commonDirectory = commonDirectory;
+							else
+								_commonDirectory = InstallDirectory;
+						}
+					}
+				}
+
+				return _commonDirectory;
+			}
+		}
+
+		/// <summary>
+		/// Gets the fully qualified log directory.
+		/// </summary>
+		/// <remarks>
+		/// This method is thread-safe.
+		/// </remarks>
+		public static string LogDirectory
+		{
+			get
+			{
+				if (_logDirectory == null)
+				{
+					lock (_syncRoot)
+					{
+						if (_logDirectory == null)
+							_logDirectory = Path.Combine(InstallDirectory, _logSubFolder);
+					}
+				}
+
+				return _logDirectory;
+			}
+		}
+
+		/// <summary>
+		/// Gets the fully qualified Manifest directory.
+		/// </summary>
+		/// <remarks>
+		/// This method is thread-safe.
+		/// </remarks>
+		public static string ManifestDirectory
+		{
+			get
+			{
+				if (_manifestDirectory == null)
+				{
+					lock (_syncRoot)
+					{
+						if (_manifestDirectory == null)
+							_manifestDirectory = Path.Combine(InstallDirectory, _manifestSubFolder);
+					}
+				}
+
+				return _manifestDirectory;
+			}
+		}
+
+		/// <summary>
+		/// Gets the fully qualified application data directory.
+		/// </summary>
+		/// <remarks>
+		/// This method is thread-safe.
+		/// </remarks>
+		public static string ApplicationDataDirectory
+		{
+			get
+			{
+				if (_applicationDataDirectory == null)
+				{
+					lock (_syncRoot)
+					{
+						_applicationDataDirectory = GetApplicationDataDirectory();
+					}
+				}
+				return _applicationDataDirectory;
+			}
+		}
+
+		private static string GetApplicationDataDirectory()
+		{
+			var path = Environment.GetFolderPath(Environment.SpecialFolder.CommonApplicationData);
+
+			var company = Assembly.GetEntryAssembly().GetCustomAttributes(typeof (AssemblyCompanyAttribute), false).OfType<AssemblyCompanyAttribute>().Select(a => a.Company).FirstOrDefault();
+			if (!string.IsNullOrEmpty(company))
+			{
+				company = string.Join("_", company.Split(Path.GetInvalidPathChars().Concat(new[] {' '}).ToArray(), StringSplitOptions.RemoveEmptyEntries)).Trim('_');
+				path = Path.Combine(path, company.Length > 25 ? company.Substring(0, 25) : company);
+			}
+
+			return Path.Combine(path, string.IsNullOrEmpty(ProductInformation.FamilyName) ? ProductInformation.GetName(true, false) : string.Format("{0} {1}", ProductInformation.Component, ProductInformation.FamilyName));
+		}
+
+		#region Time
+
+		/// <summary>
+		/// Gets the current time from an extension of <see cref="TimeProviderExtensionPoint"/>, if one exists.
+		/// </summary>
+		/// <remarks>
+		/// <para>
+		/// The time returned may differ from the current time on this machine, because the provider may choose
+		/// to obtain the time from another source (i.e. a server).
+		/// </para>
+		/// <para>
+		/// This method is thread-safe.
+		/// </para>
+		/// </remarks>
+		public static DateTime Time
+		{
+			get { return GetCurrentTime(DateTimeKind.Local); }
+		}
+
+		/// <summary>
+		/// Gets the current time in UTC from an extension of <see cref="TimeProviderExtensionPoint"/>, if one exists.
+		/// </summary>
+		/// <remarks>
+		/// <para>
+		/// The time returned may differ from the current time on this machine, because the provider may choose
+		/// to obtain the time from another source (i.e. a server).
+		/// </para>
+		/// <para>
+		/// This method is thread-safe.
+		/// </para>
+		/// </remarks>
+		public static DateTime UtcTime
+		{
+			get { return GetCurrentTime(DateTimeKind.Utc); }
+		}
+
+		private static DateTime GetCurrentTime(DateTimeKind kind)
+		{
+			if (_timeProvider == null)
+			{
+				lock (_syncRoot)
+				{
+					if (_timeProvider == null)
+					{
+						try
+						{
+							// check for a time provider extension
+							var xp = new TimeProviderExtensionPoint();
+							_timeProvider = (ITimeProvider) xp.CreateExtension();
+						}
+						catch (NotSupportedException)
+						{
+							// can't find time provider, default to local time
+							Log(LogLevel.Debug, SR.LogTimeProviderNotFound);
+
+							_timeProvider = new LocalTimeProvider();
+						}
+					}
+				}
+			}
+
+			// need to lock here, as the time provider itself may not be thread-safe
+			// note: lock on _timeProvider rather than _syncRoot, so _syncRoot remains free for other methods
+			lock (_timeProvider)
+			{
+				return _timeProvider.GetCurrentTime(kind);
+			}
+		}
+
+		#endregion
+
+		#region Application start-up
+
+		/// <summary>
+		/// Starts the application.
+		/// </summary>
+		/// <param name="applicationRootFilter">An extension filter that selects the application root extension to execute.</param>
+		/// <param name="args">The set of arguments passed from the command line.</param>
+		/// <remarks>
+		/// A ClearCanvas based application is started by calling this convenience method from
+		/// a bootstrap executable of some kind.  Calling this method results in the loading
+		/// of all plugins and creation of an <see cref="IApplicationRoot"/> extension.  
+		/// This method is not thread-safe as it should only ever be invoked once per execution, by a single thread.
+		/// </remarks>
+		public static void StartApp(ExtensionFilter applicationRootFilter, string[] args)
+		{
+			FatalExceptionHandler.Initialize();
+
+			var xp = new ApplicationRootExtensionPoint();
+			_applicationRoot = (applicationRootFilter == null) ?
+			                                                   	(IApplicationRoot) xp.CreateExtension() :
+			                                                   	                                        	(IApplicationRoot) xp.CreateExtension(applicationRootFilter);
+			_applicationRoot.RunApplication(args);
+		}
+
+		/// <summary>
+		/// Starts the application.
+		/// </summary>
+		/// <remarks>
+		/// A ClearCanvas based application is started by calling this convenience method from
+		/// a bootstrap executable of some kind.  Calling this method results in the loading
+		/// of all plugins and creation of an <see cref="IApplicationRoot"/> extension.  
+		/// This method is not thread-safe as it should only ever be invoked once per execution, by a single thread.
+		/// </remarks>
+		public static void StartApp()
+		{
+			StartApp((ExtensionFilter) null, new string[] {});
+		}
+
+		/// <summary>
+		/// Starts the application matching the specified fully or partially qualified class name.
+		/// </summary>
+		/// <param name="appRootClassName">The name of an application root class, which need not be fully qualified.</param>
+		/// <param name="args"></param>
+		public static void StartApp(string appRootClassName, string[] args)
+		{
+			var appRoots = new ApplicationRootExtensionPoint().ListExtensions();
+
+			// try an exact match
+			var matchingRoots = CollectionUtils.Select(appRoots, info => info.ExtensionClass.FullName == appRootClassName);
+
+			if (matchingRoots.Count == 0)
+			{
+				// try a partial match
+				matchingRoots = CollectionUtils.Select(appRoots,
+				                                       info => info.ExtensionClass.FullName.EndsWith(appRootClassName, StringComparison.InvariantCultureIgnoreCase));
+			}
+
+			if (matchingRoots.Count == 0)
+				throw new NotSupportedException(
+					string.Format(SR.ExceptionApplicationRootNoMatches, appRootClassName));
+			if (matchingRoots.Count > 1)
+				throw new NotSupportedException(
+					string.Format(SR.ExceptionApplicationRootMultipleMatches, appRootClassName));
+
+			// start app
+			StartApp(new ClassNameExtensionFilter(CollectionUtils.FirstElement(matchingRoots).ExtensionClass.FullName), args);
+		}
+
+		#endregion
+
+		#region Service Provision
+
+		/// <summary>
+		/// Obtains an instance of the specified service for use by the application.
+		/// </summary>
+		/// <remarks>
+		/// This method is thread-safe.
+		/// </remarks>
+		/// <typeparam name="TService">The type of service to obtain.</typeparam>
+		/// <returns>An instance of the specified service.</returns>
+		/// <exception cref="UnknownServiceException">The requested service cannot be provided.</exception>
+		public static TService GetService<TService>()
+		{
+			return (TService) GetService(typeof (TService));
+		}
+
+		/// <summary>
+		/// For use with the <see cref="GetService{TService}(WithServiceDelegate{TService})"/> method.
+		/// </summary>
+		public delegate void WithServiceDelegate<T>(T service);
+
+		/// <summary>
+		/// Obtains an instance of the specified service for use by the application.  
+		/// </summary>
+		/// <remarks>
+		/// <para>
+		/// Instead of returning the service directly, this overload passes the service to the specified delegate for use.
+		/// When the delegate returns, this method automatically takes care of determing whether the service implements <see cref="IDisposable"/>
+		/// and calling <see cref="IDisposable.Dispose"/> if it does.  The delegate must not cache the returned service
+		/// because it may be disposed as soon as the delegate returns.  For the single-use scenario, this overload is preferred
+		/// to the other overloads because it automatically manages the lifecycle of the service object.
+		/// </para>
+		/// <para>
+		/// This method is thread-safe.
+		/// </para>
+		/// </remarks>
+		/// <typeparam name="TService">The service to obtain.</typeparam>
+		/// <param name="proc">A delegate that will receive the service for one-time use.</param>
+		public static void GetService<TService>(WithServiceDelegate<TService> proc)
+		{
+			var service = GetService<TService>();
+
+			try
+			{
+				proc(service);
+			}
+			finally
+			{
+				if (service is IDisposable)
+				{
+					try
+					{
+						(service as IDisposable).Dispose();
+					}
+					catch (Exception e)
+					{
+						// do not allow exceptions thrown from Dispose() because it may have the effect of
+						// hiding an exception that was thrown from the service itself
+						// if the service fails to dispose properly, we don't care, just log it and move on
+						Log(LogLevel.Error, e);
+					}
+				}
+			}
+		}
+
+		/// <summary>
+		/// Obtains an instance of the specified service for use by the application.
+		/// </summary>
+		/// <remarks>
+		/// This method is thread-safe.
+		/// </remarks>
+		/// <param name="service">The type of service to obtain.</param>
+		/// <returns>An instance of the specified service.</returns>
+		/// <exception cref="UnknownServiceException">The requested service cannot be provided.</exception>
+		public static object GetService(Type service)
+		{
+			// load all service providers if not yet loaded
+			if (_serviceProviders == null)
+			{
+				lock (_syncRoot)
+				{
+					if (_serviceProviders == null)
+						_serviceProviders = new ServiceProviderExtensionPoint().CreateExtensions().Cast<IServiceProvider>().ToArray();
+				}
+			}
+
+			// attempt to instantiate the requested service
+			foreach (IServiceProvider sp in _serviceProviders)
+			{
+				// the service provider itself may not be thread-safe, so we need to ensure only one thread will access it
+				// at a time
+				lock (sp)
+				{
+					object impl = sp.GetService(service);
+					if (impl != null)
+						return impl;
+				}
+			}
+
+			var message = string.Format("No service provider was found that can provide the service {0}.", service.FullName);
+			throw new UnknownServiceException(message);
+		}
+
+		/// <summary>
+		/// Obtains an instance of the specified duplex service for use by the application.
+		/// </summary>
+		/// <remarks>
+		/// This method is thread-safe.
+		/// </remarks>
+		/// <typeparam name="TService">The type of service to obtain.</typeparam>
+		/// <typeparam name="TCallback">The type of the callback contract.</typeparam>
+		/// <param name="callback">An object that implements the callback contract.</param>
+		/// <returns>An instance of the specified service.</returns>
+		/// <exception cref="UnknownServiceException">The requested service cannot be provided.</exception>
+		public static TService GetDuplexService<TService, TCallback>(TCallback callback)
+		{
+			return (TService) GetDuplexService(typeof (TService), callback);
+		}
+
+		/// <summary>
+		/// Obtains an instance of the specified duplex service for use by the application.
+		/// </summary>
+		/// <remarks>
+		/// This method is thread-safe.
+		/// </remarks>
+		/// <param name="service">The type of service to obtain.</param>
+		/// <param name="callback">An object implementing the callback service contract.</param>
+		/// <returns>An instance of the specified service.</returns>
+		/// <exception cref="UnknownServiceException">The requested service cannot be provided.</exception>
+		public static object GetDuplexService(Type service, object callback)
+		{
+			CheckForNullReference(callback, "callback");
+
+			// load all service providers if not yet loaded
+			if (_duplexServiceProviders == null)
+			{
+				lock (_syncRoot)
+				{
+					if (_duplexServiceProviders == null)
+						_duplexServiceProviders = (new DuplexServiceProviderExtensionPoint()).CreateExtensions().Cast<IDuplexServiceProvider>().ToArray();
+				}
+			}
+
+			// attempt to instantiate the requested service
+			foreach (IDuplexServiceProvider sp in _duplexServiceProviders)
+			{
+				// the service provider itself may not be thread-safe, so we need to ensure only one thread will access it
+				// at a time
+				lock (sp)
+				{
+					object impl = sp.GetService(service, callback);
+					if (impl != null)
+						return impl;
+				}
+			}
+
+			var message = string.Format("No duplex service provider was found that can provide the service {0}.", service.FullName);
+			throw new UnknownServiceException(message);
+		}
+
+		#endregion
+
+		#region Logging
+
+		/// <summary>
+		/// Determines if the specified <see cref="LogLevel"/> is enabled.
+		/// </summary>
+		/// <param name="category">The logging level to check.</param>
+		/// <returns>true if the <see cref="LogLevel"/> is enabled, or else false.</returns>
+		public static bool IsLogLevelEnabled(LogLevel category)
+		{
+			return IsLogLevelEnabled(null, category);
+		}
+
+		/// <summary>
+		/// Determines if the specified <see cref="LogLevel"/> is enabled for the named log.
+		/// </summary>
+		/// <param name="logName">The name of the log.</param>
+		/// <param name="category">The logging level to check.</param>
+		/// <returns>true if the <see cref="LogLevel"/> is enabled, or else false.</returns>
+		public static bool IsLogLevelEnabled(string logName, LogLevel category)
+		{
+			var log = GetLog(logName);
+			switch (category)
+			{
+				case LogLevel.Debug:
+					return log.IsDebugEnabled;
+				case LogLevel.Info:
+					return log.IsInfoEnabled;
+				case LogLevel.Warn:
+					return log.IsWarnEnabled;
+				case LogLevel.Error:
+					return log.IsErrorEnabled;
+				case LogLevel.Fatal:
+					return log.IsFatalEnabled;
+			}
+
+			return false;
+		}
+
+		/// <summary>
+		/// Logs the specified message at the specified <see cref="LogLevel"/>.
+		/// </summary>
+		/// <remarks>This method is thread-safe.</remarks>
+		/// <param name="category">The logging level.</param>
+		/// <param name="message">The message to be logged.</param>
+		public static void Log(LogLevel category, object message)
+		{
+			// Just return without formatting if the log level isn't enabled
+			if (!IsLogLevelEnabled(category)) return;
+
+			var ex = message as Exception;
+			if (ex != null)
+			{
+				Log(_log, category, ex, null, null);
+			}
+			else
+			{
+				switch (category)
+				{
+					case LogLevel.Debug:
+						_log.Debug(message);
+						break;
+					case LogLevel.Info:
+						_log.Info(message);
+						break;
+					case LogLevel.Warn:
+						_log.Warn(message);
+						break;
+					case LogLevel.Error:
+						_log.Error(message);
+						break;
+					case LogLevel.Fatal:
+						_log.Fatal(message);
+						break;
+				}
+			}
+		}
+
+		/// <summary>
+		/// Logs the specified message at the specified <see cref="LogLevel"/>.
+		/// </summary>
+		/// <remarks>This method is thread-safe.</remarks>
+		/// <param name="category">The log level.</param>
+		/// <param name="message">Format message, as used with <see cref="System.Text.StringBuilder"/>.</param>
+		/// <param name="args">Optional arguments used with <paramref name="message"/>.</param>
+		public static void Log(LogLevel category, String message, params object[] args)
+		{
+			Log(_log, category, null, message, args);
+		}
+
+		/// <summary>
+		/// Logs the specified exception at the specified <see cref="LogLevel"/>.
+		/// </summary>
+		/// <remarks>This method is thread-safe.</remarks>
+		/// <param name="ex">The exception to log.</param>
+		/// <param name="category">The log level.</param>
+		/// <param name="message">Format message, as used with <see cref="System.Text.StringBuilder"/>.</param>
+		/// <param name="args">Optional arguments used with <paramref name="message"/>.</param>
+		public static void Log(LogLevel category, Exception ex, String message, params object[] args)
+		{
+			Log(_log, category, ex, message, args);
+		}
+
+		/// <summary>
+		/// Logs the specified message at the specified <see cref="LogLevel"/>, to the log with the specified name.
+		/// </summary>
+		/// <remarks>This method is thread-safe.</remarks>
+		/// <param name="logName"> </param>
+		/// <param name="category">The log level.</param>
+		/// <param name="message">Format message, as used with <see cref="System.Text.StringBuilder"/>.</param>
+		/// <param name="args">Optional arguments used with <paramref name="message"/>.</param>
+		public static void Log(string logName, LogLevel category, String message, params object[] args)
+		{
+			Log(logName, category, null, message, args);
+		}
+
+		/// <summary>
+		/// Logs the specified exception at the specified <see cref="LogLevel"/>, to the log with the specified name.
+		/// </summary>
+		/// <remarks>This method is thread-safe.</remarks>
+		/// <param name="ex">The exception to log.</param>
+		/// <param name="logName">A named log.</param>
+		/// <param name="category">The log level.</param>
+		/// <param name="message">Format message, as used with <see cref="System.Text.StringBuilder"/>.</param>
+		/// <param name="args">Optional arguments used with <paramref name="message"/>.</param>
+		public static void Log(string logName, LogLevel category, Exception ex, String message, params object[] args)
+		{
+			Log(GetLog(logName), category, ex, message, args);
+		}
+
+		private static void Log(ILog log, LogLevel category, Exception ex, String message, object[] args)
+		{
+			if (IsLogLevelEnabled(category))
+				Log(log, category, ex, GetLogMessage(ex != null, message, args));
+		}
+
+		private static void Log(ILog log, LogLevel category, Exception ex, string message)
+		{
+			if (log == null) return;
+
+			if (ex == null)
+			{
+				switch (category)
+				{
+					case LogLevel.Debug:
+						log.Debug(message);
+						break;
+					case LogLevel.Info:
+						log.Info(message);
+						break;
+					case LogLevel.Warn:
+						log.Warn(message);
+						break;
+					case LogLevel.Error:
+						log.Error(message);
+						break;
+					case LogLevel.Fatal:
+						log.Fatal(message);
+						break;
+				}
+			}
+			else
+			{
+				switch (category)
+				{
+					case LogLevel.Debug:
+						log.Debug(message, ex);
+						break;
+					case LogLevel.Info:
+						log.Info(message, ex);
+						break;
+					case LogLevel.Warn:
+						log.Warn(message, ex);
+						break;
+					case LogLevel.Error:
+						log.Error(message, ex);
+						break;
+					case LogLevel.Fatal:
+						log.Fatal(message, ex);
+						break;
+				}
+			}
+		}
+
+		private static string GetLogMessage(bool isExceptionLog, string message, params object[] args)
+		{
+			var sb = new StringBuilder();
+			if (isExceptionLog)
+			{
+				sb.AppendLine("Exception thrown"); // note: it's log. Keep it in English
+				sb.AppendLine();
+			}
+
+			if (!String.IsNullOrEmpty(message))
+			{
+				if (args == null || args.Length == 0)
+					sb.Append(message);
+				else
+					sb.AppendFormat(message, args);
+			}
+
+			return sb.ToString();
+		}
+
+		private static ILog GetLog(string name)
+		{
+			if (String.IsNullOrEmpty(name))
+				return _log;
+
+			lock (_namedLogLock)
+			{
+				ILog log;
+				if (!_namedLogs.TryGetValue(name, out log))
+				{
+					log = LogManager.GetLogger(name);
+					if (log != null)
+						_namedLogs[name] = log;
+				}
+
+				return log ?? _log;
+			}
+		}
+
+		#endregion
+
+		#region Message Boxes (obsolete)
+
+		/// <summary>
+		/// Displays a message box with the specified message.
+		/// </summary>
+		/// <remarks>
+		/// This method is thread-safe, however displaying message boxes from a thread other than a UI
+		/// thread is not a recommended practice.
+		/// </remarks>
+		[Obsolete("Use DesktopWindow.ShowMessageBox instead", false)]
+		public static void ShowMessageBox(string message)
+		{
+			ShowMessageBox(message, MessageBoxActions.Ok);
+		}
+
+		/// <summary>
+		/// Displays a message box with the specified message and buttons, and returns a value indicating the action
+		/// taken by the user.
+		/// </summary>
+		/// <remarks>
+		/// This method is thread-safe, however displaying message boxes from a thread other than a UI
+		/// thread is not a recommended practice.
+		/// </remarks>
+		[Obsolete("Use DesktopWindow.ShowMessageBox instead", false)]
+		public static DialogBoxAction ShowMessageBox(string message, MessageBoxActions buttons)
+		{
+			// create message box if does not exist
+			if (_messageBox == null)
+			{
+				lock (_syncRoot)
+				{
+					if (_messageBox == null)
+					{
+						MessageBoxExtensionPoint xp = new MessageBoxExtensionPoint();
+						_messageBox = (IMessageBox) xp.CreateExtension();
+					}
+				}
+			}
+
+			// must lock here, because we have no guarantee that the underlying _messageBox object is thread-safe
+			// lock on the _messageBox itself, rather than _syncRoot, so that _syncRoot is free for other threads to lock on
+			// (i.e the message box may block this thread for a long time, and all other threads would halt if we locked on _syncRoot)
+			lock (_messageBox)
+			{
+				return _messageBox.Show(message, buttons);
+			}
+		}
+
+		#endregion
+
+		#region Validation Helpers
+
+		/// <summary>
+		/// Checks if a string is empty.
+		/// </summary>
+		/// <param name="variable">The string to check.</param>
+		/// <param name="variableName">The variable name of the string to checked.</param>
+		/// <exception cref="ArgumentNullException"><paramref name="variable"/> or or <paramref name="variableName"/>
+		/// is <b>null</b>.</exception>
+		/// <exception cref="ArgumentException"><paramref name="variable"/> is zero length.</exception>
+		public static void CheckForEmptyString(string variable, string variableName)
+		{
+			CheckForNullReference(variable, variableName);
+			CheckForNullReference(variableName, "variableName");
+
+			if (variable.Length == 0)
+				throw new ArgumentException(String.Format(SR.ExceptionEmptyString, variableName));
+		}
+
+		/// <summary>
+		/// Checks if an object reference is null.
+		/// </summary>
+		/// <param name="variable">The object reference to check.</param>
+		/// <param name="variableName">The variable name of the object reference to check.</param>
+		/// <remarks>Use for checking if an input argument is <b>null</b>.  To check if a member variable
+		/// is <b>null</b> (i.e., to see if an object is in a valid state), use <b>CheckMemberIsSet</b> instead.</remarks>
+		/// <exception cref="ArgumentNullException"><paramref name="variable"/> or <paramref name="variableName"/>
+		/// is <b>null</b>.</exception>
+		public static void CheckForNullReference(object variable, string variableName)
+		{
+			if (variableName == null)
+				throw new ArgumentNullException("variableName");
+
+			if (null == variable)
+				throw new ArgumentNullException(variableName);
+		}
+
+		/// <summary>
+		/// Checks if an object is of the expected type.
+		/// </summary>
+		/// <param name="variable">The object to check.</param>
+		/// <param name="type">The variable name of the object to check.</param>
+		/// <exception cref="ArgumentNullException"><paramref name="variable"/> or <paramref name="type"/>
+		/// is <b>null</b>.</exception>
+		/// <exception cref="ArgumentException"><paramref name="type"/> is not the expected type.</exception>
+		public static void CheckExpectedType(object variable, Type type)
+		{
+			CheckForNullReference(variable, "variable");
+			CheckForNullReference(type, "type");
+
+			if (!type.IsAssignableFrom(variable.GetType()))
+				throw new ArgumentException(String.Format(SR.ExceptionExpectedType, type.FullName));
+		}
+
+		/// <summary>
+		/// Checks if a cast is valid.
+		/// </summary>
+		/// <param name="castOutput">The object resulting from the cast.</param>
+		/// <param name="castInputName">The variable name of the object that was cast.</param>
+		/// <param name="castTypeName">The name of the type the object was cast to.</param>
+		/// <remarks>
+		/// <para>To use this method, casts have to be done using the <b>as</b> operator.  The
+		/// method depends on failed casts resulting in <b>null</b>.</para>
+		/// <para>This method has been deprecated since it does not actually perform any
+		/// cast checking itself and entirely relies on correct usage (which is not apparent
+		/// through the Visual Studio Intellisence feature) to function as an exception message
+		/// formatter. The recommended practice is to use the <see cref="CheckExpectedType"/>
+		/// if the cast output need not be consumed, or use the direct cast operator instead.</para>
+		/// </remarks>
+		/// <example>
+		/// <code>
+		/// [C#]
+		/// layer = new GraphicLayer();
+		/// GraphicLayer graphicLayer = layer as GraphicLayer;
+		/// // No exception thrown
+		/// Platform.CheckForInvalidCast(graphicLayer, "layer", "GraphicLayer");
+		///
+		/// ImageLayer image = layer as ImageLayer;
+		/// // InvalidCastException thrown
+		/// Platform.CheckForInvalidCast(image, "layer", "ImageLayer");
+		/// </code>
+		/// </example>
+		/// <exception cref="ArgumentNullException"><paramref name="castOutput"/>,
+		/// <paramref name="castInputName"/>, <paramref name="castTypeName"/> is <b>null</b>.</exception>
+		/// <exception cref="InvalidCastException">Cast is invalid.</exception>
+		[Obsolete("Use Platform.CheckExpectedType or perform a direct cast instead.")]
+		public static void CheckForInvalidCast(object castOutput, string castInputName, string castTypeName)
+		{
+			CheckForNullReference(castOutput, "castOutput");
+			CheckForNullReference(castInputName, "castInputName");
+			CheckForNullReference(castTypeName, "castTypeName");
+
+			if (castOutput == null)
+				throw new InvalidCastException(String.Format(SR.ExceptionInvalidCast, castInputName, castTypeName));
+		}
+
+		/// <summary>
+		/// Checks if a value is positive.
+		/// </summary>
+		/// <param name="n">The value to check.</param>
+		/// <param name="variableName">The variable name of the value to check.</param>
+		/// <exception cref="ArgumentNullException"><paramref name="variableName"/> is <b>null</b>.</exception>
+		/// <exception cref="ArgumentException"><paramref name="n"/> &lt;= 0.</exception>
+		public static void CheckPositive(int n, string variableName)
+		{
+			CheckForNullReference(variableName, "variableName");
+
+			if (n <= 0)
+				throw new ArgumentException(SR.ExceptionArgumentNotPositive, variableName);
+		}
+
+		/// <summary>
+		/// Checks if a value is true.
+		/// </summary>
+		/// <param name="testTrueCondition">The value to check.</param>
+		/// <param name="conditionName">The name of the condition to check.</param>
+		/// <exception cref="ArgumentNullException"><paramref name="conditionName"/> is <b>null</b>.</exception>
+		/// <exception cref="ArgumentException"><paramref name="testTrueCondition"/> is  <b>false</b>.</exception>
+		public static void CheckTrue(bool testTrueCondition, string conditionName)
+		{
+			CheckForNullReference(conditionName, "conditionName");
+
+			if (testTrueCondition != true)
+				throw new ArgumentException(String.Format(SR.ExceptionConditionIsNotMet, conditionName));
+		}
+
+		/// <summary>
+		/// Checks if a value is false.
+		/// </summary>
+		/// <param name="testFalseCondition">The value to check.</param>
+		/// <param name="conditionName">The name of the condition to check.</param>
+		/// <exception cref="ArgumentNullException"><paramref name="conditionName"/> is <b>null</b>.</exception>
+		/// <exception cref="ArgumentException"><paramref name="testFalseCondition"/> is  <b>true</b>.</exception>
+		public static void CheckFalse(bool testFalseCondition, string conditionName)
+		{
+			CheckForNullReference(conditionName, "conditionName");
+
+			if (testFalseCondition != false)
+				throw new ArgumentException(String.Format(SR.ExceptionConditionIsNotMet, conditionName));
+		}
+
+		/// <summary>
+		/// Checks if a value is positive.
+		/// </summary>
+		/// <param name="x">The value to check.</param>
+		/// <param name="variableName">The variable name of the value to check.</param>
+		/// <exception cref="ArgumentNullException"><paramref name="variableName"/> is <b>null</b>.</exception>
+		/// <exception cref="ArgumentException"><paramref name="x"/> &lt;= 0.</exception>
+		public static void CheckPositive(float x, string variableName)
+		{
+			CheckForNullReference(variableName, "variableName");
+
+			if (x <= 0.0f)
+				throw new ArgumentException(SR.ExceptionArgumentNotPositive, variableName);
+		}
+
+		/// <summary>
+		/// Checks if a value is positive.
+		/// </summary>
+		/// <param name="x">The value to check.</param>
+		/// <param name="variableName">The variable name of the value to check.</param>
+		/// <exception cref="ArgumentNullException"><paramref name="variableName"/> is <b>null</b>.</exception>
+		/// <exception cref="ArgumentException"><paramref name="x"/> &lt;= 0.</exception>
+		public static void CheckPositive(double x, string variableName)
+		{
+			CheckForNullReference(variableName, "variableName");
+
+			if (x <= 0.0d)
+				throw new ArgumentException(SR.ExceptionArgumentNotPositive, variableName);
+		}
+
+		/// <summary>
+		/// Checks if a value is non-negative.
+		/// </summary>
+		/// <param name="n">The value to check.</param>
+		/// <param name="variableName">The variable name of the value to check.</param>
+		/// <exception cref="ArgumentNullException"><paramref name="variableName"/> is <b>null</b>.</exception>
+		/// <exception cref="ArgumentException"><paramref name="n"/> &lt; 0.</exception>
+		public static void CheckNonNegative(int n, string variableName)
+		{
+			CheckForNullReference(variableName, "variableName");
+
+			if (n < 0)
+				throw new ArgumentException(SR.ExceptionArgumentNegative, variableName);
+		}
+
+		/// <summary>
+		/// Checks if a value is within a specified range.
+		/// </summary>
+		/// <param name="argumentValue">Value to be checked.</param>
+		/// <param name="min">Minimum value.</param>
+		/// <param name="max">Maximum value.</param>
+		/// <param name="variableName">Variable name of value to be checked.</param>
+		/// <remarks>Checks if <paramref name="min"/> &lt;= <paramref name="argumentValue"/> &lt;= <paramref name="max"/></remarks>
+		/// <exception cref="ArgumentNullException"><paramref name="variableName"/> is <b>null</b>.</exception>
+		/// <exception cref="ArgumentOutOfRangeException"><paramref name="argumentValue"/> is not within the
+		/// specified range.</exception>
+		public static void CheckArgumentRange(int argumentValue, int min, int max, string variableName)
+		{
+			CheckForNullReference(variableName, "variableName");
+
+			if (argumentValue < min || argumentValue > max)
+				throw new ArgumentOutOfRangeException(String.Format(SR.ExceptionArgumentOutOfRange, argumentValue, min, max, variableName));
+		}
+
+		/// <summary>
+		/// Checks if an index is within a specified range.
+		/// </summary>
+		/// <param name="index">Index to be checked</param>
+		/// <param name="min">Minimum value.</param>
+		/// <param name="max">Maximum value.</param>
+		/// <param name="obj">Object being indexed.</param>
+		/// <remarks>Checks if <paramref name="min"/> &lt;= <paramref name="index"/> &lt;= <paramref name="max"/>.</remarks>
+		/// <exception cref="ArgumentNullException"><paramref name="obj"/> is <b>null</b>.</exception>
+		/// <exception cref="IndexOutOfRangeException"><paramref name="index"/> is not within the
+		/// specified range.</exception>
+		public static void CheckIndexRange(int index, int min, int max, object obj)
+		{
+			CheckForNullReference(obj, "obj");
+
+			if (index < min || index > max)
+				throw new IndexOutOfRangeException(String.Format(SR.ExceptionIndexOutOfRange, index, min, max, obj.GetType().Name));
+		}
+
+		/// <summary>
+		/// Checks if a field or property is null.
+		/// </summary>
+		/// <param name="variable">Field or property to be checked.</param>
+		/// <param name="variableName">Name of field or property to be checked.</param>
+		/// <remarks>Use this method in your classes to verify that the object
+		/// is not in an invalid state by checking that various fields and/or properties
+		/// have been set, i.e., are not null.</remarks>
+		/// <exception cref="ArgumentNullException"><paramref name="variableName"/> is <b>null</b>.</exception>
+		/// <exception cref="System.InvalidOperationException"><paramref name="variable"/> is <b>null</b>.</exception>
+		public static void CheckMemberIsSet(object variable, string variableName)
+		{
+			CheckForNullReference(variableName, "variableName");
+
+			if (variable == null)
+				throw new InvalidOperationException(String.Format(SR.ExceptionMemberNotSet, variableName));
+		}
+
+		/// <summary>
+		/// Checks if a field or property is null.
+		/// </summary>
+		/// <param name="variable">Field or property to be checked.</param>
+		/// <param name="variableName">Name of field or property to be checked.</param>
+		/// <param name="detailedMessage">A more detailed and informative message describing
+		/// why the object is in an invalid state.</param>
+		/// <remarks>Use this method in your classes to verify that the object
+		/// is not in an invalid state by checking that various fields and/or properties
+		/// have been set, i.e., are not null.</remarks>
+		/// <exception cref="ArgumentNullException"><paramref name="variableName"/> is <b>null</b>.</exception>
+		/// <exception cref="System.InvalidOperationException"><paramref name="variable"/> is <b>null</b>.</exception>
+		public static void CheckMemberIsSet(object variable, string variableName, string detailedMessage)
+		{
+			CheckForNullReference(variableName, "variableName");
+			CheckForNullReference(detailedMessage, "detailedMessage");
+
+			if (variable == null)
+				throw new InvalidOperationException(String.Format(SR.ExceptionMemberNotSetVerbose, variableName, detailedMessage));
+		}
+
+		#endregion
+	}
 }