#region License

// Copyright (c) 2013, ClearCanvas Inc.
// All rights reserved.
// http://www.clearcanvas.ca
//
// This file is part of the ClearCanvas RIS/PACS open source project.
//
// The ClearCanvas RIS/PACS open source project is free software: you can
// redistribute it and/or modify it under the terms of the GNU General Public
// License as published by the Free Software Foundation, either version 3 of the
// License, or (at your option) any later version.
//
// The ClearCanvas RIS/PACS open source project is distributed in the hope that it
// will be useful, but WITHOUT ANY WARRANTY; without even the implied warranty of
// MERCHANTABILITY or FITNESS FOR A PARTICULAR PURPOSE.  See the GNU General
// Public License for more details.
//
// You should have received a copy of the GNU General Public License along with
// the ClearCanvas RIS/PACS open source project.  If not, see
// <http://www.gnu.org/licenses/>.

#endregion

using System;
using System.Configuration;
using System.Web.UI;
using System.Web.UI.HtmlControls;
using System.Web.UI.WebControls;
using ClearCanvas.ImageServer.Web.Application.Controls;
using ClearCanvas.ImageServer.Web.Application.Pages.Common;
using ClearCanvas.ImageServer.Web.Common.Exceptions;
using ClearCanvas.ImageServer.Web.Common.Security;
using ClearCanvas.Web.Enterprise.Authentication;
using Resources;

namespace ClearCanvas.ImageServer.Web.Application
{
    public partial class GlobalMasterPage : MasterPage, IMasterProperties
    {
        private bool _displayUserInfo = true;

        public bool DisplayUserInformationPanel
        {
            get { return _displayUserInfo; }
            set { _displayUserInfo = value; }
        }

		public bool RequiresLegacyIE { get; set; }

		public GlobalMasterPage()
		{
			//TODO: in the future, it is best to revert this
			RequiresLegacyIE = true;
		}

        protected void Page_Load(object sender, EventArgs e)
        {
			if (RequiresLegacyIE)
			{
				var meta = new HtmlMeta {Name = "IE7Compatible", HttpEquiv = "X-UA-Compatible", Content = "IE=7"};
				Page.Header.Controls.Add(meta);
			}
			else
			{
				// Still need to force IE to use IE10 mode because Compatibility View may be turned on for intranet websites. 
				// This will make IE to run in compatibility mode. Some pages designed for IE10+ will not be rendered properly in that case
				var meta = new HtmlMeta { Name = "IE7Compatible", HttpEquiv = "X-UA-Compatible", Content = "IE=10" };
				Page.Header.Controls.Add(meta);
			}

            if (IsPostBack)
                return;

			LogoutLink.HRef = "~/Pages/Login/Logout.aspx" + "?ReturnUrl=" + this.Request.Url.AbsoluteUri;

			if (SessionManager.Current != null && SessionManager.Current.User != null && SessionManager.Current.User.WarningMessages.Count > 0)
            {
                if (!SessionManager.Current.User.WarningsDisplayed)
                {
                    SessionManager.Current.User.WarningsDisplayed = true;
                    SessionManager.InitializeSession(SessionManager.Current);
                    LoginWarningsDialog.Show();
                }
            }

            if (ConfigurationManager.AppSettings.GetValues("CachePages")[0].Equals("false"))
            {
                Response.CacheControl = "no-cache";
                Response.AddHeader("Pragma", "no-cache");
                Response.Expires = -1;
            }

            AddIE6PngBugFixCSS();
            if (SessionManager.Current != null && SessionManager.Current.User != null)
            {
                var id = SessionManager.Current.User.Identity as CustomIdentity;

                if (DisplayUserInformationPanel)
                {
                    Username.Text = id != null ? id.DisplayName : "unknown";

                    try
                    {
                        var alertControl = (AlertIndicator)LoadControl("~/Controls/AlertIndicator.ascx");
                        AlertIndicatorPlaceHolder.Controls.Add(alertControl);
                    }
                    catch (Exception)
                    {
                        //No permissions for Alerts, control won't be displayed
                        //hide table cell that contains the control.
                        AlertIndicatorCell.Visible = false;
                    }
                    try
                    {
                        var warningControl = (LoginWarningIndicator)LoadControl("~/Controls/LoginWarningIndicator.ascx");
                        LoginIndicatorPlaceHolder.Controls.Add(warningControl);
                    }
                    catch (Exception)
                    {
                        //No permissions for Warning Indicator, control won't be displayed
                        //hide table cell that contains the control.
                        LoginWarningCell.Visible = false;
                    }
                }
                else
                {
                    UserInformationCell.Width = Unit.Percentage(0);
                    MenuCell.Width = Unit.Percentage(100);
                }
            }
<<<<<<< HEAD
=======


           
>>>>>>> 0c62cc23
        }

        private void AddIE6PngBugFixCSS()
        {
            IE6PNGBugFixCSS.InnerHtml = @"
            input, img
            {
                background-image: expression
                (
                        this.src.toLowerCase().indexOf('.png')>-1?
                        (
                            this.runtimeStyle.backgroundImage = ""none"",
                            this.runtimeStyle.filter = ""progid:DXImageTransform.Microsoft.AlphaImageLoader(src='"" + this.src + ""', sizingMethod='image')"",
                            this.src = """ + Page.ResolveClientUrl("~/App_Themes/Default/Images/blank.gif") + @"""
                        )
                        
                );
            }
        ";
        }

        protected void GlobalScriptManager_AsyncPostBackError(object sender, AsyncPostBackErrorEventArgs e)
<<<<<<< HEAD
=======
        {
            GlobalScriptManager.AsyncPostBackErrorMessage = ExceptionHandler.ThrowAJAXException(e.Exception);
        }

        protected void OnMainMenuDataBound(object sender, EventArgs e)
>>>>>>> 0c62cc23
        {
			// Yes this looks hacky
            if (!LicenseInformation.IsFeatureAuthorized("ImageServer.QualityControl"))
            {
                var menuPath = string.Format("{0}/{1}", Titles.Admin, Titles.QCSummaryPageTitle);
                var menu = MainMenu.FindItem(menuPath);
                if (menu != null && menu.Parent!=null)
                {
                    menu.Parent.ChildItems.Remove(menu);
                }
            }
        }
    }
}<|MERGE_RESOLUTION|>--- conflicted
+++ resolved
@@ -1,181 +1,176 @@
-#region License
-
-// Copyright (c) 2013, ClearCanvas Inc.
-// All rights reserved.
-// http://www.clearcanvas.ca
-//
-// This file is part of the ClearCanvas RIS/PACS open source project.
-//
-// The ClearCanvas RIS/PACS open source project is free software: you can
-// redistribute it and/or modify it under the terms of the GNU General Public
-// License as published by the Free Software Foundation, either version 3 of the
-// License, or (at your option) any later version.
-//
-// The ClearCanvas RIS/PACS open source project is distributed in the hope that it
-// will be useful, but WITHOUT ANY WARRANTY; without even the implied warranty of
-// MERCHANTABILITY or FITNESS FOR A PARTICULAR PURPOSE.  See the GNU General
-// Public License for more details.
-//
-// You should have received a copy of the GNU General Public License along with
-// the ClearCanvas RIS/PACS open source project.  If not, see
-// <http://www.gnu.org/licenses/>.
-
-#endregion
-
-using System;
-using System.Configuration;
-using System.Web.UI;
-using System.Web.UI.HtmlControls;
-using System.Web.UI.WebControls;
-using ClearCanvas.ImageServer.Web.Application.Controls;
-using ClearCanvas.ImageServer.Web.Application.Pages.Common;
-using ClearCanvas.ImageServer.Web.Common.Exceptions;
-using ClearCanvas.ImageServer.Web.Common.Security;
-using ClearCanvas.Web.Enterprise.Authentication;
-using Resources;
-
-namespace ClearCanvas.ImageServer.Web.Application
-{
-    public partial class GlobalMasterPage : MasterPage, IMasterProperties
-    {
-        private bool _displayUserInfo = true;
-
-        public bool DisplayUserInformationPanel
-        {
-            get { return _displayUserInfo; }
-            set { _displayUserInfo = value; }
-        }
-
-		public bool RequiresLegacyIE { get; set; }
-
-		public GlobalMasterPage()
-		{
-			//TODO: in the future, it is best to revert this
-			RequiresLegacyIE = true;
-		}
-
-        protected void Page_Load(object sender, EventArgs e)
-        {
-			if (RequiresLegacyIE)
-			{
-				var meta = new HtmlMeta {Name = "IE7Compatible", HttpEquiv = "X-UA-Compatible", Content = "IE=7"};
-				Page.Header.Controls.Add(meta);
-			}
-			else
-			{
-				// Still need to force IE to use IE10 mode because Compatibility View may be turned on for intranet websites. 
-				// This will make IE to run in compatibility mode. Some pages designed for IE10+ will not be rendered properly in that case
-				var meta = new HtmlMeta { Name = "IE7Compatible", HttpEquiv = "X-UA-Compatible", Content = "IE=10" };
-				Page.Header.Controls.Add(meta);
-			}
-
-            if (IsPostBack)
-                return;
-
-			LogoutLink.HRef = "~/Pages/Login/Logout.aspx" + "?ReturnUrl=" + this.Request.Url.AbsoluteUri;
-
-			if (SessionManager.Current != null && SessionManager.Current.User != null && SessionManager.Current.User.WarningMessages.Count > 0)
-            {
-                if (!SessionManager.Current.User.WarningsDisplayed)
-                {
-                    SessionManager.Current.User.WarningsDisplayed = true;
-                    SessionManager.InitializeSession(SessionManager.Current);
-                    LoginWarningsDialog.Show();
-                }
-            }
-
-            if (ConfigurationManager.AppSettings.GetValues("CachePages")[0].Equals("false"))
-            {
-                Response.CacheControl = "no-cache";
-                Response.AddHeader("Pragma", "no-cache");
-                Response.Expires = -1;
-            }
-
-            AddIE6PngBugFixCSS();
-            if (SessionManager.Current != null && SessionManager.Current.User != null)
-            {
-                var id = SessionManager.Current.User.Identity as CustomIdentity;
-
-                if (DisplayUserInformationPanel)
-                {
-                    Username.Text = id != null ? id.DisplayName : "unknown";
-
-                    try
-                    {
-                        var alertControl = (AlertIndicator)LoadControl("~/Controls/AlertIndicator.ascx");
-                        AlertIndicatorPlaceHolder.Controls.Add(alertControl);
-                    }
-                    catch (Exception)
-                    {
-                        //No permissions for Alerts, control won't be displayed
-                        //hide table cell that contains the control.
-                        AlertIndicatorCell.Visible = false;
-                    }
-                    try
-                    {
-                        var warningControl = (LoginWarningIndicator)LoadControl("~/Controls/LoginWarningIndicator.ascx");
-                        LoginIndicatorPlaceHolder.Controls.Add(warningControl);
-                    }
-                    catch (Exception)
-                    {
-                        //No permissions for Warning Indicator, control won't be displayed
-                        //hide table cell that contains the control.
-                        LoginWarningCell.Visible = false;
-                    }
-                }
-                else
-                {
-                    UserInformationCell.Width = Unit.Percentage(0);
-                    MenuCell.Width = Unit.Percentage(100);
-                }
-            }
-<<<<<<< HEAD
-=======
-
-
-           
->>>>>>> 0c62cc23
-        }
-
-        private void AddIE6PngBugFixCSS()
-        {
-            IE6PNGBugFixCSS.InnerHtml = @"
-            input, img
-            {
-                background-image: expression
-                (
-                        this.src.toLowerCase().indexOf('.png')>-1?
-                        (
-                            this.runtimeStyle.backgroundImage = ""none"",
-                            this.runtimeStyle.filter = ""progid:DXImageTransform.Microsoft.AlphaImageLoader(src='"" + this.src + ""', sizingMethod='image')"",
-                            this.src = """ + Page.ResolveClientUrl("~/App_Themes/Default/Images/blank.gif") + @"""
-                        )
-                        
-                );
-            }
-        ";
-        }
-
-        protected void GlobalScriptManager_AsyncPostBackError(object sender, AsyncPostBackErrorEventArgs e)
-<<<<<<< HEAD
-=======
-        {
-            GlobalScriptManager.AsyncPostBackErrorMessage = ExceptionHandler.ThrowAJAXException(e.Exception);
-        }
-
-        protected void OnMainMenuDataBound(object sender, EventArgs e)
->>>>>>> 0c62cc23
-        {
-			// Yes this looks hacky
-            if (!LicenseInformation.IsFeatureAuthorized("ImageServer.QualityControl"))
-            {
-                var menuPath = string.Format("{0}/{1}", Titles.Admin, Titles.QCSummaryPageTitle);
-                var menu = MainMenu.FindItem(menuPath);
-                if (menu != null && menu.Parent!=null)
-                {
-                    menu.Parent.ChildItems.Remove(menu);
-                }
-            }
-        }
-    }
+#region License
+
+// Copyright (c) 2013, ClearCanvas Inc.
+// All rights reserved.
+// http://www.clearcanvas.ca
+//
+// This file is part of the ClearCanvas RIS/PACS open source project.
+//
+// The ClearCanvas RIS/PACS open source project is free software: you can
+// redistribute it and/or modify it under the terms of the GNU General Public
+// License as published by the Free Software Foundation, either version 3 of the
+// License, or (at your option) any later version.
+//
+// The ClearCanvas RIS/PACS open source project is distributed in the hope that it
+// will be useful, but WITHOUT ANY WARRANTY; without even the implied warranty of
+// MERCHANTABILITY or FITNESS FOR A PARTICULAR PURPOSE.  See the GNU General
+// Public License for more details.
+//
+// You should have received a copy of the GNU General Public License along with
+// the ClearCanvas RIS/PACS open source project.  If not, see
+// <http://www.gnu.org/licenses/>.
+
+#endregion
+
+using System;
+using System.Configuration;
+using System.Web.UI;
+using System.Web.UI.HtmlControls;
+using System.Web.UI.WebControls;
+using ClearCanvas.Common;
+using ClearCanvas.ImageServer.Web.Application.Controls;
+using ClearCanvas.ImageServer.Web.Application.Pages.Common;
+using ClearCanvas.ImageServer.Web.Common.Exceptions;
+using ClearCanvas.ImageServer.Web.Common.Security;
+using ClearCanvas.Web.Enterprise.Authentication;
+using Resources;
+
+namespace ClearCanvas.ImageServer.Web.Application
+{
+    public partial class GlobalMasterPage : MasterPage, IMasterProperties
+    {
+        private bool _displayUserInfo = true;
+
+        public bool DisplayUserInformationPanel
+        {
+            get { return _displayUserInfo; }
+            set { _displayUserInfo = value; }
+        }
+
+		public bool RequiresLegacyIE { get; set; }
+
+		public GlobalMasterPage()
+		{
+			//TODO: in the future, it is best to revert this
+			RequiresLegacyIE = true;
+		}
+
+        protected void Page_Load(object sender, EventArgs e)
+        {
+			if (RequiresLegacyIE)
+			{
+				var meta = new HtmlMeta {Name = "IE7Compatible", HttpEquiv = "X-UA-Compatible", Content = "IE=7"};
+				Page.Header.Controls.Add(meta);
+			}
+			else
+			{
+				// Still need to force IE to use IE10 mode because Compatibility View may be turned on for intranet websites. 
+				// This will make IE to run in compatibility mode. Some pages designed for IE10+ will not be rendered properly in that case
+				var meta = new HtmlMeta { Name = "IE7Compatible", HttpEquiv = "X-UA-Compatible", Content = "IE=10" };
+				Page.Header.Controls.Add(meta);
+			}
+
+            if (IsPostBack)
+                return;
+
+			LogoutLink.HRef = "~/Pages/Login/Logout.aspx" + "?ReturnUrl=" + this.Request.Url.AbsoluteUri;
+
+			if (SessionManager.Current != null && SessionManager.Current.User != null && SessionManager.Current.User.WarningMessages.Count > 0)
+            {
+                if (!SessionManager.Current.User.WarningsDisplayed)
+                {
+                    SessionManager.Current.User.WarningsDisplayed = true;
+                    SessionManager.InitializeSession(SessionManager.Current);
+                    LoginWarningsDialog.Show();
+                }
+            }
+
+            if (ConfigurationManager.AppSettings.GetValues("CachePages")[0].Equals("false"))
+            {
+                Response.CacheControl = "no-cache";
+                Response.AddHeader("Pragma", "no-cache");
+                Response.Expires = -1;
+            }
+
+            AddIE6PngBugFixCSS();
+            if (SessionManager.Current != null && SessionManager.Current.User != null)
+            {
+                var id = SessionManager.Current.User.Identity as CustomIdentity;
+
+                if (DisplayUserInformationPanel)
+                {
+                    Username.Text = id != null ? id.DisplayName : "unknown";
+
+                    try
+                    {
+                        var alertControl = (AlertIndicator)LoadControl("~/Controls/AlertIndicator.ascx");
+                        AlertIndicatorPlaceHolder.Controls.Add(alertControl);
+                    }
+                    catch (Exception)
+                    {
+                        //No permissions for Alerts, control won't be displayed
+                        //hide table cell that contains the control.
+                        AlertIndicatorCell.Visible = false;
+                    }
+                    try
+                    {
+                        var warningControl = (LoginWarningIndicator)LoadControl("~/Controls/LoginWarningIndicator.ascx");
+                        LoginIndicatorPlaceHolder.Controls.Add(warningControl);
+                    }
+                    catch (Exception)
+                    {
+                        //No permissions for Warning Indicator, control won't be displayed
+                        //hide table cell that contains the control.
+                        LoginWarningCell.Visible = false;
+                    }
+                }
+                else
+                {
+                    UserInformationCell.Width = Unit.Percentage(0);
+                    MenuCell.Width = Unit.Percentage(100);
+                }
+            }
+
+
+           
+        }
+
+        private void AddIE6PngBugFixCSS()
+        {
+            IE6PNGBugFixCSS.InnerHtml = @"
+            input, img
+            {
+                background-image: expression
+                (
+                        this.src.toLowerCase().indexOf('.png')>-1?
+                        (
+                            this.runtimeStyle.backgroundImage = ""none"",
+                            this.runtimeStyle.filter = ""progid:DXImageTransform.Microsoft.AlphaImageLoader(src='"" + this.src + ""', sizingMethod='image')"",
+                            this.src = """ + Page.ResolveClientUrl("~/App_Themes/Default/Images/blank.gif") + @"""
+                        )
+                        
+                );
+            }
+        ";
+        }
+
+        protected void GlobalScriptManager_AsyncPostBackError(object sender, AsyncPostBackErrorEventArgs e)
+        {
+            GlobalScriptManager.AsyncPostBackErrorMessage = ExceptionHandler.ThrowAJAXException(e.Exception);
+        }
+
+        protected void OnMainMenuDataBound(object sender, EventArgs e)
+        {
+			// Yes this looks hacky
+            if (!LicenseInformation.IsFeatureAuthorized("ImageServer.QualityControl"))
+            {
+                var menuPath = string.Format("{0}/{1}", Titles.Admin, Titles.QCSummaryPageTitle);
+                var menu = MainMenu.FindItem(menuPath);
+                if (menu != null && menu.Parent!=null)
+                {
+                    menu.Parent.ChildItems.Remove(menu);
+                }
+            }
+        }
+    }
 }