<%-- License

// Copyright (c) 2013, ClearCanvas Inc.
// All rights reserved.
// http://www.clearcanvas.ca
//
// This file is part of the ClearCanvas RIS/PACS open source project.
//
// The ClearCanvas RIS/PACS open source project is free software: you can
// redistribute it and/or modify it under the terms of the GNU General Public
// License as published by the Free Software Foundation, either version 3 of the
// License, or (at your option) any later version.
//
// The ClearCanvas RIS/PACS open source project is distributed in the hope that it
// will be useful, but WITHOUT ANY WARRANTY; without even the implied warranty of
// MERCHANTABILITY or FITNESS FOR A PARTICULAR PURPOSE.  See the GNU General
// Public License for more details.
//
// You should have received a copy of the GNU General Public License along with
// the ClearCanvas RIS/PACS open source project.  If not, see
// <http://www.gnu.org/licenses/>.

--%>

<%@ Control Language="C#" AutoEventWireup="true" Codebehind="PatientSummaryPanel.ascx.cs"
    Inherits="ClearCanvas.ImageServer.Web.Application.Pages.Studies.StudyDetails.Controls.PatientSummaryPanel" %>
<%@ Register TagPrefix="asp" Namespace="System.Web.UI.HtmlControls" Assembly="System.Web, Version=4.0.0.0, Culture=neutral, PublicKeyToken=b03f5f7f11d50a3a" %>

<table width="100%">
        <tr>
            <td colspan="4">
                <ccUI:PersonNameLabel ID="personName" runat="server" PersonNameType="Dicom" CssClass="PatientName" /></td>
        </tr>
        <tr style="font-weight: bold; font-size: 14px;">
            <td>
                <asp:Label ID="Label2" runat="server" Text="<%$Resources: Labels, PatientSummary_ID %>" CssClass="PatientInfo"></asp:Label>
                <asp:Label ID="PatientId" runat="server" Text="PatientId" CssClass="PatientInfo"></asp:Label>
            </td>
            <td>
                <asp:Label ID="Label3" runat="server" Text="<%$Resources: Labels, PatientSummary_DOB %>" CssClass="PatientInfo"></asp:Label>
                <ccUI:DALabel ID="PatientDOB" runat="server" EmptyValueText="<%$Resources: SR, Unknown %>" CssClass="PatientInfo"></ccUI:DALabel>
            </td>
            <td>
                <asp:Label ID="Label4" runat="server" Text="<%$Resources: Labels, PatientSummary_Age %>" CssClass="PatientInfo"></asp:Label>
                <asp:Label ID="PatientAge" runat="server" Text="PatientAge" CssClass="PatientInfo"></asp:Label>
            </td>
            <td>
                <asp:Label ID="Label5" runat="server" Text="<%$Resources: Labels, PatientSummary_Gender %>" CssClass="PatientInfo"></asp:Label>
                <asp:Label ID="PatientSex" runat="server" Text="PatientSex" CssClass="PatientInfo"></asp:Label>
            </td>
            <td>
<<<<<<< HEAD
                <asp:Label ID="QCReportLabel" runat="server" Text="<%$Resources: Labels, PatientSummary_QCReport %>" CssClass="PatientInfo"></asp:Label>
				<a runat="server" ID="QCReportLink" target="_blank" class="PatientInfo"></a>
=======
                <asp:Panel runat="server" ID="QCPanel">
                    <asp:Label ID="QCReportLabel" runat="server" Text="<%$Resources: Labels, PatientSummary_QCReport %>" CssClass="PatientInfo"></asp:Label>
				    <a runat="server" ID="QCReportLink" target="_blank" class="PatientInfo"></a>
                    <asp:Image runat="server" Visible="False" ID="RequiresQCWarningIcon" SkinID="WarningSmall" ToolTip="This study is expected to be QC'ed" />
                </asp:Panel>
>>>>>>> 0c62cc23
            </td>
        </tr>
    </table>
<|MERGE_RESOLUTION|>--- conflicted
+++ resolved
@@ -1,64 +1,59 @@
-<%-- License
-
-// Copyright (c) 2013, ClearCanvas Inc.
-// All rights reserved.
-// http://www.clearcanvas.ca
-//
-// This file is part of the ClearCanvas RIS/PACS open source project.
-//
-// The ClearCanvas RIS/PACS open source project is free software: you can
-// redistribute it and/or modify it under the terms of the GNU General Public
-// License as published by the Free Software Foundation, either version 3 of the
-// License, or (at your option) any later version.
-//
-// The ClearCanvas RIS/PACS open source project is distributed in the hope that it
-// will be useful, but WITHOUT ANY WARRANTY; without even the implied warranty of
-// MERCHANTABILITY or FITNESS FOR A PARTICULAR PURPOSE.  See the GNU General
-// Public License for more details.
-//
-// You should have received a copy of the GNU General Public License along with
-// the ClearCanvas RIS/PACS open source project.  If not, see
-// <http://www.gnu.org/licenses/>.
-
---%>
-
-<%@ Control Language="C#" AutoEventWireup="true" Codebehind="PatientSummaryPanel.ascx.cs"
-    Inherits="ClearCanvas.ImageServer.Web.Application.Pages.Studies.StudyDetails.Controls.PatientSummaryPanel" %>
-<%@ Register TagPrefix="asp" Namespace="System.Web.UI.HtmlControls" Assembly="System.Web, Version=4.0.0.0, Culture=neutral, PublicKeyToken=b03f5f7f11d50a3a" %>
-
-<table width="100%">
-        <tr>
-            <td colspan="4">
-                <ccUI:PersonNameLabel ID="personName" runat="server" PersonNameType="Dicom" CssClass="PatientName" /></td>
-        </tr>
-        <tr style="font-weight: bold; font-size: 14px;">
-            <td>
-                <asp:Label ID="Label2" runat="server" Text="<%$Resources: Labels, PatientSummary_ID %>" CssClass="PatientInfo"></asp:Label>
-                <asp:Label ID="PatientId" runat="server" Text="PatientId" CssClass="PatientInfo"></asp:Label>
-            </td>
-            <td>
-                <asp:Label ID="Label3" runat="server" Text="<%$Resources: Labels, PatientSummary_DOB %>" CssClass="PatientInfo"></asp:Label>
-                <ccUI:DALabel ID="PatientDOB" runat="server" EmptyValueText="<%$Resources: SR, Unknown %>" CssClass="PatientInfo"></ccUI:DALabel>
-            </td>
-            <td>
-                <asp:Label ID="Label4" runat="server" Text="<%$Resources: Labels, PatientSummary_Age %>" CssClass="PatientInfo"></asp:Label>
-                <asp:Label ID="PatientAge" runat="server" Text="PatientAge" CssClass="PatientInfo"></asp:Label>
-            </td>
-            <td>
-                <asp:Label ID="Label5" runat="server" Text="<%$Resources: Labels, PatientSummary_Gender %>" CssClass="PatientInfo"></asp:Label>
-                <asp:Label ID="PatientSex" runat="server" Text="PatientSex" CssClass="PatientInfo"></asp:Label>
-            </td>
-            <td>
-<<<<<<< HEAD
-                <asp:Label ID="QCReportLabel" runat="server" Text="<%$Resources: Labels, PatientSummary_QCReport %>" CssClass="PatientInfo"></asp:Label>
-				<a runat="server" ID="QCReportLink" target="_blank" class="PatientInfo"></a>
-=======
-                <asp:Panel runat="server" ID="QCPanel">
-                    <asp:Label ID="QCReportLabel" runat="server" Text="<%$Resources: Labels, PatientSummary_QCReport %>" CssClass="PatientInfo"></asp:Label>
-				    <a runat="server" ID="QCReportLink" target="_blank" class="PatientInfo"></a>
-                    <asp:Image runat="server" Visible="False" ID="RequiresQCWarningIcon" SkinID="WarningSmall" ToolTip="This study is expected to be QC'ed" />
-                </asp:Panel>
->>>>>>> 0c62cc23
-            </td>
-        </tr>
-    </table>
+<%-- License
+
+// Copyright (c) 2013, ClearCanvas Inc.
+// All rights reserved.
+// http://www.clearcanvas.ca
+//
+// This file is part of the ClearCanvas RIS/PACS open source project.
+//
+// The ClearCanvas RIS/PACS open source project is free software: you can
+// redistribute it and/or modify it under the terms of the GNU General Public
+// License as published by the Free Software Foundation, either version 3 of the
+// License, or (at your option) any later version.
+//
+// The ClearCanvas RIS/PACS open source project is distributed in the hope that it
+// will be useful, but WITHOUT ANY WARRANTY; without even the implied warranty of
+// MERCHANTABILITY or FITNESS FOR A PARTICULAR PURPOSE.  See the GNU General
+// Public License for more details.
+//
+// You should have received a copy of the GNU General Public License along with
+// the ClearCanvas RIS/PACS open source project.  If not, see
+// <http://www.gnu.org/licenses/>.
+
+--%>
+
+<%@ Control Language="C#" AutoEventWireup="true" Codebehind="PatientSummaryPanel.ascx.cs"
+    Inherits="ClearCanvas.ImageServer.Web.Application.Pages.Studies.StudyDetails.Controls.PatientSummaryPanel" %>
+<%@ Register TagPrefix="asp" Namespace="System.Web.UI.HtmlControls" Assembly="System.Web, Version=4.0.0.0, Culture=neutral, PublicKeyToken=b03f5f7f11d50a3a" %>
+
+<table width="100%">
+        <tr>
+            <td colspan="4">
+                <ccUI:PersonNameLabel ID="personName" runat="server" PersonNameType="Dicom" CssClass="PatientName" /></td>
+        </tr>
+        <tr style="font-weight: bold; font-size: 14px;">
+            <td>
+                <asp:Label ID="Label2" runat="server" Text="<%$Resources: Labels, PatientSummary_ID %>" CssClass="PatientInfo"></asp:Label>
+                <asp:Label ID="PatientId" runat="server" Text="PatientId" CssClass="PatientInfo"></asp:Label>
+            </td>
+            <td>
+                <asp:Label ID="Label3" runat="server" Text="<%$Resources: Labels, PatientSummary_DOB %>" CssClass="PatientInfo"></asp:Label>
+                <ccUI:DALabel ID="PatientDOB" runat="server" EmptyValueText="<%$Resources: SR, Unknown %>" CssClass="PatientInfo"></ccUI:DALabel>
+            </td>
+            <td>
+                <asp:Label ID="Label4" runat="server" Text="<%$Resources: Labels, PatientSummary_Age %>" CssClass="PatientInfo"></asp:Label>
+                <asp:Label ID="PatientAge" runat="server" Text="PatientAge" CssClass="PatientInfo"></asp:Label>
+            </td>
+            <td>
+                <asp:Label ID="Label5" runat="server" Text="<%$Resources: Labels, PatientSummary_Gender %>" CssClass="PatientInfo"></asp:Label>
+                <asp:Label ID="PatientSex" runat="server" Text="PatientSex" CssClass="PatientInfo"></asp:Label>
+            </td>
+            <td>
+                <asp:Panel runat="server" ID="QCPanel">
+                <asp:Label ID="QCReportLabel" runat="server" Text="<%$Resources: Labels, PatientSummary_QCReport %>" CssClass="PatientInfo"></asp:Label>
+				<a runat="server" ID="QCReportLink" target="_blank" class="PatientInfo"></a>
+                    <asp:Image runat="server" Visible="False" ID="RequiresQCWarningIcon" SkinID="WarningSmall" ToolTip="This study is expected to be QC'ed" />
+                </asp:Panel>
+            </td>
+        </tr>
+    </table>