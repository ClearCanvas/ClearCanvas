--- conflicted
+++ resolved
@@ -1,196 +1,191 @@
-<%@ Import Namespace="System.Globalization"%>
-<<<<<<< HEAD
-<%@ Import Namespace="ClearCanvas.ImageServer.Web.Common.Security" %>
-<%@ Import Namespace="Resources"%>
-=======
->>>>>>> 0c62cc23
-<%@ Master Language="C#" AutoEventWireup="true" Inherits="ClearCanvas.ImageServer.Web.Application.GlobalMasterPage" Codebehind="GlobalMasterPage.master.cs" %>
-
-<%@ Register Src="~/Controls/SessionTimeout.ascx" TagName="SessionTimeout" TagPrefix="ccAsp" %>
-<%@ Register Src="~/Controls/ApplicationAlertPanel.ascx" TagName="ApplicationAlertPanel" TagPrefix="ccAsp" %>
-
-<!DOCTYPE html PUBLIC "-//W3C//DTD XHTML 1.0 Transitional//EN" "http://www.w3.org/TR/xhtml1/DTD/xhtml1-transitional.dtd">
-
-<html xmlns="http://www.w3.org/1999/xhtml">
-<head runat="server">
-    <title></title>
-    <style runat="server" type="text/css" id="IE6PNGBugFixCSS" />
-    <link rel="shortcut icon" type="image/ico" runat="server" href="~/Images/favicon.ico" />   
-    <ccAsp:JQuery ID="MainJQuery" MultiSelect="true" Effects="true" runat="server" />
-    
-</head>
-<body id="MasterBody" class="GlobalBody">
-
-    <script type="text/javascript">
-
-    	function Locale() {
-    		this.currentLocale = "<%=CultureInfo.CurrentUICulture%>";
-    		this.decimalSeparator = "<%= CultureInfo.CurrentUICulture.NumberFormat.NumberDecimalSeparator %>";
-    		this.digitGroupSeparator = "<%= CultureInfo.CurrentUICulture.NumberFormat.NumberGroupSeparator %>";
-    	}
-            
-    	var SR = new function() {
-    		this.Unknown = "<%= SR.Unknown %>";
-    		this.SelectAll = "<%= SR.SelectAll %>";
-    	};
-
-    	var ValidationErrors = new function(){ 
-    		this.ThisFieldIsRequired = "<%= InputValidation.ThisFieldIsRequired %>";
-    	};
-    </script>
-    
-    <script type="text/javascript" src="<%= ResolveClientUrl("~/Scripts/NumberFormat154.js") %>"></script>
-    <script type="text/javascript" src="<%= ResolveClientUrl("~/Scripts/date.js") %>"></script>  
-
-    
-    
-    <!-- this is special code that web service validation needs -->
-    <div id="service" style="behavior: url(<%= ResolveClientUrl("~/Services/webservice.htc") %>);" />
-    <!-- this is special code that web service validation needs -->
-    <form id="MasterForm" runat="server" submitdisabledcontrols="true">
-              
-        <asp:ScriptManager ID="GlobalScriptManager" runat="server" EnableScriptGlobalization="true"
-            EnableScriptLocalization="true" OnAsyncPostBackError="GlobalScriptManager_AsyncPostBackError" >
-        </asp:ScriptManager>   
-        
-        
-        
-        <script type="text/javascript">
-        	$(document).ready(function(){
-        		var prm = Sys.WebForms.PageRequestManager.getInstance();
-        		prm.add_initializeRequest(StartAsyncRequest);
-        		prm.add_endRequest(EndAsyncRequest);
-        	});
-        
-        	function StartAsyncRequest(){
-        		window.status = "Updating...";
-        	}
-        
-        	function EndAsyncRequest(){
-        		window.status = "";
-        	}
-        
-        </script>
-
-        <ccAsp:ApplicationAlertPanel runat="server" ID="ApplicationAlertPanel" />
-               
-
-        <asp:UpdatePanel runat="server" ID="MainContentContainerUpdatePanel" UpdateMode="Conditional">
-        <ContentTemplate>
-            <ccAsp:SessionTimeout runat="server" ID="SessionTimeout" />
-            <div class="wrapper">
-            <asp:Panel ID="Panel1" runat="server" CssClass="GlobalContentPanel">
-                <asp:Table ID="Table1" runat="server" Width="100%" CellPadding="0" CellSpacing="0">
-                <asp:TableRow>
-                    <asp:TableCell>
-
-                        <!-- Header Table -->
-                        <asp:Table ID="Table2" runat="server">
-                            <asp:TableRow VerticalAlign="Bottom">
-                                <asp:TableCell HorizontalAlign="Left" RowSpan="3">
-                                    <asp:Image runat="server" ID="LogoImage" SkinID="Logo" />
-                                </asp:TableCell>
-                            </asp:TableRow>
-                            <asp:TableRow>
-                                <asp:TableCell ID="MenuCell" runat="server" Width="50%" VerticalAlign="Bottom" Height="68px">
-                                    <asp:Panel ID="Panel2" runat="server" CssClass="MainMenuPanel">
-                                        <asp:ContentPlaceHolder ID="MainMenuPlaceHolder" runat="server">
-                                            <asp:SiteMapDataSource ID="MainMenuSiteMapDataSource" runat="server" ShowStartingNode="False" />
-                                            <asp:Menu runat="server" ID="MainMenu" SkinID="MainMenu" DataSourceID="MainMenuSiteMapDataSource" OnDataBound="OnMainMenuDataBound"
-                                                Style="font-family: Sans-Serif">
-                                            </asp:Menu>
-                                        </asp:ContentPlaceHolder>
-                                    </asp:Panel>
-                                </asp:TableCell>
-
-                                <asp:TableCell runat="server" Width="50%" HorizontalAlign="right" CssClass="MainMenuPanel" VerticalAlign="Bottom" ID="UserInformationCell">
-                                <% if (DisplayUserInformationPanel) {%>
-                                        <asp:Panel ID="UserInformationPanel" runat="server" CssClass="UserInformationPanel">
-                                             <table width="100%">
-                                             <tr><td align="right">
-                                                  <table id="Table3" runat="server"><tr>
-                                                  <td><asp:Label runat="server" Text="<%$Resources: Labels,LoggedInAs%>"></asp:Label><b> <asp:Label ID="Username" runat="server"></asp:Label></b></td>
-                                                  <td id="LoginWarningCell"><asp:PlaceHolder runat="server" ID="LoginIndicatorPlaceHolder"></asp:PlaceHolder></td>
-                                                  <td id="AlertIndicatorCell"><asp:PlaceHolder runat="server" ID="AlertIndicatorPlaceHolder"></asp:PlaceHolder></td>
-                                                  <td>| 
-												  
-												  <a runat="server" ID="LogoutLink" href="~/Pages/Login/Logout.aspx" class="UserInformationLink">Logout</a>
-												  </td></tr>
-                                                  </table>
-                                             </td></tr>
-                                             </table>
-                                        </asp:Panel>
-                                <%
-                                    }
-                                %>
-                                </asp:TableCell>
-
-                                <asp:TableCell VerticalAlign="Bottom">
-                                    <asp:Image ID="Image1" runat="server" SkinID="MenuEdge" />
-                                </asp:TableCell>
-                            </asp:TableRow>
-                        </asp:Table>
-
-                        <!-- Content Table -->
-                        <asp:Table ID="Table4" runat="server">
-                            <asp:TableRow>
-                                <asp:TableCell CssClass="MainContentLeftEdge"></asp:TableCell>
-                                <asp:TableCell Width="100%">
-                                    <asp:UpdatePanel ID="MainContentUpdatePanel" runat="server" UpdateMode="Conditional">
-                                        <ContentTemplate>                         
-                                            <asp:Panel ID="PageContentPanel" CssClass="MainContentPanel" runat="server">
-                                                <div>
-                                                    <b class="MainContentCorners"><b class="MainContentCorners1"><b></b></b><b class="MainContentCorners2">
-                                                        <b></b></b><b class="MainContentCorners3"></b><b class="MainContentCorners4"></b>
-                                                        <b class="MainContentCorners5"></b></b>
-                                                    <div class="MainContentCornersFG">
-                                                        <asp:Table ID="Table5" runat="server" SkinID="MainContentTable">
-                                                            <asp:tableRow>
-                                                                <asp:tablecell CssClass="MainContentTitle">
-                                                                    <asp:ContentPlaceHolder ID="MainContentTitlePlaceHolder" runat="server">
-                                                                        Main Content Title</asp:ContentPlaceHolder>
-                                                                </asp:tablecell>
-                                                            </asp:tablerow>
-                                                            <asp:tablerow>
-                                                                <asp:tablecell>
-                                                                   <div class="MainContentBorder">
-                                                                        <asp:ContentPlaceHolder ID="MainContentPlaceHolder" runat="server" />
-                                                                   </div>                                                                    
-                                                                </asp:tableCell>
-                                                            </asp:TableRow>
-                                                        </asp:Table>
-                                                    </div>
-                                                    <b class="MainContentCorners"><b class="MainContentCorners5"></b><b class="MainContentCorners4">
-                                                    </b><b class="MainContentCorners3"></b><b class="MainContentCorners2"><b></b></b><b
-                                                        class="MainContentCorners1"><b></b></b></b>
-                                                </div>
-                                            </asp:Panel>
-                                        </ContentTemplate>
-                                    </asp:UpdatePanel>
-                                </asp:TableCell>
-                                <asp:TableCell CssClass="MainContentRightEdge"></asp:TableCell>
-                            </asp:TableRow>
-                            <asp:TableRow VerticalAlign="Top">
-                                <asp:TableCell><asp:Image ID="Image2" runat="server" SkinID="MainContentBottomLeftCorner" /></asp:TableCell>
-                                <asp:TableCell>
-                                    <asp:Panel ID="SpacerPanel" runat="server" CssClass="MainContentBottom">
-                                        <asp:Image ID="Image3" runat="server" SkinID="Spacer" /></asp:Panel>
-                                </asp:TableCell>
-                                <asp:TableCell>
-                        <asp:Image ID="Image4" runat="server" SkinID="MainContentBottomRightCorner" />
-                                </asp:TableCell>
-                            </asp:TableRow>
-                        </asp:Table>
-                    </asp:TableCell></asp:TableRow>
-            </asp:Table>
-            </asp:Panel>
-            </div>
-        <asp:ContentPlaceHolder ID="DialogsPlaceHolder" runat="server" />
-        
-            <ccAsp:LoginWarningsDialog runat="server" ID="LoginWarningsDialog"/>
-        </ContentTemplate>
-        </asp:UpdatePanel>
-        
-    </form>
-</body>
-</html>
+<%@ Import Namespace="System.Globalization"%>
+<%@ Master Language="C#" AutoEventWireup="true" Inherits="ClearCanvas.ImageServer.Web.Application.GlobalMasterPage" Codebehind="GlobalMasterPage.master.cs" %>
+
+<%@ Register Src="~/Controls/SessionTimeout.ascx" TagName="SessionTimeout" TagPrefix="ccAsp" %>
+<%@ Register Src="~/Controls/ApplicationAlertPanel.ascx" TagName="ApplicationAlertPanel" TagPrefix="ccAsp" %>
+
+<!DOCTYPE html PUBLIC "-//W3C//DTD XHTML 1.0 Transitional//EN" "http://www.w3.org/TR/xhtml1/DTD/xhtml1-transitional.dtd">
+
+<html xmlns="http://www.w3.org/1999/xhtml">
+<head runat="server">
+    <title></title>
+    <style runat="server" type="text/css" id="IE6PNGBugFixCSS" />
+    <link rel="shortcut icon" type="image/ico" runat="server" href="~/Images/favicon.ico" />   
+    <ccAsp:JQuery ID="MainJQuery" MultiSelect="true" Effects="true" runat="server" />
+    
+</head>
+<body id="MasterBody" class="GlobalBody">
+
+    <script type="text/javascript">
+
+    	function Locale() {
+    		this.currentLocale = "<%=CultureInfo.CurrentUICulture%>";
+    		this.decimalSeparator = "<%= CultureInfo.CurrentUICulture.NumberFormat.NumberDecimalSeparator %>";
+    		this.digitGroupSeparator = "<%= CultureInfo.CurrentUICulture.NumberFormat.NumberGroupSeparator %>";
+    	}
+            
+    	var SR = new function() {
+    		this.Unknown = "<%= SR.Unknown %>";
+    		this.SelectAll = "<%= SR.SelectAll %>";
+    	};
+
+    	var ValidationErrors = new function(){ 
+    		this.ThisFieldIsRequired = "<%= InputValidation.ThisFieldIsRequired %>";
+    	};
+    </script>
+    
+    <script type="text/javascript" src="<%= ResolveClientUrl("~/Scripts/NumberFormat154.js") %>"></script>
+    <script type="text/javascript" src="<%= ResolveClientUrl("~/Scripts/date.js") %>"></script>  
+
+    
+    
+    <!-- this is special code that web service validation needs -->
+    <div id="service" style="behavior: url(<%= ResolveClientUrl("~/Services/webservice.htc") %>);" />
+    <!-- this is special code that web service validation needs -->
+    <form id="MasterForm" runat="server" submitdisabledcontrols="true">
+              
+        <asp:ScriptManager ID="GlobalScriptManager" runat="server" EnableScriptGlobalization="true"
+            EnableScriptLocalization="true" OnAsyncPostBackError="GlobalScriptManager_AsyncPostBackError" >
+        </asp:ScriptManager>   
+        
+        
+        
+        <script type="text/javascript">
+        	$(document).ready(function(){
+        		var prm = Sys.WebForms.PageRequestManager.getInstance();
+        		prm.add_initializeRequest(StartAsyncRequest);
+        		prm.add_endRequest(EndAsyncRequest);
+        	});
+        
+        	function StartAsyncRequest(){
+        		window.status = "Updating...";
+        	}
+        
+        	function EndAsyncRequest(){
+        		window.status = "";
+        	}
+        
+        </script>
+
+        <ccAsp:ApplicationAlertPanel runat="server" ID="ApplicationAlertPanel" />
+               
+
+        <asp:UpdatePanel runat="server" ID="MainContentContainerUpdatePanel" UpdateMode="Conditional">
+        <ContentTemplate>
+            <ccAsp:SessionTimeout runat="server" ID="SessionTimeout" />
+            <div class="wrapper">
+            <asp:Panel ID="Panel1" runat="server" CssClass="GlobalContentPanel">
+                <asp:Table ID="Table1" runat="server" Width="100%" CellPadding="0" CellSpacing="0">
+                <asp:TableRow>
+                    <asp:TableCell>
+
+                        <!-- Header Table -->
+                        <asp:Table ID="Table2" runat="server">
+                            <asp:TableRow VerticalAlign="Bottom">
+                                <asp:TableCell HorizontalAlign="Left" RowSpan="3">
+                                    <asp:Image runat="server" ID="LogoImage" SkinID="Logo" />
+                                </asp:TableCell>
+                            </asp:TableRow>
+                            <asp:TableRow>
+                                <asp:TableCell ID="MenuCell" runat="server" Width="50%" VerticalAlign="Bottom" Height="68px">
+                                    <asp:Panel ID="Panel2" runat="server" CssClass="MainMenuPanel">
+                                        <asp:ContentPlaceHolder ID="MainMenuPlaceHolder" runat="server">
+                                            <asp:SiteMapDataSource ID="MainMenuSiteMapDataSource" runat="server" ShowStartingNode="False" />
+                                            <asp:Menu runat="server" ID="MainMenu" SkinID="MainMenu" DataSourceID="MainMenuSiteMapDataSource" OnDataBound="OnMainMenuDataBound"
+                                                Style="font-family: Sans-Serif">
+                                            </asp:Menu>
+                                        </asp:ContentPlaceHolder>
+                                    </asp:Panel>
+                                </asp:TableCell>
+
+                                <asp:TableCell runat="server" Width="50%" HorizontalAlign="right" CssClass="MainMenuPanel" VerticalAlign="Bottom" ID="UserInformationCell">
+                                <% if (DisplayUserInformationPanel) {%>
+                                        <asp:Panel ID="UserInformationPanel" runat="server" CssClass="UserInformationPanel">
+                                             <table width="100%">
+                                             <tr><td align="right">
+                                                  <table id="Table3" runat="server"><tr>
+                                                  <td><asp:Label runat="server" Text="<%$Resources: Labels,LoggedInAs%>"></asp:Label><b> <asp:Label ID="Username" runat="server"></asp:Label></b></td>
+                                                  <td id="LoginWarningCell"><asp:PlaceHolder runat="server" ID="LoginIndicatorPlaceHolder"></asp:PlaceHolder></td>
+                                                  <td id="AlertIndicatorCell"><asp:PlaceHolder runat="server" ID="AlertIndicatorPlaceHolder"></asp:PlaceHolder></td>
+                                                  <td>| 
+												  
+												  <a runat="server" ID="LogoutLink" href="~/Pages/Login/Logout.aspx" class="UserInformationLink">Logout</a>
+												  </td></tr>
+                                                  </table>
+                                             </td></tr>
+                                             </table>
+                                        </asp:Panel>
+                                <%
+                                    }
+                                %>
+                                </asp:TableCell>
+
+                                <asp:TableCell VerticalAlign="Bottom">
+                                    <asp:Image ID="Image1" runat="server" SkinID="MenuEdge" />
+                                </asp:TableCell>
+                            </asp:TableRow>
+                        </asp:Table>
+
+                        <!-- Content Table -->
+                        <asp:Table ID="Table4" runat="server">
+                            <asp:TableRow>
+                                <asp:TableCell CssClass="MainContentLeftEdge"></asp:TableCell>
+                                <asp:TableCell Width="100%">
+                                    <asp:UpdatePanel ID="MainContentUpdatePanel" runat="server" UpdateMode="Conditional">
+                                        <ContentTemplate>                         
+                                            <asp:Panel ID="PageContentPanel" CssClass="MainContentPanel" runat="server">
+                                                <div>
+                                                    <b class="MainContentCorners"><b class="MainContentCorners1"><b></b></b><b class="MainContentCorners2">
+                                                        <b></b></b><b class="MainContentCorners3"></b><b class="MainContentCorners4"></b>
+                                                        <b class="MainContentCorners5"></b></b>
+                                                    <div class="MainContentCornersFG">
+                                                        <asp:Table ID="Table5" runat="server" SkinID="MainContentTable">
+                                                            <asp:tableRow>
+                                                                <asp:tablecell CssClass="MainContentTitle">
+                                                                    <asp:ContentPlaceHolder ID="MainContentTitlePlaceHolder" runat="server">
+                                                                        Main Content Title</asp:ContentPlaceHolder>
+                                                                </asp:tablecell>
+                                                            </asp:tablerow>
+                                                            <asp:tablerow>
+                                                                <asp:tablecell>
+                                                                   <div class="MainContentBorder">
+                                                                        <asp:ContentPlaceHolder ID="MainContentPlaceHolder" runat="server" />
+                                                                   </div>                                                                    
+                                                                </asp:tableCell>
+                                                            </asp:TableRow>
+                                                        </asp:Table>
+                                                    </div>
+                                                    <b class="MainContentCorners"><b class="MainContentCorners5"></b><b class="MainContentCorners4">
+                                                    </b><b class="MainContentCorners3"></b><b class="MainContentCorners2"><b></b></b><b
+                                                        class="MainContentCorners1"><b></b></b></b>
+                                                </div>
+                                            </asp:Panel>
+                                        </ContentTemplate>
+                                    </asp:UpdatePanel>
+                                </asp:TableCell>
+                                <asp:TableCell CssClass="MainContentRightEdge"></asp:TableCell>
+                            </asp:TableRow>
+                            <asp:TableRow VerticalAlign="Top">
+                                <asp:TableCell><asp:Image ID="Image2" runat="server" SkinID="MainContentBottomLeftCorner" /></asp:TableCell>
+                                <asp:TableCell>
+                                    <asp:Panel ID="SpacerPanel" runat="server" CssClass="MainContentBottom">
+                                        <asp:Image ID="Image3" runat="server" SkinID="Spacer" /></asp:Panel>
+                                </asp:TableCell>
+                                <asp:TableCell>
+                        <asp:Image ID="Image4" runat="server" SkinID="MainContentBottomRightCorner" />
+                                </asp:TableCell>
+                            </asp:TableRow>
+                        </asp:Table>
+                    </asp:TableCell></asp:TableRow>
+            </asp:Table>
+            </asp:Panel>
+            </div>
+        <asp:ContentPlaceHolder ID="DialogsPlaceHolder" runat="server" />
+        
+            <ccAsp:LoginWarningsDialog runat="server" ID="LoginWarningsDialog"/>
+        </ContentTemplate>
+        </asp:UpdatePanel>
+        
+    </form>
+</body>
+</html>