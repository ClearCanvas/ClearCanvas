﻿<?xml version="1.0" encoding="utf-8"?>
<root>
  <!-- 
    Microsoft ResX Schema 
    
    Version 2.0
    
    The primary goals of this format is to allow a simple XML format 
    that is mostly human readable. The generation and parsing of the 
    various data types are done through the TypeConverter classes 
    associated with the data types.
    
    Example:
    
    ... ado.net/XML headers & schema ...
    <resheader name="resmimetype">text/microsoft-resx</resheader>
    <resheader name="version">2.0</resheader>
    <resheader name="reader">System.Resources.ResXResourceReader, System.Windows.Forms, ...</resheader>
    <resheader name="writer">System.Resources.ResXResourceWriter, System.Windows.Forms, ...</resheader>
    <data name="Name1"><value>this is my long string</value><comment>this is a comment</comment></data>
    <data name="Color1" type="System.Drawing.Color, System.Drawing">Blue</data>
    <data name="Bitmap1" mimetype="application/x-microsoft.net.object.binary.base64">
        <value>[base64 mime encoded serialized .NET Framework object]</value>
    </data>
    <data name="Icon1" type="System.Drawing.Icon, System.Drawing" mimetype="application/x-microsoft.net.object.bytearray.base64">
        <value>[base64 mime encoded string representing a byte array form of the .NET Framework object]</value>
        <comment>This is a comment</comment>
    </data>
                
    There are any number of "resheader" rows that contain simple 
    name/value pairs.
    
    Each data row contains a name, and value. The row also contains a 
    type or mimetype. Type corresponds to a .NET class that support 
    text/value conversion through the TypeConverter architecture. 
    Classes that don't support this are serialized and stored with the 
    mimetype set.
    
    The mimetype is used for serialized objects, and tells the 
    ResXResourceReader how to depersist the object. This is currently not 
    extensible. For a given mimetype the value must be set accordingly:
    
    Note - application/x-microsoft.net.object.binary.base64 is the format 
    that the ResXResourceWriter will generate, however the reader can 
    read any of the formats listed below.
    
    mimetype: application/x-microsoft.net.object.binary.base64
    value   : The object must be serialized with 
            : System.Runtime.Serialization.Formatters.Binary.BinaryFormatter
            : and then encoded with base64 encoding.
    
    mimetype: application/x-microsoft.net.object.soap.base64
    value   : The object must be serialized with 
            : System.Runtime.Serialization.Formatters.Soap.SoapFormatter
            : and then encoded with base64 encoding.

    mimetype: application/x-microsoft.net.object.bytearray.base64
    value   : The object must be serialized into a byte array 
            : using a System.ComponentModel.TypeConverter
            : and then encoded with base64 encoding.
    -->
  <xsd:schema id="root" xmlns="" xmlns:xsd="http://www.w3.org/2001/XMLSchema" xmlns:msdata="urn:schemas-microsoft-com:xml-msdata">
    <xsd:import namespace="http://www.w3.org/XML/1998/namespace" />
    <xsd:element name="root" msdata:IsDataSet="true">
      <xsd:complexType>
        <xsd:choice maxOccurs="unbounded">
          <xsd:element name="metadata">
            <xsd:complexType>
              <xsd:sequence>
                <xsd:element name="value" type="xsd:string" minOccurs="0" />
              </xsd:sequence>
              <xsd:attribute name="name" use="required" type="xsd:string" />
              <xsd:attribute name="type" type="xsd:string" />
              <xsd:attribute name="mimetype" type="xsd:string" />
              <xsd:attribute ref="xml:space" />
            </xsd:complexType>
          </xsd:element>
          <xsd:element name="assembly">
            <xsd:complexType>
              <xsd:attribute name="alias" type="xsd:string" />
              <xsd:attribute name="name" type="xsd:string" />
            </xsd:complexType>
          </xsd:element>
          <xsd:element name="data">
            <xsd:complexType>
              <xsd:sequence>
                <xsd:element name="value" type="xsd:string" minOccurs="0" msdata:Ordinal="1" />
                <xsd:element name="comment" type="xsd:string" minOccurs="0" msdata:Ordinal="2" />
              </xsd:sequence>
              <xsd:attribute name="name" type="xsd:string" use="required" msdata:Ordinal="1" />
              <xsd:attribute name="type" type="xsd:string" msdata:Ordinal="3" />
              <xsd:attribute name="mimetype" type="xsd:string" msdata:Ordinal="4" />
              <xsd:attribute ref="xml:space" />
            </xsd:complexType>
          </xsd:element>
          <xsd:element name="resheader">
            <xsd:complexType>
              <xsd:sequence>
                <xsd:element name="value" type="xsd:string" minOccurs="0" msdata:Ordinal="1" />
              </xsd:sequence>
              <xsd:attribute name="name" type="xsd:string" use="required" />
            </xsd:complexType>
          </xsd:element>
        </xsd:choice>
      </xsd:complexType>
    </xsd:element>
  </xsd:schema>
  <resheader name="resmimetype">
    <value>text/microsoft-resx</value>
  </resheader>
  <resheader name="version">
    <value>2.0</value>
  </resheader>
  <resheader name="reader">
    <value>System.Resources.ResXResourceReader, System.Windows.Forms, Version=4.0.0.0, Culture=neutral, PublicKeyToken=b77a5c561934e089</value>
  </resheader>
  <resheader name="writer">
    <value>System.Resources.ResXResourceWriter, System.Windows.Forms, Version=4.0.0.0, Culture=neutral, PublicKeyToken=b77a5c561934e089</value>
  </resheader>
  <data name="About" xml:space="preserve">
    <value>About</value>
  </data>
  <data name="AddPartitionArchiveTitle" xml:space="preserve">
    <value>Add Partition Archive</value>
  </data>
  <data name="Archive" xml:space="preserve">
    <value>Archive</value>
  </data>
  <data name="ArchiveQueue" xml:space="preserve">
    <value>Archive Queue</value>
  </data>
  <data name="ArchiveQueuePageTitle" xml:space="preserve">
    <value>Archive Queue | {0}</value>
  </data>
  <data name="Configure" xml:space="preserve">
    <value>Configure</value>
  </data>
  <data name="DeleteStudyConfirmation" xml:space="preserve">
    <value>Delete Confirmation</value>
  </data>
  <data name="Devices" xml:space="preserve">
    <value>Devices</value>
  </data>
  <data name="EditPartitionArchiveTitle" xml:space="preserve">
    <value>Edit Partition Archive</value>
  </data>
  <data name="EditStudyDialog" xml:space="preserve">
    <value>Edit Study Details</value>
  </data>
  <data name="FileSystemQueue" xml:space="preserve">
    <value>File System Queue</value>
  </data>
  <data name="FileSystems" xml:space="preserve">
    <value>File Systems</value>
  </data>
  <data name="MoveStudiesPageTitle" xml:space="preserve">
    <value>Move Studies | {0}</value>
  </data>
  <data name="PartitionArchive" xml:space="preserve">
    <value>Partition Archive</value>
  </data>
  <data name="Queues" xml:space="preserve">
    <value>Queues</value>
  </data>
  <data name="StudyIntegrityQueue" xml:space="preserve">
    <value>Study Integrity Queue</value>
  </data>
  <data name="StudyIntegrityQueuePageTitle" xml:space="preserve">
    <value>Study Integrity Queue | {0}</value>
  </data>
  <data name="ReconcileStudyDialog" xml:space="preserve">
    <value>Reconcile Study</value>
  </data>
  <data name="RestoreQueue" xml:space="preserve">
    <value>Restore Queue</value>
  </data>
  <data name="RestoreQueuePageTitle" xml:space="preserve">
    <value>Restore Queue | {0}</value>
  </data>
  <data name="RestoreStudyConfirmation" xml:space="preserve">
    <value>Restore Confirmation</value>
  </data>
  <data name="Search" xml:space="preserve">
    <value>Search</value>
  </data>
  <data name="SearchPageTitle" xml:space="preserve">
    <value>Search | {0}</value>
  </data>
  <data name="Series" xml:space="preserve">
    <value>Series</value>
  </data>
  <data name="SeriesDetails" xml:space="preserve">
    <value>Series Details</value>
  </data>
  <data name="ServerPartitions" xml:space="preserve">
    <value>Server Partitions</value>
  </data>
  <data name="ServerRules" xml:space="preserve">
    <value>Server Rules</value>
  </data>
  <data name="ServiceScheduling" xml:space="preserve">
    <value>Service Scheduling</value>
  </data>
  <data name="Studies" xml:space="preserve">
    <value>Studies</value>
  </data>
  <data name="StudiesPageTitle" xml:space="preserve">
    <value>Studies | {0}</value>
  </data>
  <data name="StudyDetails" xml:space="preserve">
    <value>Study Details</value>
  </data>
  <data name="StudyStorage" xml:space="preserve">
    <value>Study Storage</value>
  </data>
  <data name="WorkQueue" xml:space="preserve">
    <value>Work Queue</value>
  </data>
  <data name="WorkQueuePageTitle" xml:space="preserve">
    <value>Work Queue | {0}</value>
  </data>
  <data name="DeleteStudyConfirmDialogTitle" xml:space="preserve">
    <value>Delete Study Confirmation</value>
  </data>
  <data name="Admin" xml:space="preserve">
    <value>Admin</value>
  </data>
  <data name="Audit" xml:space="preserve">
    <value>Audit</value>
  </data>
  <data name="DeletedStudies" xml:space="preserve">
    <value>Deleted Studies</value>
  </data>
  <data name="Alerts" xml:space="preserve">
    <value>Alerts</value>
  </data>
  <data name="AlertsPageTitle" xml:space="preserve">
    <value>Alerts | {0}</value>
  </data>
  <data name="ApplicationLog" xml:space="preserve">
    <value>Application Log</value>
  </data>
  <data name="UserManagement" xml:space="preserve">
    <value>User Management</value>
  </data>
  <data name="UserManagementPageTitle" xml:space="preserve">
    <value>Users | {0}</value>
  </data>
  <data name="AuthorityTokens" xml:space="preserve">
    <value>Authority Tokens</value>
  </data>
  <data name="Users" xml:space="preserve">
    <value>Users</value>
  </data>
  <data name="UserGroups" xml:space="preserve">
    <value>Authority Groups</value>
  </data>
  <data name="StudyHistory" xml:space="preserve">
    <value>History</value>
  </data>
  <data name="AboutPageTitle" xml:space="preserve">
    <value>About | {0}</value>
  </data>
  <data name="ApplicationLogPageTitle" xml:space="preserve">
    <value>Application Log | {0}</value>
  </data>
  <data name="DeletedStudiesPageTitle" xml:space="preserve">
    <value>Deleted Studies | {0}</value>
  </data>
  <data name="UserGroupsPageTitle" xml:space="preserve">
    <value>Authority Groups | {0}</value>
  </data>
  <data name="DevicesPageTitle" xml:space="preserve">
    <value>Devices | {0}</value>
  </data>
  <data name="FileSystemsPageTitle" xml:space="preserve">
    <value>File Systems | {0}</value>
  </data>
  <data name="PartitionArchivesPageTitle" xml:space="preserve">
    <value>Partition Archives | {0}</value>
  </data>
  <data name="ServerPartitionsPageTitle" xml:space="preserve">
    <value>Server Partitions | {0}</value>
  </data>
  <data name="ServerRulesPageTitle" xml:space="preserve">
    <value>Server Rules | {0}</value>
  </data>
  <data name="ServiceSchedulingPageTitle" xml:space="preserve">
    <value>Service Scheduling | {0}</value>
  </data>
  <data name="AuthorizationErrorPageTitle" xml:space="preserve">
    <value>Authorization Error</value>
  </data>
  <data name="ErrorPageTitle" xml:space="preserve">
    <value>Error | {0}</value>
  </data>
  <data name="JavascriptRequiredPageTitle" xml:space="preserve">
    <value>Javascript Required</value>
  </data>
  <data name="TimeoutErrorPageTitle" xml:space="preserve">
    <value>Session timed out</value>
  </data>
  <data name="DeleteManagement" xml:space="preserve">
    <value>Delete Management</value>
  </data>
  <data name="DeleteSeriesConfirmDialogTitle" xml:space="preserve">
    <value>Delete Series Confirmation</value>
  </data>
  <data name="Dashboard" xml:space="preserve">
    <value>ImageServer Dashboard</value>
  </data>
  <data name="DashboardTitle" xml:space="preserve">
    <value>Dashboard | {0}</value>
  </data>
  <data name="DashboardMenu" xml:space="preserve">
    <value>Dashboard</value>
  </data>
  <data name="CookiesRequiredPageTitle" xml:space="preserve">
    <value>Cookies Required</value>
  </data>
  <data name="DefaultPageTitle" xml:space="preserve">
    <value>{0}</value>
  </data>
  <data name="LoginPageTitle" xml:space="preserve">
    <value>{0}</value>
  </data>
  <data name="ViewImagesPageTitle" xml:space="preserve">
    <value>{1} | {0}</value>
  </data>
  <data name="MoveSeries" xml:space="preserve">
    <value>Move Series</value>
  </data>
  <data name="MoveSeries_Dialog_Confirmation" xml:space="preserve">
    <value>Move Series Confirmation</value>
  </data>
  <data name="DeleteWorkQueueConfirmationDialogTitle" xml:space="preserve">
    <value>Please confirm</value>
  </data>
  <data name="ScheduleWorkQueueDialogTitle" xml:space="preserve">
    <value>Reschedule Work Queue Item</value>
  </data>
  <data name="WorkQueueItemDetails" xml:space="preserve">
    <value>WorkQueue Item Details</value>
  </data>
  <data name="AdminDeletedStudies_DeleteConfirmationDialogTitle" xml:space="preserve">
    <value>Please confirm</value>
  </data>
  <data name="AdminDeleteStudies_DetailsDialog_ArchiveInfoTabTitle" xml:space="preserve">
    <value>Archive Information</value>
  </data>
  <data name="AdminDeleteStudies_DetailsDialog_StudyInfoTabTitle" xml:space="preserve">
    <value>Study Information</value>
  </data>
  <data name="AdminDevices_AddEditDialog_FeaturesTabTitle" xml:space="preserve">
    <value>Features</value>
  </data>
  <data name="AdminDevices_AddEditDialog_GeneralTabTitle" xml:space="preserve">
    <value>General</value>
  </data>
  <data name="AdminDevices_AddEditDialog_ThrottleTabTitle" xml:space="preserve">
    <value>Throttle</value>
  </data>
  <data name="AdminFilesystem_AddEditDialog_GeneralTabTitle" xml:space="preserve">
    <value>General</value>
  </data>
  <data name="AdminFilesystem_AddEditDialog_WatermarksTabTitle" xml:space="preserve">
    <value>Watermarks</value>
  </data>
  <data name="AdminPartition_AddEditDialog_DeleteManagementTabTitle" xml:space="preserve">
    <value>Delete Management</value>
  </data>
  <data name="AdminPartition_AddEditDialog_GeneralTabTitle" xml:space="preserve">
    <value>General</value>
  </data>
  <data name="AdminPartition_AddEditDialog_RemoteDevicesTabTitle" xml:space="preserve">
    <value>Remote Devices</value>
  </data>
  <data name="AdminPartition_AddEditDialog_StudyMatchingTabTitle" xml:space="preserve">
    <value>Study Matching</value>
  </data>
  <data name="AdminServerRules_AddEditDialog_GeneralTabTitle" xml:space="preserve">
    <value>General</value>
  </data>
  <data name="AdminServerRules_AddEditDialog_RuleXMLTabTitle" xml:space="preserve">
    <value>Rule XML</value>
  </data>
  <data name="AdminServices_EditDialogTitle" xml:space="preserve">
    <value>Edit Service Schedule</value>
  </data>
  <data name="AdminUser_PasswordResetDialogTitle" xml:space="preserve">
    <value>Password Reset</value>
  </data>
  <data name="SIQ_ReconcileDialog_AdditionalInfoTabTitle" xml:space="preserve">
    <value>Additional Info</value>
  </data>
  <data name="SIQ_ReconcileDialog_OverviewTabTitle" xml:space="preserve">
    <value>Overview</value>
  </data>
  <data name="ReconcileDuplicateSOPDialog" xml:space="preserve">
    <value>Duplicate SOP Reconciliation</value>
  </data>
  <data name="ChangePasswordDialogTitle" xml:space="preserve">
    <value>Change Password</value>
  </data>
  <data name="PasswordExpiredDialogTitle" xml:space="preserve">
    <value>Password Expired</value>
  </data>
  <data name="MoveStudy_Dialog_Confirmation" xml:space="preserve">
    <value>Move Confirmation</value>
  </data>
  <data name="LabelNotForDiagnosticUse" xml:space="preserve">
    <value>Not for Diagnostic Use</value>
  </data>
  <data name="MoveStudies" xml:space="preserve">
    <value>Move Studies</value>
  </data>
  <data name="DataRules" xml:space="preserve">
    <value>Data Access Rules</value>
  </data>
  <data name="DataRulesPageTitle" xml:space="preserve">
    <value>Data Access Rules | {0}</value>
  </data>
  <data name="DataAccess" xml:space="preserve">
    <value>Data Access</value>
  </data>
  <data name="UpdateAuthorityGroupDialog" xml:space="preserve">
    <value>Update Data Access Authority Group Assignments</value>
  </data>
  <data name="AddAuthorityGroupsDialogTitle" xml:space="preserve">
    <value>Add Data Access Authority Groups to Studies</value>
  </data>
  <data name="DicomTagsTitle" xml:space="preserve">
    <value>DICOM Tags</value>
  </data>
  <data name="AdminPartition_AddEditDialog_DataAccessTabTitle" xml:space="preserve">
    <value>Data Access</value>
  </data>
  <data name="Webstation" xml:space="preserve">
    <value>Webstation</value>
  </data>
  <data name="ExternalRequestQueue" xml:space="preserve">
    <value>External Request Queue</value>
  </data>
  <data name="ExternalRequestQueuePageTitle" xml:space="preserve">
    <value>External Request Queue | {0}</value>
  </data>
  <data name="StudyQualityControlReport" xml:space="preserve">
    <value>Study Quality Control Report</value>
  </data>
  <data name="Attachment" xml:space="preserve">
    <value>Attachment</value>
  </data>
  <data name="ViewAttachmentPageTitle" xml:space="preserve">
    <value>{1} | {0}</value>
  </data>
<<<<<<< HEAD
=======
  <data name="DeleteOrderConfirmDialogTitle" xml:space="preserve">
    <value>Delete Order Confirmation</value>
  </data>
  <data name="Orders" xml:space="preserve">
    <value>Orders</value>
  </data>
  <data name="OrdersPageTitle" xml:space="preserve">
    <value>Orders | {0}</value>
  </data>
  <data name="QCSummaryPageTitle" xml:space="preserve">
    <value>QC Metrics</value>
  </data>
>>>>>>> 0c62cc23
</root><|MERGE_RESOLUTION|>--- conflicted
+++ resolved
@@ -1,471 +1,468 @@
-﻿<?xml version="1.0" encoding="utf-8"?>
-<root>
-  <!-- 
-    Microsoft ResX Schema 
-    
-    Version 2.0
-    
-    The primary goals of this format is to allow a simple XML format 
-    that is mostly human readable. The generation and parsing of the 
-    various data types are done through the TypeConverter classes 
-    associated with the data types.
-    
-    Example:
-    
-    ... ado.net/XML headers & schema ...
-    <resheader name="resmimetype">text/microsoft-resx</resheader>
-    <resheader name="version">2.0</resheader>
-    <resheader name="reader">System.Resources.ResXResourceReader, System.Windows.Forms, ...</resheader>
-    <resheader name="writer">System.Resources.ResXResourceWriter, System.Windows.Forms, ...</resheader>
-    <data name="Name1"><value>this is my long string</value><comment>this is a comment</comment></data>
-    <data name="Color1" type="System.Drawing.Color, System.Drawing">Blue</data>
-    <data name="Bitmap1" mimetype="application/x-microsoft.net.object.binary.base64">
-        <value>[base64 mime encoded serialized .NET Framework object]</value>
-    </data>
-    <data name="Icon1" type="System.Drawing.Icon, System.Drawing" mimetype="application/x-microsoft.net.object.bytearray.base64">
-        <value>[base64 mime encoded string representing a byte array form of the .NET Framework object]</value>
-        <comment>This is a comment</comment>
-    </data>
-                
-    There are any number of "resheader" rows that contain simple 
-    name/value pairs.
-    
-    Each data row contains a name, and value. The row also contains a 
-    type or mimetype. Type corresponds to a .NET class that support 
-    text/value conversion through the TypeConverter architecture. 
-    Classes that don't support this are serialized and stored with the 
-    mimetype set.
-    
-    The mimetype is used for serialized objects, and tells the 
-    ResXResourceReader how to depersist the object. This is currently not 
-    extensible. For a given mimetype the value must be set accordingly:
-    
-    Note - application/x-microsoft.net.object.binary.base64 is the format 
-    that the ResXResourceWriter will generate, however the reader can 
-    read any of the formats listed below.
-    
-    mimetype: application/x-microsoft.net.object.binary.base64
-    value   : The object must be serialized with 
-            : System.Runtime.Serialization.Formatters.Binary.BinaryFormatter
-            : and then encoded with base64 encoding.
-    
-    mimetype: application/x-microsoft.net.object.soap.base64
-    value   : The object must be serialized with 
-            : System.Runtime.Serialization.Formatters.Soap.SoapFormatter
-            : and then encoded with base64 encoding.
-
-    mimetype: application/x-microsoft.net.object.bytearray.base64
-    value   : The object must be serialized into a byte array 
-            : using a System.ComponentModel.TypeConverter
-            : and then encoded with base64 encoding.
-    -->
-  <xsd:schema id="root" xmlns="" xmlns:xsd="http://www.w3.org/2001/XMLSchema" xmlns:msdata="urn:schemas-microsoft-com:xml-msdata">
-    <xsd:import namespace="http://www.w3.org/XML/1998/namespace" />
-    <xsd:element name="root" msdata:IsDataSet="true">
-      <xsd:complexType>
-        <xsd:choice maxOccurs="unbounded">
-          <xsd:element name="metadata">
-            <xsd:complexType>
-              <xsd:sequence>
-                <xsd:element name="value" type="xsd:string" minOccurs="0" />
-              </xsd:sequence>
-              <xsd:attribute name="name" use="required" type="xsd:string" />
-              <xsd:attribute name="type" type="xsd:string" />
-              <xsd:attribute name="mimetype" type="xsd:string" />
-              <xsd:attribute ref="xml:space" />
-            </xsd:complexType>
-          </xsd:element>
-          <xsd:element name="assembly">
-            <xsd:complexType>
-              <xsd:attribute name="alias" type="xsd:string" />
-              <xsd:attribute name="name" type="xsd:string" />
-            </xsd:complexType>
-          </xsd:element>
-          <xsd:element name="data">
-            <xsd:complexType>
-              <xsd:sequence>
-                <xsd:element name="value" type="xsd:string" minOccurs="0" msdata:Ordinal="1" />
-                <xsd:element name="comment" type="xsd:string" minOccurs="0" msdata:Ordinal="2" />
-              </xsd:sequence>
-              <xsd:attribute name="name" type="xsd:string" use="required" msdata:Ordinal="1" />
-              <xsd:attribute name="type" type="xsd:string" msdata:Ordinal="3" />
-              <xsd:attribute name="mimetype" type="xsd:string" msdata:Ordinal="4" />
-              <xsd:attribute ref="xml:space" />
-            </xsd:complexType>
-          </xsd:element>
-          <xsd:element name="resheader">
-            <xsd:complexType>
-              <xsd:sequence>
-                <xsd:element name="value" type="xsd:string" minOccurs="0" msdata:Ordinal="1" />
-              </xsd:sequence>
-              <xsd:attribute name="name" type="xsd:string" use="required" />
-            </xsd:complexType>
-          </xsd:element>
-        </xsd:choice>
-      </xsd:complexType>
-    </xsd:element>
-  </xsd:schema>
-  <resheader name="resmimetype">
-    <value>text/microsoft-resx</value>
-  </resheader>
-  <resheader name="version">
-    <value>2.0</value>
-  </resheader>
-  <resheader name="reader">
-    <value>System.Resources.ResXResourceReader, System.Windows.Forms, Version=4.0.0.0, Culture=neutral, PublicKeyToken=b77a5c561934e089</value>
-  </resheader>
-  <resheader name="writer">
-    <value>System.Resources.ResXResourceWriter, System.Windows.Forms, Version=4.0.0.0, Culture=neutral, PublicKeyToken=b77a5c561934e089</value>
-  </resheader>
-  <data name="About" xml:space="preserve">
-    <value>About</value>
-  </data>
-  <data name="AddPartitionArchiveTitle" xml:space="preserve">
-    <value>Add Partition Archive</value>
-  </data>
-  <data name="Archive" xml:space="preserve">
-    <value>Archive</value>
-  </data>
-  <data name="ArchiveQueue" xml:space="preserve">
-    <value>Archive Queue</value>
-  </data>
-  <data name="ArchiveQueuePageTitle" xml:space="preserve">
-    <value>Archive Queue | {0}</value>
-  </data>
-  <data name="Configure" xml:space="preserve">
-    <value>Configure</value>
-  </data>
-  <data name="DeleteStudyConfirmation" xml:space="preserve">
-    <value>Delete Confirmation</value>
-  </data>
-  <data name="Devices" xml:space="preserve">
-    <value>Devices</value>
-  </data>
-  <data name="EditPartitionArchiveTitle" xml:space="preserve">
-    <value>Edit Partition Archive</value>
-  </data>
-  <data name="EditStudyDialog" xml:space="preserve">
-    <value>Edit Study Details</value>
-  </data>
-  <data name="FileSystemQueue" xml:space="preserve">
-    <value>File System Queue</value>
-  </data>
-  <data name="FileSystems" xml:space="preserve">
-    <value>File Systems</value>
-  </data>
-  <data name="MoveStudiesPageTitle" xml:space="preserve">
-    <value>Move Studies | {0}</value>
-  </data>
-  <data name="PartitionArchive" xml:space="preserve">
-    <value>Partition Archive</value>
-  </data>
-  <data name="Queues" xml:space="preserve">
-    <value>Queues</value>
-  </data>
-  <data name="StudyIntegrityQueue" xml:space="preserve">
-    <value>Study Integrity Queue</value>
-  </data>
-  <data name="StudyIntegrityQueuePageTitle" xml:space="preserve">
-    <value>Study Integrity Queue | {0}</value>
-  </data>
-  <data name="ReconcileStudyDialog" xml:space="preserve">
-    <value>Reconcile Study</value>
-  </data>
-  <data name="RestoreQueue" xml:space="preserve">
-    <value>Restore Queue</value>
-  </data>
-  <data name="RestoreQueuePageTitle" xml:space="preserve">
-    <value>Restore Queue | {0}</value>
-  </data>
-  <data name="RestoreStudyConfirmation" xml:space="preserve">
-    <value>Restore Confirmation</value>
-  </data>
-  <data name="Search" xml:space="preserve">
-    <value>Search</value>
-  </data>
-  <data name="SearchPageTitle" xml:space="preserve">
-    <value>Search | {0}</value>
-  </data>
-  <data name="Series" xml:space="preserve">
-    <value>Series</value>
-  </data>
-  <data name="SeriesDetails" xml:space="preserve">
-    <value>Series Details</value>
-  </data>
-  <data name="ServerPartitions" xml:space="preserve">
-    <value>Server Partitions</value>
-  </data>
-  <data name="ServerRules" xml:space="preserve">
-    <value>Server Rules</value>
-  </data>
-  <data name="ServiceScheduling" xml:space="preserve">
-    <value>Service Scheduling</value>
-  </data>
-  <data name="Studies" xml:space="preserve">
-    <value>Studies</value>
-  </data>
-  <data name="StudiesPageTitle" xml:space="preserve">
-    <value>Studies | {0}</value>
-  </data>
-  <data name="StudyDetails" xml:space="preserve">
-    <value>Study Details</value>
-  </data>
-  <data name="StudyStorage" xml:space="preserve">
-    <value>Study Storage</value>
-  </data>
-  <data name="WorkQueue" xml:space="preserve">
-    <value>Work Queue</value>
-  </data>
-  <data name="WorkQueuePageTitle" xml:space="preserve">
-    <value>Work Queue | {0}</value>
-  </data>
-  <data name="DeleteStudyConfirmDialogTitle" xml:space="preserve">
-    <value>Delete Study Confirmation</value>
-  </data>
-  <data name="Admin" xml:space="preserve">
-    <value>Admin</value>
-  </data>
-  <data name="Audit" xml:space="preserve">
-    <value>Audit</value>
-  </data>
-  <data name="DeletedStudies" xml:space="preserve">
-    <value>Deleted Studies</value>
-  </data>
-  <data name="Alerts" xml:space="preserve">
-    <value>Alerts</value>
-  </data>
-  <data name="AlertsPageTitle" xml:space="preserve">
-    <value>Alerts | {0}</value>
-  </data>
-  <data name="ApplicationLog" xml:space="preserve">
-    <value>Application Log</value>
-  </data>
-  <data name="UserManagement" xml:space="preserve">
-    <value>User Management</value>
-  </data>
-  <data name="UserManagementPageTitle" xml:space="preserve">
-    <value>Users | {0}</value>
-  </data>
-  <data name="AuthorityTokens" xml:space="preserve">
-    <value>Authority Tokens</value>
-  </data>
-  <data name="Users" xml:space="preserve">
-    <value>Users</value>
-  </data>
-  <data name="UserGroups" xml:space="preserve">
-    <value>Authority Groups</value>
-  </data>
-  <data name="StudyHistory" xml:space="preserve">
-    <value>History</value>
-  </data>
-  <data name="AboutPageTitle" xml:space="preserve">
-    <value>About | {0}</value>
-  </data>
-  <data name="ApplicationLogPageTitle" xml:space="preserve">
-    <value>Application Log | {0}</value>
-  </data>
-  <data name="DeletedStudiesPageTitle" xml:space="preserve">
-    <value>Deleted Studies | {0}</value>
-  </data>
-  <data name="UserGroupsPageTitle" xml:space="preserve">
-    <value>Authority Groups | {0}</value>
-  </data>
-  <data name="DevicesPageTitle" xml:space="preserve">
-    <value>Devices | {0}</value>
-  </data>
-  <data name="FileSystemsPageTitle" xml:space="preserve">
-    <value>File Systems | {0}</value>
-  </data>
-  <data name="PartitionArchivesPageTitle" xml:space="preserve">
-    <value>Partition Archives | {0}</value>
-  </data>
-  <data name="ServerPartitionsPageTitle" xml:space="preserve">
-    <value>Server Partitions | {0}</value>
-  </data>
-  <data name="ServerRulesPageTitle" xml:space="preserve">
-    <value>Server Rules | {0}</value>
-  </data>
-  <data name="ServiceSchedulingPageTitle" xml:space="preserve">
-    <value>Service Scheduling | {0}</value>
-  </data>
-  <data name="AuthorizationErrorPageTitle" xml:space="preserve">
-    <value>Authorization Error</value>
-  </data>
-  <data name="ErrorPageTitle" xml:space="preserve">
-    <value>Error | {0}</value>
-  </data>
-  <data name="JavascriptRequiredPageTitle" xml:space="preserve">
-    <value>Javascript Required</value>
-  </data>
-  <data name="TimeoutErrorPageTitle" xml:space="preserve">
-    <value>Session timed out</value>
-  </data>
-  <data name="DeleteManagement" xml:space="preserve">
-    <value>Delete Management</value>
-  </data>
-  <data name="DeleteSeriesConfirmDialogTitle" xml:space="preserve">
-    <value>Delete Series Confirmation</value>
-  </data>
-  <data name="Dashboard" xml:space="preserve">
-    <value>ImageServer Dashboard</value>
-  </data>
-  <data name="DashboardTitle" xml:space="preserve">
-    <value>Dashboard | {0}</value>
-  </data>
-  <data name="DashboardMenu" xml:space="preserve">
-    <value>Dashboard</value>
-  </data>
-  <data name="CookiesRequiredPageTitle" xml:space="preserve">
-    <value>Cookies Required</value>
-  </data>
-  <data name="DefaultPageTitle" xml:space="preserve">
-    <value>{0}</value>
-  </data>
-  <data name="LoginPageTitle" xml:space="preserve">
-    <value>{0}</value>
-  </data>
-  <data name="ViewImagesPageTitle" xml:space="preserve">
-    <value>{1} | {0}</value>
-  </data>
-  <data name="MoveSeries" xml:space="preserve">
-    <value>Move Series</value>
-  </data>
-  <data name="MoveSeries_Dialog_Confirmation" xml:space="preserve">
-    <value>Move Series Confirmation</value>
-  </data>
-  <data name="DeleteWorkQueueConfirmationDialogTitle" xml:space="preserve">
-    <value>Please confirm</value>
-  </data>
-  <data name="ScheduleWorkQueueDialogTitle" xml:space="preserve">
-    <value>Reschedule Work Queue Item</value>
-  </data>
-  <data name="WorkQueueItemDetails" xml:space="preserve">
-    <value>WorkQueue Item Details</value>
-  </data>
-  <data name="AdminDeletedStudies_DeleteConfirmationDialogTitle" xml:space="preserve">
-    <value>Please confirm</value>
-  </data>
-  <data name="AdminDeleteStudies_DetailsDialog_ArchiveInfoTabTitle" xml:space="preserve">
-    <value>Archive Information</value>
-  </data>
-  <data name="AdminDeleteStudies_DetailsDialog_StudyInfoTabTitle" xml:space="preserve">
-    <value>Study Information</value>
-  </data>
-  <data name="AdminDevices_AddEditDialog_FeaturesTabTitle" xml:space="preserve">
-    <value>Features</value>
-  </data>
-  <data name="AdminDevices_AddEditDialog_GeneralTabTitle" xml:space="preserve">
-    <value>General</value>
-  </data>
-  <data name="AdminDevices_AddEditDialog_ThrottleTabTitle" xml:space="preserve">
-    <value>Throttle</value>
-  </data>
-  <data name="AdminFilesystem_AddEditDialog_GeneralTabTitle" xml:space="preserve">
-    <value>General</value>
-  </data>
-  <data name="AdminFilesystem_AddEditDialog_WatermarksTabTitle" xml:space="preserve">
-    <value>Watermarks</value>
-  </data>
-  <data name="AdminPartition_AddEditDialog_DeleteManagementTabTitle" xml:space="preserve">
-    <value>Delete Management</value>
-  </data>
-  <data name="AdminPartition_AddEditDialog_GeneralTabTitle" xml:space="preserve">
-    <value>General</value>
-  </data>
-  <data name="AdminPartition_AddEditDialog_RemoteDevicesTabTitle" xml:space="preserve">
-    <value>Remote Devices</value>
-  </data>
-  <data name="AdminPartition_AddEditDialog_StudyMatchingTabTitle" xml:space="preserve">
-    <value>Study Matching</value>
-  </data>
-  <data name="AdminServerRules_AddEditDialog_GeneralTabTitle" xml:space="preserve">
-    <value>General</value>
-  </data>
-  <data name="AdminServerRules_AddEditDialog_RuleXMLTabTitle" xml:space="preserve">
-    <value>Rule XML</value>
-  </data>
-  <data name="AdminServices_EditDialogTitle" xml:space="preserve">
-    <value>Edit Service Schedule</value>
-  </data>
-  <data name="AdminUser_PasswordResetDialogTitle" xml:space="preserve">
-    <value>Password Reset</value>
-  </data>
-  <data name="SIQ_ReconcileDialog_AdditionalInfoTabTitle" xml:space="preserve">
-    <value>Additional Info</value>
-  </data>
-  <data name="SIQ_ReconcileDialog_OverviewTabTitle" xml:space="preserve">
-    <value>Overview</value>
-  </data>
-  <data name="ReconcileDuplicateSOPDialog" xml:space="preserve">
-    <value>Duplicate SOP Reconciliation</value>
-  </data>
-  <data name="ChangePasswordDialogTitle" xml:space="preserve">
-    <value>Change Password</value>
-  </data>
-  <data name="PasswordExpiredDialogTitle" xml:space="preserve">
-    <value>Password Expired</value>
-  </data>
-  <data name="MoveStudy_Dialog_Confirmation" xml:space="preserve">
-    <value>Move Confirmation</value>
-  </data>
-  <data name="LabelNotForDiagnosticUse" xml:space="preserve">
-    <value>Not for Diagnostic Use</value>
-  </data>
-  <data name="MoveStudies" xml:space="preserve">
-    <value>Move Studies</value>
-  </data>
-  <data name="DataRules" xml:space="preserve">
-    <value>Data Access Rules</value>
-  </data>
-  <data name="DataRulesPageTitle" xml:space="preserve">
-    <value>Data Access Rules | {0}</value>
-  </data>
-  <data name="DataAccess" xml:space="preserve">
-    <value>Data Access</value>
-  </data>
-  <data name="UpdateAuthorityGroupDialog" xml:space="preserve">
-    <value>Update Data Access Authority Group Assignments</value>
-  </data>
-  <data name="AddAuthorityGroupsDialogTitle" xml:space="preserve">
-    <value>Add Data Access Authority Groups to Studies</value>
-  </data>
-  <data name="DicomTagsTitle" xml:space="preserve">
-    <value>DICOM Tags</value>
-  </data>
-  <data name="AdminPartition_AddEditDialog_DataAccessTabTitle" xml:space="preserve">
-    <value>Data Access</value>
-  </data>
-  <data name="Webstation" xml:space="preserve">
-    <value>Webstation</value>
-  </data>
-  <data name="ExternalRequestQueue" xml:space="preserve">
-    <value>External Request Queue</value>
-  </data>
-  <data name="ExternalRequestQueuePageTitle" xml:space="preserve">
-    <value>External Request Queue | {0}</value>
-  </data>
-  <data name="StudyQualityControlReport" xml:space="preserve">
-    <value>Study Quality Control Report</value>
-  </data>
-  <data name="Attachment" xml:space="preserve">
-    <value>Attachment</value>
-  </data>
-  <data name="ViewAttachmentPageTitle" xml:space="preserve">
-    <value>{1} | {0}</value>
-  </data>
-<<<<<<< HEAD
-=======
-  <data name="DeleteOrderConfirmDialogTitle" xml:space="preserve">
-    <value>Delete Order Confirmation</value>
-  </data>
-  <data name="Orders" xml:space="preserve">
-    <value>Orders</value>
-  </data>
-  <data name="OrdersPageTitle" xml:space="preserve">
-    <value>Orders | {0}</value>
-  </data>
-  <data name="QCSummaryPageTitle" xml:space="preserve">
-    <value>QC Metrics</value>
-  </data>
->>>>>>> 0c62cc23
+﻿<?xml version="1.0" encoding="utf-8"?>
+<root>
+  <!-- 
+    Microsoft ResX Schema 
+    
+    Version 2.0
+    
+    The primary goals of this format is to allow a simple XML format 
+    that is mostly human readable. The generation and parsing of the 
+    various data types are done through the TypeConverter classes 
+    associated with the data types.
+    
+    Example:
+    
+    ... ado.net/XML headers & schema ...
+    <resheader name="resmimetype">text/microsoft-resx</resheader>
+    <resheader name="version">2.0</resheader>
+    <resheader name="reader">System.Resources.ResXResourceReader, System.Windows.Forms, ...</resheader>
+    <resheader name="writer">System.Resources.ResXResourceWriter, System.Windows.Forms, ...</resheader>
+    <data name="Name1"><value>this is my long string</value><comment>this is a comment</comment></data>
+    <data name="Color1" type="System.Drawing.Color, System.Drawing">Blue</data>
+    <data name="Bitmap1" mimetype="application/x-microsoft.net.object.binary.base64">
+        <value>[base64 mime encoded serialized .NET Framework object]</value>
+    </data>
+    <data name="Icon1" type="System.Drawing.Icon, System.Drawing" mimetype="application/x-microsoft.net.object.bytearray.base64">
+        <value>[base64 mime encoded string representing a byte array form of the .NET Framework object]</value>
+        <comment>This is a comment</comment>
+    </data>
+                
+    There are any number of "resheader" rows that contain simple 
+    name/value pairs.
+    
+    Each data row contains a name, and value. The row also contains a 
+    type or mimetype. Type corresponds to a .NET class that support 
+    text/value conversion through the TypeConverter architecture. 
+    Classes that don't support this are serialized and stored with the 
+    mimetype set.
+    
+    The mimetype is used for serialized objects, and tells the 
+    ResXResourceReader how to depersist the object. This is currently not 
+    extensible. For a given mimetype the value must be set accordingly:
+    
+    Note - application/x-microsoft.net.object.binary.base64 is the format 
+    that the ResXResourceWriter will generate, however the reader can 
+    read any of the formats listed below.
+    
+    mimetype: application/x-microsoft.net.object.binary.base64
+    value   : The object must be serialized with 
+            : System.Runtime.Serialization.Formatters.Binary.BinaryFormatter
+            : and then encoded with base64 encoding.
+    
+    mimetype: application/x-microsoft.net.object.soap.base64
+    value   : The object must be serialized with 
+            : System.Runtime.Serialization.Formatters.Soap.SoapFormatter
+            : and then encoded with base64 encoding.
+
+    mimetype: application/x-microsoft.net.object.bytearray.base64
+    value   : The object must be serialized into a byte array 
+            : using a System.ComponentModel.TypeConverter
+            : and then encoded with base64 encoding.
+    -->
+  <xsd:schema id="root" xmlns="" xmlns:xsd="http://www.w3.org/2001/XMLSchema" xmlns:msdata="urn:schemas-microsoft-com:xml-msdata">
+    <xsd:import namespace="http://www.w3.org/XML/1998/namespace" />
+    <xsd:element name="root" msdata:IsDataSet="true">
+      <xsd:complexType>
+        <xsd:choice maxOccurs="unbounded">
+          <xsd:element name="metadata">
+            <xsd:complexType>
+              <xsd:sequence>
+                <xsd:element name="value" type="xsd:string" minOccurs="0" />
+              </xsd:sequence>
+              <xsd:attribute name="name" use="required" type="xsd:string" />
+              <xsd:attribute name="type" type="xsd:string" />
+              <xsd:attribute name="mimetype" type="xsd:string" />
+              <xsd:attribute ref="xml:space" />
+            </xsd:complexType>
+          </xsd:element>
+          <xsd:element name="assembly">
+            <xsd:complexType>
+              <xsd:attribute name="alias" type="xsd:string" />
+              <xsd:attribute name="name" type="xsd:string" />
+            </xsd:complexType>
+          </xsd:element>
+          <xsd:element name="data">
+            <xsd:complexType>
+              <xsd:sequence>
+                <xsd:element name="value" type="xsd:string" minOccurs="0" msdata:Ordinal="1" />
+                <xsd:element name="comment" type="xsd:string" minOccurs="0" msdata:Ordinal="2" />
+              </xsd:sequence>
+              <xsd:attribute name="name" type="xsd:string" use="required" msdata:Ordinal="1" />
+              <xsd:attribute name="type" type="xsd:string" msdata:Ordinal="3" />
+              <xsd:attribute name="mimetype" type="xsd:string" msdata:Ordinal="4" />
+              <xsd:attribute ref="xml:space" />
+            </xsd:complexType>
+          </xsd:element>
+          <xsd:element name="resheader">
+            <xsd:complexType>
+              <xsd:sequence>
+                <xsd:element name="value" type="xsd:string" minOccurs="0" msdata:Ordinal="1" />
+              </xsd:sequence>
+              <xsd:attribute name="name" type="xsd:string" use="required" />
+            </xsd:complexType>
+          </xsd:element>
+        </xsd:choice>
+      </xsd:complexType>
+    </xsd:element>
+  </xsd:schema>
+  <resheader name="resmimetype">
+    <value>text/microsoft-resx</value>
+  </resheader>
+  <resheader name="version">
+    <value>2.0</value>
+  </resheader>
+  <resheader name="reader">
+    <value>System.Resources.ResXResourceReader, System.Windows.Forms, Version=4.0.0.0, Culture=neutral, PublicKeyToken=b77a5c561934e089</value>
+  </resheader>
+  <resheader name="writer">
+    <value>System.Resources.ResXResourceWriter, System.Windows.Forms, Version=4.0.0.0, Culture=neutral, PublicKeyToken=b77a5c561934e089</value>
+  </resheader>
+  <data name="About" xml:space="preserve">
+    <value>About</value>
+  </data>
+  <data name="AddPartitionArchiveTitle" xml:space="preserve">
+    <value>Add Partition Archive</value>
+  </data>
+  <data name="Archive" xml:space="preserve">
+    <value>Archive</value>
+  </data>
+  <data name="ArchiveQueue" xml:space="preserve">
+    <value>Archive Queue</value>
+  </data>
+  <data name="ArchiveQueuePageTitle" xml:space="preserve">
+    <value>Archive Queue | {0}</value>
+  </data>
+  <data name="Configure" xml:space="preserve">
+    <value>Configure</value>
+  </data>
+  <data name="DeleteStudyConfirmation" xml:space="preserve">
+    <value>Delete Confirmation</value>
+  </data>
+  <data name="Devices" xml:space="preserve">
+    <value>Devices</value>
+  </data>
+  <data name="EditPartitionArchiveTitle" xml:space="preserve">
+    <value>Edit Partition Archive</value>
+  </data>
+  <data name="EditStudyDialog" xml:space="preserve">
+    <value>Edit Study Details</value>
+  </data>
+  <data name="FileSystemQueue" xml:space="preserve">
+    <value>File System Queue</value>
+  </data>
+  <data name="FileSystems" xml:space="preserve">
+    <value>File Systems</value>
+  </data>
+  <data name="MoveStudiesPageTitle" xml:space="preserve">
+    <value>Move Studies | {0}</value>
+  </data>
+  <data name="PartitionArchive" xml:space="preserve">
+    <value>Partition Archive</value>
+  </data>
+  <data name="Queues" xml:space="preserve">
+    <value>Queues</value>
+  </data>
+  <data name="StudyIntegrityQueue" xml:space="preserve">
+    <value>Study Integrity Queue</value>
+  </data>
+  <data name="StudyIntegrityQueuePageTitle" xml:space="preserve">
+    <value>Study Integrity Queue | {0}</value>
+  </data>
+  <data name="ReconcileStudyDialog" xml:space="preserve">
+    <value>Reconcile Study</value>
+  </data>
+  <data name="RestoreQueue" xml:space="preserve">
+    <value>Restore Queue</value>
+  </data>
+  <data name="RestoreQueuePageTitle" xml:space="preserve">
+    <value>Restore Queue | {0}</value>
+  </data>
+  <data name="RestoreStudyConfirmation" xml:space="preserve">
+    <value>Restore Confirmation</value>
+  </data>
+  <data name="Search" xml:space="preserve">
+    <value>Search</value>
+  </data>
+  <data name="SearchPageTitle" xml:space="preserve">
+    <value>Search | {0}</value>
+  </data>
+  <data name="Series" xml:space="preserve">
+    <value>Series</value>
+  </data>
+  <data name="SeriesDetails" xml:space="preserve">
+    <value>Series Details</value>
+  </data>
+  <data name="ServerPartitions" xml:space="preserve">
+    <value>Server Partitions</value>
+  </data>
+  <data name="ServerRules" xml:space="preserve">
+    <value>Server Rules</value>
+  </data>
+  <data name="ServiceScheduling" xml:space="preserve">
+    <value>Service Scheduling</value>
+  </data>
+  <data name="Studies" xml:space="preserve">
+    <value>Studies</value>
+  </data>
+  <data name="StudiesPageTitle" xml:space="preserve">
+    <value>Studies | {0}</value>
+  </data>
+  <data name="StudyDetails" xml:space="preserve">
+    <value>Study Details</value>
+  </data>
+  <data name="StudyStorage" xml:space="preserve">
+    <value>Study Storage</value>
+  </data>
+  <data name="WorkQueue" xml:space="preserve">
+    <value>Work Queue</value>
+  </data>
+  <data name="WorkQueuePageTitle" xml:space="preserve">
+    <value>Work Queue | {0}</value>
+  </data>
+  <data name="DeleteStudyConfirmDialogTitle" xml:space="preserve">
+    <value>Delete Study Confirmation</value>
+  </data>
+  <data name="Admin" xml:space="preserve">
+    <value>Admin</value>
+  </data>
+  <data name="Audit" xml:space="preserve">
+    <value>Audit</value>
+  </data>
+  <data name="DeletedStudies" xml:space="preserve">
+    <value>Deleted Studies</value>
+  </data>
+  <data name="Alerts" xml:space="preserve">
+    <value>Alerts</value>
+  </data>
+  <data name="AlertsPageTitle" xml:space="preserve">
+    <value>Alerts | {0}</value>
+  </data>
+  <data name="ApplicationLog" xml:space="preserve">
+    <value>Application Log</value>
+  </data>
+  <data name="UserManagement" xml:space="preserve">
+    <value>User Management</value>
+  </data>
+  <data name="UserManagementPageTitle" xml:space="preserve">
+    <value>Users | {0}</value>
+  </data>
+  <data name="AuthorityTokens" xml:space="preserve">
+    <value>Authority Tokens</value>
+  </data>
+  <data name="Users" xml:space="preserve">
+    <value>Users</value>
+  </data>
+  <data name="UserGroups" xml:space="preserve">
+    <value>Authority Groups</value>
+  </data>
+  <data name="StudyHistory" xml:space="preserve">
+    <value>History</value>
+  </data>
+  <data name="AboutPageTitle" xml:space="preserve">
+    <value>About | {0}</value>
+  </data>
+  <data name="ApplicationLogPageTitle" xml:space="preserve">
+    <value>Application Log | {0}</value>
+  </data>
+  <data name="DeletedStudiesPageTitle" xml:space="preserve">
+    <value>Deleted Studies | {0}</value>
+  </data>
+  <data name="UserGroupsPageTitle" xml:space="preserve">
+    <value>Authority Groups | {0}</value>
+  </data>
+  <data name="DevicesPageTitle" xml:space="preserve">
+    <value>Devices | {0}</value>
+  </data>
+  <data name="FileSystemsPageTitle" xml:space="preserve">
+    <value>File Systems | {0}</value>
+  </data>
+  <data name="PartitionArchivesPageTitle" xml:space="preserve">
+    <value>Partition Archives | {0}</value>
+  </data>
+  <data name="ServerPartitionsPageTitle" xml:space="preserve">
+    <value>Server Partitions | {0}</value>
+  </data>
+  <data name="ServerRulesPageTitle" xml:space="preserve">
+    <value>Server Rules | {0}</value>
+  </data>
+  <data name="ServiceSchedulingPageTitle" xml:space="preserve">
+    <value>Service Scheduling | {0}</value>
+  </data>
+  <data name="AuthorizationErrorPageTitle" xml:space="preserve">
+    <value>Authorization Error</value>
+  </data>
+  <data name="ErrorPageTitle" xml:space="preserve">
+    <value>Error | {0}</value>
+  </data>
+  <data name="JavascriptRequiredPageTitle" xml:space="preserve">
+    <value>Javascript Required</value>
+  </data>
+  <data name="TimeoutErrorPageTitle" xml:space="preserve">
+    <value>Session timed out</value>
+  </data>
+  <data name="DeleteManagement" xml:space="preserve">
+    <value>Delete Management</value>
+  </data>
+  <data name="DeleteSeriesConfirmDialogTitle" xml:space="preserve">
+    <value>Delete Series Confirmation</value>
+  </data>
+  <data name="Dashboard" xml:space="preserve">
+    <value>ImageServer Dashboard</value>
+  </data>
+  <data name="DashboardTitle" xml:space="preserve">
+    <value>Dashboard | {0}</value>
+  </data>
+  <data name="DashboardMenu" xml:space="preserve">
+    <value>Dashboard</value>
+  </data>
+  <data name="CookiesRequiredPageTitle" xml:space="preserve">
+    <value>Cookies Required</value>
+  </data>
+  <data name="DefaultPageTitle" xml:space="preserve">
+    <value>{0}</value>
+  </data>
+  <data name="LoginPageTitle" xml:space="preserve">
+    <value>{0}</value>
+  </data>
+  <data name="ViewImagesPageTitle" xml:space="preserve">
+    <value>{1} | {0}</value>
+  </data>
+  <data name="MoveSeries" xml:space="preserve">
+    <value>Move Series</value>
+  </data>
+  <data name="MoveSeries_Dialog_Confirmation" xml:space="preserve">
+    <value>Move Series Confirmation</value>
+  </data>
+  <data name="DeleteWorkQueueConfirmationDialogTitle" xml:space="preserve">
+    <value>Please confirm</value>
+  </data>
+  <data name="ScheduleWorkQueueDialogTitle" xml:space="preserve">
+    <value>Reschedule Work Queue Item</value>
+  </data>
+  <data name="WorkQueueItemDetails" xml:space="preserve">
+    <value>WorkQueue Item Details</value>
+  </data>
+  <data name="AdminDeletedStudies_DeleteConfirmationDialogTitle" xml:space="preserve">
+    <value>Please confirm</value>
+  </data>
+  <data name="AdminDeleteStudies_DetailsDialog_ArchiveInfoTabTitle" xml:space="preserve">
+    <value>Archive Information</value>
+  </data>
+  <data name="AdminDeleteStudies_DetailsDialog_StudyInfoTabTitle" xml:space="preserve">
+    <value>Study Information</value>
+  </data>
+  <data name="AdminDevices_AddEditDialog_FeaturesTabTitle" xml:space="preserve">
+    <value>Features</value>
+  </data>
+  <data name="AdminDevices_AddEditDialog_GeneralTabTitle" xml:space="preserve">
+    <value>General</value>
+  </data>
+  <data name="AdminDevices_AddEditDialog_ThrottleTabTitle" xml:space="preserve">
+    <value>Throttle</value>
+  </data>
+  <data name="AdminFilesystem_AddEditDialog_GeneralTabTitle" xml:space="preserve">
+    <value>General</value>
+  </data>
+  <data name="AdminFilesystem_AddEditDialog_WatermarksTabTitle" xml:space="preserve">
+    <value>Watermarks</value>
+  </data>
+  <data name="AdminPartition_AddEditDialog_DeleteManagementTabTitle" xml:space="preserve">
+    <value>Delete Management</value>
+  </data>
+  <data name="AdminPartition_AddEditDialog_GeneralTabTitle" xml:space="preserve">
+    <value>General</value>
+  </data>
+  <data name="AdminPartition_AddEditDialog_RemoteDevicesTabTitle" xml:space="preserve">
+    <value>Remote Devices</value>
+  </data>
+  <data name="AdminPartition_AddEditDialog_StudyMatchingTabTitle" xml:space="preserve">
+    <value>Study Matching</value>
+  </data>
+  <data name="AdminServerRules_AddEditDialog_GeneralTabTitle" xml:space="preserve">
+    <value>General</value>
+  </data>
+  <data name="AdminServerRules_AddEditDialog_RuleXMLTabTitle" xml:space="preserve">
+    <value>Rule XML</value>
+  </data>
+  <data name="AdminServices_EditDialogTitle" xml:space="preserve">
+    <value>Edit Service Schedule</value>
+  </data>
+  <data name="AdminUser_PasswordResetDialogTitle" xml:space="preserve">
+    <value>Password Reset</value>
+  </data>
+  <data name="SIQ_ReconcileDialog_AdditionalInfoTabTitle" xml:space="preserve">
+    <value>Additional Info</value>
+  </data>
+  <data name="SIQ_ReconcileDialog_OverviewTabTitle" xml:space="preserve">
+    <value>Overview</value>
+  </data>
+  <data name="ReconcileDuplicateSOPDialog" xml:space="preserve">
+    <value>Duplicate SOP Reconciliation</value>
+  </data>
+  <data name="ChangePasswordDialogTitle" xml:space="preserve">
+    <value>Change Password</value>
+  </data>
+  <data name="PasswordExpiredDialogTitle" xml:space="preserve">
+    <value>Password Expired</value>
+  </data>
+  <data name="MoveStudy_Dialog_Confirmation" xml:space="preserve">
+    <value>Move Confirmation</value>
+  </data>
+  <data name="LabelNotForDiagnosticUse" xml:space="preserve">
+    <value>Not for Diagnostic Use</value>
+  </data>
+  <data name="MoveStudies" xml:space="preserve">
+    <value>Move Studies</value>
+  </data>
+  <data name="DataRules" xml:space="preserve">
+    <value>Data Access Rules</value>
+  </data>
+  <data name="DataRulesPageTitle" xml:space="preserve">
+    <value>Data Access Rules | {0}</value>
+  </data>
+  <data name="DataAccess" xml:space="preserve">
+    <value>Data Access</value>
+  </data>
+  <data name="UpdateAuthorityGroupDialog" xml:space="preserve">
+    <value>Update Data Access Authority Group Assignments</value>
+  </data>
+  <data name="AddAuthorityGroupsDialogTitle" xml:space="preserve">
+    <value>Add Data Access Authority Groups to Studies</value>
+  </data>
+  <data name="DicomTagsTitle" xml:space="preserve">
+    <value>DICOM Tags</value>
+  </data>
+  <data name="AdminPartition_AddEditDialog_DataAccessTabTitle" xml:space="preserve">
+    <value>Data Access</value>
+  </data>
+  <data name="Webstation" xml:space="preserve">
+    <value>Webstation</value>
+  </data>
+  <data name="ExternalRequestQueue" xml:space="preserve">
+    <value>External Request Queue</value>
+  </data>
+  <data name="ExternalRequestQueuePageTitle" xml:space="preserve">
+    <value>External Request Queue | {0}</value>
+  </data>
+  <data name="StudyQualityControlReport" xml:space="preserve">
+    <value>Study Quality Control Report</value>
+  </data>
+  <data name="Attachment" xml:space="preserve">
+    <value>Attachment</value>
+  </data>
+  <data name="ViewAttachmentPageTitle" xml:space="preserve">
+    <value>{1} | {0}</value>
+  </data>
+  <data name="DeleteOrderConfirmDialogTitle" xml:space="preserve">
+    <value>Delete Order Confirmation</value>
+  </data>
+  <data name="Orders" xml:space="preserve">
+    <value>Orders</value>
+  </data>
+  <data name="OrdersPageTitle" xml:space="preserve">
+    <value>Orders | {0}</value>
+  </data>
+  <data name="QCSummaryPageTitle" xml:space="preserve">
+    <value>QC Metrics</value>
+  </data>
 </root>