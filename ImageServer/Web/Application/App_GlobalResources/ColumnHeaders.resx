--- conflicted
+++ resolved
@@ -1,544 +1,536 @@
-﻿<?xml version="1.0" encoding="utf-8"?>
-<root>
-  <!-- 
-    Microsoft ResX Schema 
-    
-    Version 2.0
-    
-    The primary goals of this format is to allow a simple XML format 
-    that is mostly human readable. The generation and parsing of the 
-    various data types are done through the TypeConverter classes 
-    associated with the data types.
-    
-    Example:
-    
-    ... ado.net/XML headers & schema ...
-    <resheader name="resmimetype">text/microsoft-resx</resheader>
-    <resheader name="version">2.0</resheader>
-    <resheader name="reader">System.Resources.ResXResourceReader, System.Windows.Forms, ...</resheader>
-    <resheader name="writer">System.Resources.ResXResourceWriter, System.Windows.Forms, ...</resheader>
-    <data name="Name1"><value>this is my long string</value><comment>this is a comment</comment></data>
-    <data name="Color1" type="System.Drawing.Color, System.Drawing">Blue</data>
-    <data name="Bitmap1" mimetype="application/x-microsoft.net.object.binary.base64">
-        <value>[base64 mime encoded serialized .NET Framework object]</value>
-    </data>
-    <data name="Icon1" type="System.Drawing.Icon, System.Drawing" mimetype="application/x-microsoft.net.object.bytearray.base64">
-        <value>[base64 mime encoded string representing a byte array form of the .NET Framework object]</value>
-        <comment>This is a comment</comment>
-    </data>
-                
-    There are any number of "resheader" rows that contain simple 
-    name/value pairs.
-    
-    Each data row contains a name, and value. The row also contains a 
-    type or mimetype. Type corresponds to a .NET class that support 
-    text/value conversion through the TypeConverter architecture. 
-    Classes that don't support this are serialized and stored with the 
-    mimetype set.
-    
-    The mimetype is used for serialized objects, and tells the 
-    ResXResourceReader how to depersist the object. This is currently not 
-    extensible. For a given mimetype the value must be set accordingly:
-    
-    Note - application/x-microsoft.net.object.binary.base64 is the format 
-    that the ResXResourceWriter will generate, however the reader can 
-    read any of the formats listed below.
-    
-    mimetype: application/x-microsoft.net.object.binary.base64
-    value   : The object must be serialized with 
-            : System.Runtime.Serialization.Formatters.Binary.BinaryFormatter
-            : and then encoded with base64 encoding.
-    
-    mimetype: application/x-microsoft.net.object.soap.base64
-    value   : The object must be serialized with 
-            : System.Runtime.Serialization.Formatters.Soap.SoapFormatter
-            : and then encoded with base64 encoding.
-
-    mimetype: application/x-microsoft.net.object.bytearray.base64
-    value   : The object must be serialized into a byte array 
-            : using a System.ComponentModel.TypeConverter
-            : and then encoded with base64 encoding.
-    -->
-  <xsd:schema id="root" xmlns="" xmlns:xsd="http://www.w3.org/2001/XMLSchema" xmlns:msdata="urn:schemas-microsoft-com:xml-msdata">
-    <xsd:import namespace="http://www.w3.org/XML/1998/namespace" />
-    <xsd:element name="root" msdata:IsDataSet="true">
-      <xsd:complexType>
-        <xsd:choice maxOccurs="unbounded">
-          <xsd:element name="metadata">
-            <xsd:complexType>
-              <xsd:sequence>
-                <xsd:element name="value" type="xsd:string" minOccurs="0" />
-              </xsd:sequence>
-              <xsd:attribute name="name" use="required" type="xsd:string" />
-              <xsd:attribute name="type" type="xsd:string" />
-              <xsd:attribute name="mimetype" type="xsd:string" />
-              <xsd:attribute ref="xml:space" />
-            </xsd:complexType>
-          </xsd:element>
-          <xsd:element name="assembly">
-            <xsd:complexType>
-              <xsd:attribute name="alias" type="xsd:string" />
-              <xsd:attribute name="name" type="xsd:string" />
-            </xsd:complexType>
-          </xsd:element>
-          <xsd:element name="data">
-            <xsd:complexType>
-              <xsd:sequence>
-                <xsd:element name="value" type="xsd:string" minOccurs="0" msdata:Ordinal="1" />
-                <xsd:element name="comment" type="xsd:string" minOccurs="0" msdata:Ordinal="2" />
-              </xsd:sequence>
-              <xsd:attribute name="name" type="xsd:string" use="required" msdata:Ordinal="1" />
-              <xsd:attribute name="type" type="xsd:string" msdata:Ordinal="3" />
-              <xsd:attribute name="mimetype" type="xsd:string" msdata:Ordinal="4" />
-              <xsd:attribute ref="xml:space" />
-            </xsd:complexType>
-          </xsd:element>
-          <xsd:element name="resheader">
-            <xsd:complexType>
-              <xsd:sequence>
-                <xsd:element name="value" type="xsd:string" minOccurs="0" msdata:Ordinal="1" />
-              </xsd:sequence>
-              <xsd:attribute name="name" type="xsd:string" use="required" />
-            </xsd:complexType>
-          </xsd:element>
-        </xsd:choice>
-      </xsd:complexType>
-    </xsd:element>
-  </xsd:schema>
-  <resheader name="resmimetype">
-    <value>text/microsoft-resx</value>
-  </resheader>
-  <resheader name="version">
-    <value>2.0</value>
-  </resheader>
-  <resheader name="reader">
-    <value>System.Resources.ResXResourceReader, System.Windows.Forms, Version=4.0.0.0, Culture=neutral, PublicKeyToken=b77a5c561934e089</value>
-  </resheader>
-  <resheader name="writer">
-    <value>System.Resources.ResXResourceWriter, System.Windows.Forms, Version=4.0.0.0, Culture=neutral, PublicKeyToken=b77a5c561934e089</value>
-  </resheader>
-  <data name="AccessionNumber" xml:space="preserve">
-    <value>Accession#</value>
-  </data>
-  <data name="ArchiveQueueProcessorID" xml:space="preserve">
-    <value>Processor ID</value>
-  </data>
-  <data name="ArchiveQueueScheduledTime" xml:space="preserve">
-    <value>Scheduled Time</value>
-  </data>
-  <data name="ArchiveQueueStatus" xml:space="preserve">
-    <value>Status</value>
-  </data>
-  <data name="ArchiveStorageArchiveTime" xml:space="preserve">
-    <value>Archive Time</value>
-  </data>
-  <data name="ArchiveStorageArchiveXML" xml:space="preserve">
-    <value>Archive XML</value>
-  </data>
-  <data name="ArchiveStorageTransferSyntax" xml:space="preserve">
-    <value>Transfer Syntax</value>
-  </data>
-  <data name="FS_QueueXML" xml:space="preserve">
-    <value>Queue XML</value>
-  </data>
-  <data name="FS_ScheduledTime" xml:space="preserve">
-    <value>Scheduled Time</value>
-  </data>
-  <data name="FS_Type" xml:space="preserve">
-    <value>Type</value>
-  </data>
-  <data name="HistoryDescription" xml:space="preserve">
-    <value>Description</value>
-  </data>
-  <data name="HistoryDetails" xml:space="preserve">
-    <value>Details</value>
-  </data>
-  <data name="HistoryTimestamp" xml:space="preserve">
-    <value>Timestamp</value>
-  </data>
-  <data name="Instances" xml:space="preserve">
-    <value>Instances</value>
-  </data>
-  <data name="Modality" xml:space="preserve">
-    <value>Modality</value>
-  </data>
-  <data name="NewValue" xml:space="preserve">
-    <value>New Value</value>
-  </data>
-  <data name="OldValue" xml:space="preserve">
-    <value>Old Value</value>
-  </data>
-  <data name="PatientID" xml:space="preserve">
-    <value>Patient ID</value>
-  </data>
-  <data name="PatientName" xml:space="preserve">
-    <value>Patient Name</value>
-  </data>
-  <data name="PerformedOn" xml:space="preserve">
-    <value>Performed On</value>
-  </data>
-  <data name="ReferringPhysician" xml:space="preserve">
-    <value>Ref. Physician</value>
-  </data>
-  <data name="SeriesCount" xml:space="preserve">
-    <value>Series</value>
-    <comment>Number of series in the study search page</comment>
-  </data>
-  <data name="SeriesDescription" xml:space="preserve">
-    <value>Description</value>
-  </data>
-  <data name="SeriesInstanceUID" xml:space="preserve">
-    <value>Series Instance UID</value>
-  </data>
-  <data name="SeriesNumber" xml:space="preserve">
-    <value>Series#</value>
-  </data>
-  <data name="SIQExistingStudy" xml:space="preserve">
-    <value>Existing Study</value>
-  </data>
-  <data name="SIQConflictingImageInfo" xml:space="preserve">
-    <value>Conflicting Images</value>
-  </data>
-  <data name="SIQTimeReceived" xml:space="preserve">
-    <value>Receive Time</value>
-  </data>
-  <data name="StudyDate" xml:space="preserve">
-    <value>Study Date</value>
-  </data>
-  <data name="StudyDateTime" xml:space="preserve">
-    <value>Study Date/Time</value>
-  </data>
-  <data name="StudyDescription" xml:space="preserve">
-    <value>Description</value>
-  </data>
-  <data name="StudyInstanceUID" xml:space="preserve">
-    <value>Study Instance UID</value>
-  </data>
-  <data name="StudyStatus" xml:space="preserve">
-    <value>Status</value>
-  </data>
-  <data name="Tag" xml:space="preserve">
-    <value>Tag</value>
-  </data>
-  <data name="WorkQueueNotes" xml:space="preserve">
-    <value>Notes</value>
-  </data>
-  <data name="WorkQueuePriority" xml:space="preserve">
-    <value>Priority</value>
-  </data>
-  <data name="WorkQueueProcessingServer" xml:space="preserve">
-    <value>Processing Server</value>
-  </data>
-  <data name="WorkQueueSchedule" xml:space="preserve">
-    <value>Schedule</value>
-  </data>
-  <data name="WorkQueueStatus" xml:space="preserve">
-    <value>Status</value>
-  </data>
-  <data name="WorkQueueType" xml:space="preserve">
-    <value>Type</value>
-  </data>
-  <data name="AETitle" xml:space="preserve">
-    <value>AE Title</value>
-  </data>
-  <data name="DeviceDescription" xml:space="preserve">
-    <value>Description</value>
-  </data>
-  <data name="DeviceType" xml:space="preserve">
-    <value>Type</value>
-  </data>
-  <data name="DHCP" xml:space="preserve">
-    <value>DHCP</value>
-  </data>
-  <data name="Enabled" xml:space="preserve">
-    <value>Enabled</value>
-  </data>
-  <data name="Features" xml:space="preserve">
-    <value>Features</value>
-  </data>
-  <data name="IPAddress" xml:space="preserve">
-    <value>IP Address</value>
-  </data>
-  <data name="Partition" xml:space="preserve">
-    <value>Partition</value>
-  </data>
-  <data name="Port" xml:space="preserve">
-    <value>Port</value>
-  </data>
-  <data name="AlertCategory" xml:space="preserve">
-    <value>Category</value>
-  </data>
-  <data name="AlertComponent" xml:space="preserve">
-    <value>Component</value>
-  </data>
-  <data name="AlertContent" xml:space="preserve">
-    <value>Content</value>
-  </data>
-  <data name="AlertInsertDate" xml:space="preserve">
-    <value>Insert Time</value>
-  </data>
-  <data name="AlertLevel" xml:space="preserve">
-    <value>Level</value>
-  </data>
-  <data name="AlertSource" xml:space="preserve">
-    <value>Source</value>
-  </data>
-  <data name="ArchiveQueueSchedule" xml:space="preserve">
-    <value>Scheduled Time</value>
-  </data>
-  <data name="RestoreQueueNotes" xml:space="preserve">
-    <value>Notes</value>
-  </data>
-  <data name="RestoreQueueScheduledTime" xml:space="preserve">
-    <value>Scheduled Time</value>
-  </data>
-  <data name="RestoreQueueStatus" xml:space="preserve">
-    <value>Status</value>
-  </data>
-  <data name="AlertDescription" xml:space="preserve">
-    <value>Description</value>
-  </data>
-  <data name="AppLogHost" xml:space="preserve">
-    <value>Host</value>
-  </data>
-  <data name="AppLogLogLevel" xml:space="preserve">
-    <value>Log Level</value>
-  </data>
-  <data name="AppLogMessage" xml:space="preserve">
-    <value>Message</value>
-  </data>
-  <data name="AppLogThread" xml:space="preserve">
-    <value>Thread</value>
-  </data>
-  <data name="AppLogTimestamp" xml:space="preserve">
-    <value>Timestamp</value>
-  </data>
-  <data name="LastAccessedTime" xml:space="preserve">
-    <value>Last Accessed</value>
-  </data>
-  <data name="FilesystemDescription" xml:space="preserve">
-    <value>Description</value>
-  </data>
-  <data name="FilesystemDiskUsage" xml:space="preserve">
-    <value>Disk Usage</value>
-  </data>
-  <data name="FilesystemHighWatermark" xml:space="preserve">
-    <value>High Watermark</value>
-  </data>
-  <data name="FilesystemLowWatermark" xml:space="preserve">
-    <value>Low Watermark</value>
-  </data>
-  <data name="FilesystemPath" xml:space="preserve">
-    <value>Path</value>
-  </data>
-  <data name="FilesystemReadPermission" xml:space="preserve">
-    <value>Read</value>
-  </data>
-  <data name="FilesystemTier" xml:space="preserve">
-    <value>Tier</value>
-  </data>
-  <data name="FilesystemUsagePercentage" xml:space="preserve">
-    <value>Usage Percentage</value>
-    <comment>This column is hidden</comment>
-  </data>
-  <data name="FilesystemWritePermission" xml:space="preserve">
-    <value>Write</value>
-  </data>
-  <data name="PartitionArchiveConfigurationXML" xml:space="preserve">
-    <value>Configuration XML</value>
-  </data>
-  <data name="PartitionArchiveDelayHours" xml:space="preserve">
-    <value>Archive Delay (hours)</value>
-  </data>
-  <data name="PartitionArchiveDescription" xml:space="preserve">
-    <value>Description</value>
-  </data>
-  <data name="PartitionArchiveReadonly" xml:space="preserve">
-    <value>Read-only</value>
-  </data>
-  <data name="PartitionArchiveType" xml:space="preserve">
-    <value>Type</value>
-  </data>
-  <data name="PartitionAcceptAnyDevice" xml:space="preserve">
-    <value>Accept Any Devices</value>
-  </data>
-  <data name="PartitionDescription" xml:space="preserve">
-    <value>Description</value>
-  </data>
-  <data name="PartitionDuplicateObjectPolicy" xml:space="preserve">
-    <value>Duplicate Object Policy</value>
-  </data>
-  <data name="PartitionFolder" xml:space="preserve">
-    <value>Partition Folder</value>
-  </data>
-  <data name="PartitionStudiesCount" xml:space="preserve">
-    <value>Studies</value>
-  </data>
-  <data name="ServerRuleApplyTime" xml:space="preserve">
-    <value>Apply Time</value>
-  </data>
-  <data name="ServerRuleDefault" xml:space="preserve">
-    <value>Default</value>
-  </data>
-  <data name="ServerRuleExcempt" xml:space="preserve">
-    <value>Exempt</value>
-  </data>
-  <data name="ServerRuleName" xml:space="preserve">
-    <value>Name</value>
-  </data>
-  <data name="ServiceDescription" xml:space="preserve">
-    <value>Description</value>
-  </data>
-  <data name="ServiceFilesystem" xml:space="preserve">
-    <value>Filesystem</value>
-  </data>
-  <data name="ServiceLocked" xml:space="preserve">
-    <value>Locked</value>
-  </data>
-  <data name="ServiceProcessorID" xml:space="preserve">
-    <value>Processor ID</value>
-  </data>
-  <data name="ServiceSchedule" xml:space="preserve">
-    <value>Schedule</value>
-  </data>
-  <data name="ServiceType" xml:space="preserve">
-    <value>Type</value>
-  </data>
-  <data name="Dashboard_SIQSummary_Duplicates" xml:space="preserve">
-    <value>Duplicates</value>
-  </data>
-  <data name="Dashboard_SIQSummary_InconsistentData" xml:space="preserve">
-    <value>Inconsistent Data</value>
-  </data>
-  <data name="Dashboard_SIQSummary_Total" xml:space="preserve">
-    <value>Total</value>
-  </data>
-  <data name="Dashboard_StudiesSummary_NumberOfStudies" xml:space="preserve">
-    <value>Number of Studies</value>
-  </data>
-  <data name="Dashboard_StudiesSummary_Partition" xml:space="preserve">
-    <value>Partition</value>
-  </data>
-  <data name="Dashboard_WorkQueueSummary_NumberOfItems" xml:space="preserve">
-    <value>Number of Items</value>
-  </data>
-  <data name="Dashboard_WorkQueueSummary_Server" xml:space="preserve">
-    <value>Server</value>
-  </data>
-  <data name="AdminUserGroups_GroupName" xml:space="preserve">
-    <value>Authority Group Name</value>
-  </data>
-  <data name="AdminUserGroups_Tokens" xml:space="preserve">
-    <value>Authority Tokens</value>
-  </data>
-  <data name="LastLogin" xml:space="preserve">
-    <value>Last Login</value>
-  </data>
-  <data name="UserGroups" xml:space="preserve">
-    <value>Authority Groups</value>
-  </data>
-  <data name="UserID" xml:space="preserve">
-    <value>User ID</value>
-  </data>
-  <data name="UserName" xml:space="preserve">
-    <value>Name</value>
-  </data>
-  <data name="UserDisplayName" xml:space="preserve">
-    <value>Display Name</value>
-  </data>
-  <data name="AdminUserGroups_DataGroup" xml:space="preserve">
-    <value>Data Access Authority Group</value>
-  </data>
-  <data name="AdminUserGroups_GroupDescription" xml:space="preserve">
-    <value>Authority Group Description</value>
-  </data>
-  <data name="StudyDetails_GroupName" xml:space="preserve">
-    <value>Group Name</value>
-  </data>
-  <data name="ServerRuleType" xml:space="preserve">
-    <value>Type</value>
-  </data>
-  <data name="UserEmailAddress" xml:space="preserve">
-    <value>Email Address</value>
-  </data>
-  <data name="DicomTagDetails" xml:space="preserve">
-    <value>Details</value>
-  </data>
-  <data name="DicomTagName" xml:space="preserve">
-    <value>Dicom Tag</value>
-  </data>
-  <data name="AdminDeletedStudies_DeletedBy" xml:space="preserve">
-    <value>Deleted By</value>
-  </data>
-  <data name="Breed" xml:space="preserve">
-    <value>Breed</value>
-  </data>
-  <data name="ResponsibleOrganization" xml:space="preserve">
-    <value>Organization</value>
-  </data>
-  <data name="ResponsiblePerson" xml:space="preserve">
-    <value>Owner</value>
-  </data>
-  <data name="Species" xml:space="preserve">
-    <value>Species</value>
-  </data>
-  <data name="PartitionStorageConfiguration" xml:space="preserve">
-    <value>Storage Configuration</value>
-  </data>
-  <data name="LoginWarningComponent" xml:space="preserve">
-    <value>Login Warnings</value>
-  </data>
-  <data name="ExternalRequestQueueStatus" xml:space="preserve">
-    <value>Status</value>
-  </data>
-<<<<<<< HEAD
-  <data name="InsertDateTime" xml:space="preserve">
-    <value>Insert Date/Time</value>
-=======
-  <data name="InsertTime" xml:space="preserve">
-    <value>Insert Time</value>
->>>>>>> 0c62cc23
-  </data>
-  <data name="OperationToken" xml:space="preserve">
-    <value>Operation Token</value>
-  </data>
-  <data name="RequestDescription" xml:space="preserve">
-    <value>Request Description</value>
-  </data>
-  <data name="RequestType" xml:space="preserve">
-    <value>Request Type</value>
-  </data>
-  <data name="PartitionType" xml:space="preserve">
-    <value>Type</value>
-  </data>
-  <data name="QCStatus" xml:space="preserve">
-    <value>QC Status</value>
-  </data>
-<<<<<<< HEAD
-=======
-  <data name="OrderStatus" xml:space="preserve">
-    <value>Order Status</value>
-  </data>
-  <data name="Priority" xml:space="preserve">
-    <value>Priority</value>
-  </data>
-  <data name="ReasonForStudy" xml:space="preserve">
-    <value>Reason for Study</value>
-  </data>
-  <data name="RequestedProcedure" xml:space="preserve">
-    <value>Requested Procedure</value>
-  </data>
-  <data name="ScheduledDate" xml:space="preserve">
-    <value>Scheduled Date</value>
-  </data>
-  <data name="ScheduledTime" xml:space="preserve">
-    <value>Scheduled Time</value>
-  </data>
-  <data name="RelatedStudies" xml:space="preserve">
-    <value>Related Studies</value>
-  </data>
-  <data name="QCExpected" xml:space="preserve">
-    <value>QC Expected</value>
-  </data>
->>>>>>> 0c62cc23
+﻿<?xml version="1.0" encoding="utf-8"?>
+<root>
+  <!-- 
+    Microsoft ResX Schema 
+    
+    Version 2.0
+    
+    The primary goals of this format is to allow a simple XML format 
+    that is mostly human readable. The generation and parsing of the 
+    various data types are done through the TypeConverter classes 
+    associated with the data types.
+    
+    Example:
+    
+    ... ado.net/XML headers & schema ...
+    <resheader name="resmimetype">text/microsoft-resx</resheader>
+    <resheader name="version">2.0</resheader>
+    <resheader name="reader">System.Resources.ResXResourceReader, System.Windows.Forms, ...</resheader>
+    <resheader name="writer">System.Resources.ResXResourceWriter, System.Windows.Forms, ...</resheader>
+    <data name="Name1"><value>this is my long string</value><comment>this is a comment</comment></data>
+    <data name="Color1" type="System.Drawing.Color, System.Drawing">Blue</data>
+    <data name="Bitmap1" mimetype="application/x-microsoft.net.object.binary.base64">
+        <value>[base64 mime encoded serialized .NET Framework object]</value>
+    </data>
+    <data name="Icon1" type="System.Drawing.Icon, System.Drawing" mimetype="application/x-microsoft.net.object.bytearray.base64">
+        <value>[base64 mime encoded string representing a byte array form of the .NET Framework object]</value>
+        <comment>This is a comment</comment>
+    </data>
+                
+    There are any number of "resheader" rows that contain simple 
+    name/value pairs.
+    
+    Each data row contains a name, and value. The row also contains a 
+    type or mimetype. Type corresponds to a .NET class that support 
+    text/value conversion through the TypeConverter architecture. 
+    Classes that don't support this are serialized and stored with the 
+    mimetype set.
+    
+    The mimetype is used for serialized objects, and tells the 
+    ResXResourceReader how to depersist the object. This is currently not 
+    extensible. For a given mimetype the value must be set accordingly:
+    
+    Note - application/x-microsoft.net.object.binary.base64 is the format 
+    that the ResXResourceWriter will generate, however the reader can 
+    read any of the formats listed below.
+    
+    mimetype: application/x-microsoft.net.object.binary.base64
+    value   : The object must be serialized with 
+            : System.Runtime.Serialization.Formatters.Binary.BinaryFormatter
+            : and then encoded with base64 encoding.
+    
+    mimetype: application/x-microsoft.net.object.soap.base64
+    value   : The object must be serialized with 
+            : System.Runtime.Serialization.Formatters.Soap.SoapFormatter
+            : and then encoded with base64 encoding.
+
+    mimetype: application/x-microsoft.net.object.bytearray.base64
+    value   : The object must be serialized into a byte array 
+            : using a System.ComponentModel.TypeConverter
+            : and then encoded with base64 encoding.
+    -->
+  <xsd:schema id="root" xmlns="" xmlns:xsd="http://www.w3.org/2001/XMLSchema" xmlns:msdata="urn:schemas-microsoft-com:xml-msdata">
+    <xsd:import namespace="http://www.w3.org/XML/1998/namespace" />
+    <xsd:element name="root" msdata:IsDataSet="true">
+      <xsd:complexType>
+        <xsd:choice maxOccurs="unbounded">
+          <xsd:element name="metadata">
+            <xsd:complexType>
+              <xsd:sequence>
+                <xsd:element name="value" type="xsd:string" minOccurs="0" />
+              </xsd:sequence>
+              <xsd:attribute name="name" use="required" type="xsd:string" />
+              <xsd:attribute name="type" type="xsd:string" />
+              <xsd:attribute name="mimetype" type="xsd:string" />
+              <xsd:attribute ref="xml:space" />
+            </xsd:complexType>
+          </xsd:element>
+          <xsd:element name="assembly">
+            <xsd:complexType>
+              <xsd:attribute name="alias" type="xsd:string" />
+              <xsd:attribute name="name" type="xsd:string" />
+            </xsd:complexType>
+          </xsd:element>
+          <xsd:element name="data">
+            <xsd:complexType>
+              <xsd:sequence>
+                <xsd:element name="value" type="xsd:string" minOccurs="0" msdata:Ordinal="1" />
+                <xsd:element name="comment" type="xsd:string" minOccurs="0" msdata:Ordinal="2" />
+              </xsd:sequence>
+              <xsd:attribute name="name" type="xsd:string" use="required" msdata:Ordinal="1" />
+              <xsd:attribute name="type" type="xsd:string" msdata:Ordinal="3" />
+              <xsd:attribute name="mimetype" type="xsd:string" msdata:Ordinal="4" />
+              <xsd:attribute ref="xml:space" />
+            </xsd:complexType>
+          </xsd:element>
+          <xsd:element name="resheader">
+            <xsd:complexType>
+              <xsd:sequence>
+                <xsd:element name="value" type="xsd:string" minOccurs="0" msdata:Ordinal="1" />
+              </xsd:sequence>
+              <xsd:attribute name="name" type="xsd:string" use="required" />
+            </xsd:complexType>
+          </xsd:element>
+        </xsd:choice>
+      </xsd:complexType>
+    </xsd:element>
+  </xsd:schema>
+  <resheader name="resmimetype">
+    <value>text/microsoft-resx</value>
+  </resheader>
+  <resheader name="version">
+    <value>2.0</value>
+  </resheader>
+  <resheader name="reader">
+    <value>System.Resources.ResXResourceReader, System.Windows.Forms, Version=4.0.0.0, Culture=neutral, PublicKeyToken=b77a5c561934e089</value>
+  </resheader>
+  <resheader name="writer">
+    <value>System.Resources.ResXResourceWriter, System.Windows.Forms, Version=4.0.0.0, Culture=neutral, PublicKeyToken=b77a5c561934e089</value>
+  </resheader>
+  <data name="AccessionNumber" xml:space="preserve">
+    <value>Accession#</value>
+  </data>
+  <data name="ArchiveQueueProcessorID" xml:space="preserve">
+    <value>Processor ID</value>
+  </data>
+  <data name="ArchiveQueueScheduledTime" xml:space="preserve">
+    <value>Scheduled Time</value>
+  </data>
+  <data name="ArchiveQueueStatus" xml:space="preserve">
+    <value>Status</value>
+  </data>
+  <data name="ArchiveStorageArchiveTime" xml:space="preserve">
+    <value>Archive Time</value>
+  </data>
+  <data name="ArchiveStorageArchiveXML" xml:space="preserve">
+    <value>Archive XML</value>
+  </data>
+  <data name="ArchiveStorageTransferSyntax" xml:space="preserve">
+    <value>Transfer Syntax</value>
+  </data>
+  <data name="FS_QueueXML" xml:space="preserve">
+    <value>Queue XML</value>
+  </data>
+  <data name="FS_ScheduledTime" xml:space="preserve">
+    <value>Scheduled Time</value>
+  </data>
+  <data name="FS_Type" xml:space="preserve">
+    <value>Type</value>
+  </data>
+  <data name="HistoryDescription" xml:space="preserve">
+    <value>Description</value>
+  </data>
+  <data name="HistoryDetails" xml:space="preserve">
+    <value>Details</value>
+  </data>
+  <data name="HistoryTimestamp" xml:space="preserve">
+    <value>Timestamp</value>
+  </data>
+  <data name="Instances" xml:space="preserve">
+    <value>Instances</value>
+  </data>
+  <data name="Modality" xml:space="preserve">
+    <value>Modality</value>
+  </data>
+  <data name="NewValue" xml:space="preserve">
+    <value>New Value</value>
+  </data>
+  <data name="OldValue" xml:space="preserve">
+    <value>Old Value</value>
+  </data>
+  <data name="PatientID" xml:space="preserve">
+    <value>Patient ID</value>
+  </data>
+  <data name="PatientName" xml:space="preserve">
+    <value>Patient Name</value>
+  </data>
+  <data name="PerformedOn" xml:space="preserve">
+    <value>Performed On</value>
+  </data>
+  <data name="ReferringPhysician" xml:space="preserve">
+    <value>Ref. Physician</value>
+  </data>
+  <data name="SeriesCount" xml:space="preserve">
+    <value>Series</value>
+    <comment>Number of series in the study search page</comment>
+  </data>
+  <data name="SeriesDescription" xml:space="preserve">
+    <value>Description</value>
+  </data>
+  <data name="SeriesInstanceUID" xml:space="preserve">
+    <value>Series Instance UID</value>
+  </data>
+  <data name="SeriesNumber" xml:space="preserve">
+    <value>Series#</value>
+  </data>
+  <data name="SIQExistingStudy" xml:space="preserve">
+    <value>Existing Study</value>
+  </data>
+  <data name="SIQConflictingImageInfo" xml:space="preserve">
+    <value>Conflicting Images</value>
+  </data>
+  <data name="SIQTimeReceived" xml:space="preserve">
+    <value>Receive Time</value>
+  </data>
+  <data name="StudyDate" xml:space="preserve">
+    <value>Study Date</value>
+  </data>
+  <data name="StudyDateTime" xml:space="preserve">
+    <value>Study Date/Time</value>
+  </data>
+  <data name="StudyDescription" xml:space="preserve">
+    <value>Description</value>
+  </data>
+  <data name="StudyInstanceUID" xml:space="preserve">
+    <value>Study Instance UID</value>
+  </data>
+  <data name="StudyStatus" xml:space="preserve">
+    <value>Status</value>
+  </data>
+  <data name="Tag" xml:space="preserve">
+    <value>Tag</value>
+  </data>
+  <data name="WorkQueueNotes" xml:space="preserve">
+    <value>Notes</value>
+  </data>
+  <data name="WorkQueuePriority" xml:space="preserve">
+    <value>Priority</value>
+  </data>
+  <data name="WorkQueueProcessingServer" xml:space="preserve">
+    <value>Processing Server</value>
+  </data>
+  <data name="WorkQueueSchedule" xml:space="preserve">
+    <value>Schedule</value>
+  </data>
+  <data name="WorkQueueStatus" xml:space="preserve">
+    <value>Status</value>
+  </data>
+  <data name="WorkQueueType" xml:space="preserve">
+    <value>Type</value>
+  </data>
+  <data name="AETitle" xml:space="preserve">
+    <value>AE Title</value>
+  </data>
+  <data name="DeviceDescription" xml:space="preserve">
+    <value>Description</value>
+  </data>
+  <data name="DeviceType" xml:space="preserve">
+    <value>Type</value>
+  </data>
+  <data name="DHCP" xml:space="preserve">
+    <value>DHCP</value>
+  </data>
+  <data name="Enabled" xml:space="preserve">
+    <value>Enabled</value>
+  </data>
+  <data name="Features" xml:space="preserve">
+    <value>Features</value>
+  </data>
+  <data name="IPAddress" xml:space="preserve">
+    <value>IP Address</value>
+  </data>
+  <data name="Partition" xml:space="preserve">
+    <value>Partition</value>
+  </data>
+  <data name="Port" xml:space="preserve">
+    <value>Port</value>
+  </data>
+  <data name="AlertCategory" xml:space="preserve">
+    <value>Category</value>
+  </data>
+  <data name="AlertComponent" xml:space="preserve">
+    <value>Component</value>
+  </data>
+  <data name="AlertContent" xml:space="preserve">
+    <value>Content</value>
+  </data>
+  <data name="AlertInsertDate" xml:space="preserve">
+    <value>Insert Time</value>
+  </data>
+  <data name="AlertLevel" xml:space="preserve">
+    <value>Level</value>
+  </data>
+  <data name="AlertSource" xml:space="preserve">
+    <value>Source</value>
+  </data>
+  <data name="ArchiveQueueSchedule" xml:space="preserve">
+    <value>Scheduled Time</value>
+  </data>
+  <data name="RestoreQueueNotes" xml:space="preserve">
+    <value>Notes</value>
+  </data>
+  <data name="RestoreQueueScheduledTime" xml:space="preserve">
+    <value>Scheduled Time</value>
+  </data>
+  <data name="RestoreQueueStatus" xml:space="preserve">
+    <value>Status</value>
+  </data>
+  <data name="AlertDescription" xml:space="preserve">
+    <value>Description</value>
+  </data>
+  <data name="AppLogHost" xml:space="preserve">
+    <value>Host</value>
+  </data>
+  <data name="AppLogLogLevel" xml:space="preserve">
+    <value>Log Level</value>
+  </data>
+  <data name="AppLogMessage" xml:space="preserve">
+    <value>Message</value>
+  </data>
+  <data name="AppLogThread" xml:space="preserve">
+    <value>Thread</value>
+  </data>
+  <data name="AppLogTimestamp" xml:space="preserve">
+    <value>Timestamp</value>
+  </data>
+  <data name="LastAccessedTime" xml:space="preserve">
+    <value>Last Accessed</value>
+  </data>
+  <data name="FilesystemDescription" xml:space="preserve">
+    <value>Description</value>
+  </data>
+  <data name="FilesystemDiskUsage" xml:space="preserve">
+    <value>Disk Usage</value>
+  </data>
+  <data name="FilesystemHighWatermark" xml:space="preserve">
+    <value>High Watermark</value>
+  </data>
+  <data name="FilesystemLowWatermark" xml:space="preserve">
+    <value>Low Watermark</value>
+  </data>
+  <data name="FilesystemPath" xml:space="preserve">
+    <value>Path</value>
+  </data>
+  <data name="FilesystemReadPermission" xml:space="preserve">
+    <value>Read</value>
+  </data>
+  <data name="FilesystemTier" xml:space="preserve">
+    <value>Tier</value>
+  </data>
+  <data name="FilesystemUsagePercentage" xml:space="preserve">
+    <value>Usage Percentage</value>
+    <comment>This column is hidden</comment>
+  </data>
+  <data name="FilesystemWritePermission" xml:space="preserve">
+    <value>Write</value>
+  </data>
+  <data name="PartitionArchiveConfigurationXML" xml:space="preserve">
+    <value>Configuration XML</value>
+  </data>
+  <data name="PartitionArchiveDelayHours" xml:space="preserve">
+    <value>Archive Delay (hours)</value>
+  </data>
+  <data name="PartitionArchiveDescription" xml:space="preserve">
+    <value>Description</value>
+  </data>
+  <data name="PartitionArchiveReadonly" xml:space="preserve">
+    <value>Read-only</value>
+  </data>
+  <data name="PartitionArchiveType" xml:space="preserve">
+    <value>Type</value>
+  </data>
+  <data name="PartitionAcceptAnyDevice" xml:space="preserve">
+    <value>Accept Any Devices</value>
+  </data>
+  <data name="PartitionDescription" xml:space="preserve">
+    <value>Description</value>
+  </data>
+  <data name="PartitionDuplicateObjectPolicy" xml:space="preserve">
+    <value>Duplicate Object Policy</value>
+  </data>
+  <data name="PartitionFolder" xml:space="preserve">
+    <value>Partition Folder</value>
+  </data>
+  <data name="PartitionStudiesCount" xml:space="preserve">
+    <value>Studies</value>
+  </data>
+  <data name="ServerRuleApplyTime" xml:space="preserve">
+    <value>Apply Time</value>
+  </data>
+  <data name="ServerRuleDefault" xml:space="preserve">
+    <value>Default</value>
+  </data>
+  <data name="ServerRuleExcempt" xml:space="preserve">
+    <value>Exempt</value>
+  </data>
+  <data name="ServerRuleName" xml:space="preserve">
+    <value>Name</value>
+  </data>
+  <data name="ServiceDescription" xml:space="preserve">
+    <value>Description</value>
+  </data>
+  <data name="ServiceFilesystem" xml:space="preserve">
+    <value>Filesystem</value>
+  </data>
+  <data name="ServiceLocked" xml:space="preserve">
+    <value>Locked</value>
+  </data>
+  <data name="ServiceProcessorID" xml:space="preserve">
+    <value>Processor ID</value>
+  </data>
+  <data name="ServiceSchedule" xml:space="preserve">
+    <value>Schedule</value>
+  </data>
+  <data name="ServiceType" xml:space="preserve">
+    <value>Type</value>
+  </data>
+  <data name="Dashboard_SIQSummary_Duplicates" xml:space="preserve">
+    <value>Duplicates</value>
+  </data>
+  <data name="Dashboard_SIQSummary_InconsistentData" xml:space="preserve">
+    <value>Inconsistent Data</value>
+  </data>
+  <data name="Dashboard_SIQSummary_Total" xml:space="preserve">
+    <value>Total</value>
+  </data>
+  <data name="Dashboard_StudiesSummary_NumberOfStudies" xml:space="preserve">
+    <value>Number of Studies</value>
+  </data>
+  <data name="Dashboard_StudiesSummary_Partition" xml:space="preserve">
+    <value>Partition</value>
+  </data>
+  <data name="Dashboard_WorkQueueSummary_NumberOfItems" xml:space="preserve">
+    <value>Number of Items</value>
+  </data>
+  <data name="Dashboard_WorkQueueSummary_Server" xml:space="preserve">
+    <value>Server</value>
+  </data>
+  <data name="AdminUserGroups_GroupName" xml:space="preserve">
+    <value>Authority Group Name</value>
+  </data>
+  <data name="AdminUserGroups_Tokens" xml:space="preserve">
+    <value>Authority Tokens</value>
+  </data>
+  <data name="LastLogin" xml:space="preserve">
+    <value>Last Login</value>
+  </data>
+  <data name="UserGroups" xml:space="preserve">
+    <value>Authority Groups</value>
+  </data>
+  <data name="UserID" xml:space="preserve">
+    <value>User ID</value>
+  </data>
+  <data name="UserName" xml:space="preserve">
+    <value>Name</value>
+  </data>
+  <data name="UserDisplayName" xml:space="preserve">
+    <value>Display Name</value>
+  </data>
+  <data name="AdminUserGroups_DataGroup" xml:space="preserve">
+    <value>Data Access Authority Group</value>
+  </data>
+  <data name="AdminUserGroups_GroupDescription" xml:space="preserve">
+    <value>Authority Group Description</value>
+  </data>
+  <data name="StudyDetails_GroupName" xml:space="preserve">
+    <value>Group Name</value>
+  </data>
+  <data name="ServerRuleType" xml:space="preserve">
+    <value>Type</value>
+  </data>
+  <data name="UserEmailAddress" xml:space="preserve">
+    <value>Email Address</value>
+  </data>
+  <data name="DicomTagDetails" xml:space="preserve">
+    <value>Details</value>
+  </data>
+  <data name="DicomTagName" xml:space="preserve">
+    <value>Dicom Tag</value>
+  </data>
+  <data name="AdminDeletedStudies_DeletedBy" xml:space="preserve">
+    <value>Deleted By</value>
+  </data>
+  <data name="Breed" xml:space="preserve">
+    <value>Breed</value>
+  </data>
+  <data name="ResponsibleOrganization" xml:space="preserve">
+    <value>Organization</value>
+  </data>
+  <data name="ResponsiblePerson" xml:space="preserve">
+    <value>Owner</value>
+  </data>
+  <data name="Species" xml:space="preserve">
+    <value>Species</value>
+  </data>
+  <data name="PartitionStorageConfiguration" xml:space="preserve">
+    <value>Storage Configuration</value>
+  </data>
+  <data name="LoginWarningComponent" xml:space="preserve">
+    <value>Login Warnings</value>
+  </data>
+  <data name="ExternalRequestQueueStatus" xml:space="preserve">
+    <value>Status</value>
+  </data>
+  <data name="InsertTime" xml:space="preserve">
+    <value>Insert Time</value>
+  </data>
+  <data name="OperationToken" xml:space="preserve">
+    <value>Operation Token</value>
+  </data>
+  <data name="RequestDescription" xml:space="preserve">
+    <value>Request Description</value>
+  </data>
+  <data name="RequestType" xml:space="preserve">
+    <value>Request Type</value>
+  </data>
+  <data name="PartitionType" xml:space="preserve">
+    <value>Type</value>
+  </data>
+  <data name="QCStatus" xml:space="preserve">
+    <value>QC Status</value>
+  </data>
+  <data name="OrderStatus" xml:space="preserve">
+    <value>Order Status</value>
+  </data>
+  <data name="Priority" xml:space="preserve">
+    <value>Priority</value>
+  </data>
+  <data name="ReasonForStudy" xml:space="preserve">
+    <value>Reason for Study</value>
+  </data>
+  <data name="RequestedProcedure" xml:space="preserve">
+    <value>Requested Procedure</value>
+  </data>
+  <data name="ScheduledDate" xml:space="preserve">
+    <value>Scheduled Date</value>
+  </data>
+  <data name="ScheduledTime" xml:space="preserve">
+    <value>Scheduled Time</value>
+  </data>
+  <data name="RelatedStudies" xml:space="preserve">
+    <value>Related Studies</value>
+  </data>
+  <data name="QCExpected" xml:space="preserve">
+    <value>QC Expected</value>
+  </data>
 </root>