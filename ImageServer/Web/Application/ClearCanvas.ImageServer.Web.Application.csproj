﻿<?xml version="1.0" encoding="utf-8"?>
<Project DefaultTargets="Build" xmlns="http://schemas.microsoft.com/developer/msbuild/2003" ToolsVersion="4.0">
  <Import Project="$(MSBuildExtensionsPath)\$(MSBuildToolsVersion)\Microsoft.Common.props" Condition="Exists('$(MSBuildExtensionsPath)\$(MSBuildToolsVersion)\Microsoft.Common.props')" />
  <PropertyGroup>
    <Configuration Condition=" '$(Configuration)' == '' ">Debug</Configuration>
    <Platform Condition=" '$(Platform)' == '' ">AnyCPU</Platform>
    <ProductVersion>9.0.30729</ProductVersion>
    <SchemaVersion>2.0</SchemaVersion>
    <ProjectGuid>{2719FA07-F89A-4FE1-A497-5FA4CDD08956}</ProjectGuid>
    <ProjectTypeGuids>{349c5851-65df-11da-9384-00065b846f21};{fae04ec0-301f-11d3-bf4b-00c04f79efbc}</ProjectTypeGuids>
    <OutputType>Library</OutputType>
    <AppDesignerFolder>Properties</AppDesignerFolder>
    <RootNamespace>ClearCanvas.ImageServer.Web.Application</RootNamespace>
    <AssemblyName>ClearCanvas.ImageServer.Web.Application.Assembly</AssemblyName>
    <FileUpgradeFlags>
    </FileUpgradeFlags>
    <OldToolsVersion>4.0</OldToolsVersion>
    <UpgradeBackupLocation>
    </UpgradeBackupLocation>
    <RunPostBuildEvent>Always</RunPostBuildEvent>
    <TargetFrameworkVersion>v4.0</TargetFrameworkVersion>
    <TargetFrameworkProfile />
  </PropertyGroup>
  <PropertyGroup Condition=" '$(Configuration)|$(Platform)' == 'Debug|AnyCPU' ">
    <DebugSymbols>true</DebugSymbols>
    <DebugType>full</DebugType>
    <Optimize>false</Optimize>
    <OutputPath>bin\</OutputPath>
    <DefineConstants>TRACE;DEBUG;SILVERLIGHT4</DefineConstants>
    <ErrorReport>prompt</ErrorReport>
    <WarningLevel>4</WarningLevel>
    <CodeAnalysisRuleSet>AllRules.ruleset</CodeAnalysisRuleSet>
  </PropertyGroup>
  <PropertyGroup Condition=" '$(Configuration)|$(Platform)' == 'Release|AnyCPU' ">
    <DebugType>pdbonly</DebugType>
    <Optimize>true</Optimize>
    <OutputPath>bin\</OutputPath>
    <DefineConstants>TRACE</DefineConstants>
    <ErrorReport>prompt</ErrorReport>
    <WarningLevel>4</WarningLevel>
    <CodeAnalysisRuleSet>AllRules.ruleset</CodeAnalysisRuleSet>
  </PropertyGroup>
  <ItemGroup>
    <Reference Include="AjaxControlToolkit, Version=1.0.10920.32880, Culture=neutral, PublicKeyToken=28f01b0e84b6d53e, processorArchitecture=MSIL">
      <SpecificVersion>False</SpecificVersion>
      <HintPath>..\ReferencedAssemblies\AjaxControls\AjaxControlToolkit.dll</HintPath>
    </Reference>
    <Reference Include="log4net, Version=1.2.10.0, Culture=neutral, PublicKeyToken=1b44e1d426115821, processorArchitecture=MSIL">
      <SpecificVersion>False</SpecificVersion>
      <HintPath>..\..\..\ReferencedAssemblies\log4net.dll</HintPath>
    </Reference>
    <Reference Include="Microsoft.JScript" />
    <Reference Include="nunit.framework, Version=2.2.7.0, Culture=neutral, PublicKeyToken=96d09a1eb7f44a77, processorArchitecture=MSIL">
      <SpecificVersion>False</SpecificVersion>
      <HintPath>..\..\..\ReferencedAssemblies\nunit.framework.dll</HintPath>
    </Reference>
    <Reference Include="PresentationCore" />
    <Reference Include="PresentationFramework" />
    <Reference Include="System" />
    <Reference Include="System.Data" />
    <Reference Include="System.Data.DataSetExtensions" />
    <Reference Include="System.Design" />
    <Reference Include="System.Drawing" />
    <Reference Include="System.EnterpriseServices" />
    <Reference Include="System.Runtime.Serialization" />
    <Reference Include="System.ServiceModel" />
    <Reference Include="System.Web" />
    <Reference Include="System.Web.ApplicationServices" />
    <Reference Include="System.Web.DynamicData" />
    <Reference Include="System.Web.Entity" />
    <Reference Include="System.Web.Extensions" />
    <Reference Include="System.Xml" />
    <Reference Include="System.Configuration" />
    <Reference Include="System.Web.Services" />
    <Reference Include="System.Web.Mobile" />
    <Reference Include="System.Xml.Linq" />
    <Reference Include="WindowsBase" />
  </ItemGroup>
  <ItemGroup>
    <Compile Include="App_GlobalResources\ColumnHeaders.Designer.cs">
      <AutoGen>True</AutoGen>
      <DesignTime>True</DesignTime>
      <DependentUpon>ColumnHeaders.resx</DependentUpon>
    </Compile>
    <Compile Include="App_GlobalResources\DetailedViewFieldLabels.Designer.cs">
      <AutoGen>True</AutoGen>
      <DesignTime>True</DesignTime>
      <DependentUpon>DetailedViewFieldLabels.resx</DependentUpon>
    </Compile>
    <Compile Include="App_GlobalResources\ErrorMessages.Designer.cs">
      <AutoGen>True</AutoGen>
      <DesignTime>True</DesignTime>
      <DependentUpon>ErrorMessages.resx</DependentUpon>
    </Compile>
    <Compile Include="App_GlobalResources\GridPager.Designer.cs">
      <AutoGen>True</AutoGen>
      <DesignTime>True</DesignTime>
      <DependentUpon>GridPager.resx</DependentUpon>
    </Compile>
    <Compile Include="App_GlobalResources\InputLabels.Designer.cs">
      <AutoGen>True</AutoGen>
      <DesignTime>True</DesignTime>
      <DependentUpon>InputLabels.resx</DependentUpon>
    </Compile>
    <Compile Include="App_GlobalResources\InputValidation.designer.cs">
      <AutoGen>True</AutoGen>
      <DesignTime>True</DesignTime>
      <DependentUpon>InputValidation.resx</DependentUpon>
    </Compile>
    <Compile Include="App_GlobalResources\Labels.Designer.cs">
      <AutoGen>True</AutoGen>
      <DesignTime>True</DesignTime>
      <DependentUpon>Labels.resx</DependentUpon>
    </Compile>
    <Compile Include="App_GlobalResources\SearchFieldLabels.Designer.cs">
      <AutoGen>True</AutoGen>
      <DesignTime>True</DesignTime>
      <DependentUpon>SearchFieldLabels.resx</DependentUpon>
    </Compile>
    <Compile Include="App_GlobalResources\SR.Designer.cs">
      <AutoGen>True</AutoGen>
      <DesignTime>True</DesignTime>
      <DependentUpon>SR.resx</DependentUpon>
    </Compile>
    <Compile Include="App_GlobalResources\Titles.Designer.cs">
      <AutoGen>True</AutoGen>
      <DesignTime>True</DesignTime>
      <DependentUpon>Titles.resx</DependentUpon>
    </Compile>
    <Compile Include="App_GlobalResources\Tooltips.Designer.cs">
      <AutoGen>True</AutoGen>
      <DesignTime>True</DesignTime>
      <DependentUpon>Tooltips.resx</DependentUpon>
    </Compile>
    <Compile Include="Controls\AlertIndicator.ascx.cs">
      <DependentUpon>AlertIndicator.ascx</DependentUpon>
      <SubType>ASPXCodeBehind</SubType>
    </Compile>
    <Compile Include="Controls\AlertIndicator.ascx.designer.cs">
      <DependentUpon>AlertIndicator.ascx</DependentUpon>
    </Compile>
    <Compile Include="Controls\ApplicationAlertPanel.ascx.cs">
      <DependentUpon>ApplicationAlertPanel.ascx</DependentUpon>
      <SubType>ASPXCodeBehind</SubType>
    </Compile>
    <Compile Include="Controls\ApplicationAlertPanel.ascx.designer.cs">
      <DependentUpon>ApplicationAlertPanel.ascx</DependentUpon>
    </Compile>
    <Compile Include="Controls\GridViewPanel.cs">
      <SubType>ASPXCodeBehind</SubType>
    </Compile>
    <Compile Include="Controls\CheckJavascript.ascx.cs">
      <DependentUpon>CheckJavascript.ascx</DependentUpon>
      <SubType>ASPXCodeBehind</SubType>
    </Compile>
    <Compile Include="Controls\CheckJavascript.ascx.designer.cs">
      <DependentUpon>CheckJavascript.ascx</DependentUpon>
    </Compile>
    <Compile Include="Controls\EmptySearchResultsMessage.ascx.cs">
      <DependentUpon>EmptySearchResultsMessage.ascx</DependentUpon>
      <SubType>ASPXCodeBehind</SubType>
    </Compile>
    <Compile Include="Controls\EmptySearchResultsMessage.ascx.designer.cs">
      <DependentUpon>EmptySearchResultsMessage.ascx</DependentUpon>
    </Compile>
    <Compile Include="Controls\JQuery.ascx.cs">
      <DependentUpon>JQuery.ascx</DependentUpon>
      <SubType>ASPXCodeBehind</SubType>
    </Compile>
    <Compile Include="Controls\JQuery.ascx.designer.cs">
      <DependentUpon>JQuery.ascx</DependentUpon>
    </Compile>
    <Compile Include="Controls\LoginWarningIndicator.ascx.cs">
      <DependentUpon>LoginWarningIndicator.ascx</DependentUpon>
      <SubType>ASPXCodeBehind</SubType>
    </Compile>
    <Compile Include="Controls\LoginWarningIndicator.ascx.designer.cs">
      <DependentUpon>LoginWarningIndicator.ascx</DependentUpon>
    </Compile>
    <Compile Include="Controls\LoginWarningsDialog.ascx.cs">
      <DependentUpon>LoginWarningsDialog.ascx</DependentUpon>
      <SubType>ASPXCodeBehind</SubType>
    </Compile>
    <Compile Include="Controls\LoginWarningsDialog.ascx.designer.cs">
      <DependentUpon>LoginWarningsDialog.ascx</DependentUpon>
    </Compile>
    <Compile Include="Controls\MessageBox.ascx.cs">
      <DependentUpon>MessageBox.ascx</DependentUpon>
      <SubType>ASPXCodeBehind</SubType>
    </Compile>
    <Compile Include="Controls\MessageBox.ascx.designer.cs">
      <DependentUpon>MessageBox.ascx</DependentUpon>
    </Compile>
    <Compile Include="Controls\GridPager.ascx.cs">
      <DependentUpon>GridPager.ascx</DependentUpon>
      <SubType>ASPXCodeBehind</SubType>
    </Compile>
    <Compile Include="Controls\GridPager.ascx.designer.cs">
      <DependentUpon>GridPager.ascx</DependentUpon>
    </Compile>
    <Compile Include="Controls\InvalidInputIndicator.ascx.cs">
      <DependentUpon>InvalidInputIndicator.ascx</DependentUpon>
      <SubType>ASPXCodeBehind</SubType>
    </Compile>
    <Compile Include="Controls\InvalidInputIndicator.ascx.designer.cs">
      <DependentUpon>InvalidInputIndicator.ascx</DependentUpon>
    </Compile>
    <Compile Include="Controls\ModalDialog.ascx.cs">
      <DependentUpon>ModalDialog.ascx</DependentUpon>
      <SubType>ASPXCodeBehind</SubType>
    </Compile>
    <Compile Include="Controls\ModalDialog.ascx.designer.cs">
      <DependentUpon>ModalDialog.ascx</DependentUpon>
    </Compile>
    <Compile Include="Controls\PersonNameInputPanel.ascx.cs">
      <DependentUpon>PersonNameInputPanel.ascx</DependentUpon>
      <SubType>ASPXCodeBehind</SubType>
    </Compile>
    <Compile Include="Controls\PersonNameInputPanel.ascx.designer.cs">
      <DependentUpon>PersonNameInputPanel.ascx</DependentUpon>
    </Compile>
    <Compile Include="Controls\SectionPanel.ascx.cs">
      <DependentUpon>SectionPanel.ascx</DependentUpon>
      <SubType>ASPXCodeBehind</SubType>
    </Compile>
    <Compile Include="Controls\SectionPanel.ascx.designer.cs">
      <DependentUpon>SectionPanel.ascx</DependentUpon>
    </Compile>
    <Compile Include="Controls\ServerPartitionSelector.ascx.cs">
      <DependentUpon>ServerPartitionSelector.ascx</DependentUpon>
      <SubType>ASPXCodeBehind</SubType>
    </Compile>
    <Compile Include="Controls\ServerPartitionSelector.ascx.designer.cs">
      <DependentUpon>ServerPartitionSelector.ascx</DependentUpon>
    </Compile>
    <Compile Include="Controls\SessionTimeout.ascx.cs">
      <DependentUpon>SessionTimeout.ascx</DependentUpon>
      <SubType>ASPXCodeBehind</SubType>
    </Compile>
    <Compile Include="Controls\SessionTimeout.ascx.designer.cs">
      <DependentUpon>SessionTimeout.ascx</DependentUpon>
    </Compile>
    <Compile Include="Controls\TimedDialog.ascx.cs">
      <DependentUpon>TimedDialog.ascx</DependentUpon>
      <SubType>ASPXCodeBehind</SubType>
    </Compile>
    <Compile Include="Controls\TimedDialog.ascx.designer.cs">
      <DependentUpon>TimedDialog.ascx</DependentUpon>
    </Compile>
    <Compile Include="Controls\UsersGuideLink.ascx.cs">
      <DependentUpon>UsersGuideLink.ascx</DependentUpon>
      <SubType>ASPXCodeBehind</SubType>
    </Compile>
    <Compile Include="Controls\UsersGuideLink.ascx.designer.cs">
      <DependentUpon>UsersGuideLink.ascx</DependentUpon>
    </Compile>
    <Compile Include="Default.aspx.cs">
      <DependentUpon>Default.aspx</DependentUpon>
      <SubType>ASPXCodeBehind</SubType>
    </Compile>
    <Compile Include="Default.aspx.designer.cs">
      <DependentUpon>Default.aspx</DependentUpon>
    </Compile>
    <Compile Include="Global.asax.cs">
      <DependentUpon>Global.asax</DependentUpon>
    </Compile>
    <Compile Include="GlobalMasterPage.master.cs">
      <DependentUpon>GlobalMasterPage.master</DependentUpon>
      <SubType>ASPXCodeBehind</SubType>
    </Compile>
    <Compile Include="GlobalMasterPage.master.designer.cs">
      <DependentUpon>GlobalMasterPage.master</DependentUpon>
    </Compile>
    <Compile Include="Helpers\DicomValueValidator.cs" />
    <Compile Include="Helpers\ExceptionTranslator.cs" />
    <Compile Include="Helpers\SearchHelper.cs" />
    <Compile Include="KeepSessionAlive.aspx.cs">
      <DependentUpon>KeepSessionAlive.aspx</DependentUpon>
      <SubType>ASPXCodeBehind</SubType>
    </Compile>
    <Compile Include="KeepSessionAlive.aspx.designer.cs">
      <DependentUpon>KeepSessionAlive.aspx</DependentUpon>
    </Compile>
    <Compile Include="Pages\Admin\Alerts\AlertHoverPopupDetails.ascx.cs">
      <DependentUpon>AlertHoverPopupDetails.ascx</DependentUpon>
      <SubType>ASPXCodeBehind</SubType>
    </Compile>
    <Compile Include="Pages\Admin\Alerts\AlertHoverPopupDetails.ascx.designer.cs">
      <DependentUpon>AlertHoverPopupDetails.ascx</DependentUpon>
    </Compile>
    <Compile Include="Pages\Admin\Alerts\IAlertPopupView.ascx.cs" />
    <Compile Include="Pages\Admin\Alerts\StudyAlertContextInfoView.ascx.cs">
      <DependentUpon>StudyAlertContextInfoView.ascx</DependentUpon>
      <SubType>ASPXCodeBehind</SubType>
    </Compile>
    <Compile Include="Pages\Admin\Alerts\StudyAlertContextInfoView.ascx.designer.cs">
      <DependentUpon>StudyAlertContextInfoView.ascx</DependentUpon>
    </Compile>
    <Compile Include="Pages\Admin\Alerts\WorkQueueAlertContextDataView.ascx.cs">
      <DependentUpon>WorkQueueAlertContextDataView.ascx</DependentUpon>
      <SubType>ASPXCodeBehind</SubType>
    </Compile>
    <Compile Include="Pages\Admin\Alerts\WorkQueueAlertContextDataView.ascx.designer.cs">
      <DependentUpon>WorkQueueAlertContextDataView.ascx</DependentUpon>
    </Compile>
    <Compile Include="Pages\Admin\Configure\DataRules\AddEditDataRuleDialog.ascx.cs">
      <DependentUpon>AddEditDataRuleDialog.ascx</DependentUpon>
      <SubType>ASPXCodeBehind</SubType>
    </Compile>
    <Compile Include="Pages\Admin\Configure\DataRules\AddEditDataRuleDialog.ascx.designer.cs">
      <DependentUpon>AddEditDataRuleDialog.ascx</DependentUpon>
    </Compile>
    <Compile Include="Pages\Admin\Configure\DataRules\DataRuleGridView.ascx.cs">
      <DependentUpon>DataRuleGridView.ascx</DependentUpon>
      <SubType>ASPXCodeBehind</SubType>
    </Compile>
    <Compile Include="Pages\Admin\Configure\DataRules\DataRuleGridView.ascx.designer.cs">
      <DependentUpon>DataRuleGridView.ascx</DependentUpon>
    </Compile>
    <Compile Include="Pages\Admin\Configure\DataRules\DataRulePanel.ascx.cs">
      <DependentUpon>DataRulePanel.ascx</DependentUpon>
      <SubType>ASPXCodeBehind</SubType>
    </Compile>
    <Compile Include="Pages\Admin\Configure\DataRules\DataRulePanel.ascx.designer.cs">
      <DependentUpon>DataRulePanel.ascx</DependentUpon>
    </Compile>
    <Compile Include="Pages\Admin\Configure\DataRules\DataRuleSamples.asmx.cs">
      <DependentUpon>DataRuleSamples.asmx</DependentUpon>
      <SubType>Component</SubType>
    </Compile>
    <Compile Include="Pages\Admin\Configure\DataRules\Default.aspx.cs">
      <DependentUpon>Default.aspx</DependentUpon>
      <SubType>ASPXCodeBehind</SubType>
    </Compile>
    <Compile Include="Pages\Admin\Configure\DataRules\Default.aspx.designer.cs">
      <DependentUpon>Default.aspx</DependentUpon>
    </Compile>
    <Compile Include="Pages\Admin\Configure\Devices\ThrottleSettingsTab.ascx.cs">
      <DependentUpon>ThrottleSettingsTab.ascx</DependentUpon>
      <SubType>ASPXCodeBehind</SubType>
    </Compile>
    <Compile Include="Pages\Admin\Configure\Devices\ThrottleSettingsTab.ascx.designer.cs">
      <DependentUpon>ThrottleSettingsTab.ascx</DependentUpon>
    </Compile>
    <Compile Include="Pages\Admin\Configure\ServerPartitions\DataAccessGroupPanel.ascx.cs">
      <DependentUpon>DataAccessGroupPanel.ascx</DependentUpon>
      <SubType>ASPXCodeBehind</SubType>
    </Compile>
    <Compile Include="Pages\Admin\Configure\ServerPartitions\DataAccessGroupPanel.ascx.designer.cs">
      <DependentUpon>DataAccessGroupPanel.ascx</DependentUpon>
    </Compile>
    <Compile Include="Pages\Admin\Dashboard\AlertHoverPopupDetails.ascx.cs">
      <DependentUpon>AlertHoverPopupDetails.ascx</DependentUpon>
      <SubType>ASPXCodeBehind</SubType>
    </Compile>
    <Compile Include="Pages\Admin\Dashboard\AlertHoverPopupDetails.ascx.designer.cs">
      <DependentUpon>AlertHoverPopupDetails.ascx</DependentUpon>
    </Compile>
    <Compile Include="Pages\Admin\Dashboard\AlertsGridView.ascx.cs">
      <DependentUpon>AlertsGridView.ascx</DependentUpon>
      <SubType>ASPXCodeBehind</SubType>
    </Compile>
    <Compile Include="Pages\Admin\Dashboard\AlertsGridView.ascx.designer.cs">
      <DependentUpon>AlertsGridView.ascx</DependentUpon>
    </Compile>
    <Compile Include="Pages\Admin\Dashboard\StudiesSummary.ascx.cs">
      <DependentUpon>StudiesSummary.ascx</DependentUpon>
      <SubType>ASPXCodeBehind</SubType>
    </Compile>
    <Compile Include="Pages\Admin\Dashboard\StudiesSummary.ascx.designer.cs">
      <DependentUpon>StudiesSummary.ascx</DependentUpon>
    </Compile>
    <Compile Include="Pages\Admin\Dashboard\Default.aspx.cs">
      <DependentUpon>Default.aspx</DependentUpon>
      <SubType>ASPXCodeBehind</SubType>
    </Compile>
    <Compile Include="Pages\Admin\Dashboard\Default.aspx.designer.cs">
      <DependentUpon>Default.aspx</DependentUpon>
    </Compile>
    <Compile Include="Pages\Admin\Dashboard\FileSystemsGridView.ascx.cs">
      <DependentUpon>FileSystemsGridView.ascx</DependentUpon>
      <SubType>ASPXCodeBehind</SubType>
    </Compile>
    <Compile Include="Pages\Admin\Dashboard\FileSystemsGridView.ascx.designer.cs">
      <DependentUpon>FileSystemsGridView.ascx</DependentUpon>
    </Compile>
    <Compile Include="Pages\Admin\Dashboard\ServerPartitionGridView.ascx.cs">
      <DependentUpon>ServerPartitionGridView.ascx</DependentUpon>
      <SubType>ASPXCodeBehind</SubType>
    </Compile>
    <Compile Include="Pages\Admin\Dashboard\ServerPartitionGridView.ascx.designer.cs">
      <DependentUpon>ServerPartitionGridView.ascx</DependentUpon>
    </Compile>
    <Compile Include="Pages\Admin\Dashboard\StudyIntegrityQueueSummary.ascx.cs">
      <DependentUpon>StudyIntegrityQueueSummary.ascx</DependentUpon>
      <SubType>ASPXCodeBehind</SubType>
    </Compile>
    <Compile Include="Pages\Admin\Dashboard\StudyIntegrityQueueSummary.ascx.designer.cs">
      <DependentUpon>StudyIntegrityQueueSummary.ascx</DependentUpon>
    </Compile>
    <Compile Include="Pages\Admin\Dashboard\WorkQueueAlertContextDataView.ascx.cs">
      <DependentUpon>WorkQueueAlertContextDataView.ascx</DependentUpon>
      <SubType>ASPXCodeBehind</SubType>
    </Compile>
    <Compile Include="Pages\Admin\Dashboard\WorkQueueAlertContextDataView.ascx.designer.cs">
      <DependentUpon>WorkQueueAlertContextDataView.ascx</DependentUpon>
    </Compile>
    <Compile Include="Pages\Admin\Dashboard\WorkQueueSummary.ascx.cs">
      <DependentUpon>WorkQueueSummary.ascx</DependentUpon>
      <SubType>ASPXCodeBehind</SubType>
    </Compile>
    <Compile Include="Pages\Admin\Dashboard\WorkQueueSummary.ascx.designer.cs">
      <DependentUpon>WorkQueueSummary.ascx</DependentUpon>
    </Compile>
    <Compile Include="Pages\Admin\UserManagement\UserGroups\AddEditUserGroupsDialog.ascx.cs">
      <DependentUpon>AddEditUserGroupsDialog.ascx</DependentUpon>
      <SubType>ASPXCodeBehind</SubType>
    </Compile>
    <Compile Include="Pages\Admin\UserManagement\UserGroups\AddEditUserGroupsDialog.ascx.designer.cs">
      <DependentUpon>AddEditUserGroupsDialog.ascx</DependentUpon>
    </Compile>
    <Compile Include="Pages\Admin\UserManagement\UserGroups\Default.aspx.cs">
      <DependentUpon>Default.aspx</DependentUpon>
      <SubType>ASPXCodeBehind</SubType>
    </Compile>
    <Compile Include="Pages\Admin\UserManagement\UserGroups\Default.aspx.designer.cs">
      <DependentUpon>Default.aspx</DependentUpon>
    </Compile>
    <Compile Include="Pages\Admin\UserManagement\UserGroups\PasswordConfirmDialog.ascx.cs">
      <DependentUpon>PasswordConfirmDialog.ascx</DependentUpon>
      <SubType>ASPXCodeBehind</SubType>
    </Compile>
    <Compile Include="Pages\Admin\UserManagement\UserGroups\PasswordConfirmDialog.ascx.designer.cs">
      <DependentUpon>PasswordConfirmDialog.ascx</DependentUpon>
    </Compile>
    <Compile Include="Pages\Admin\UserManagement\UserGroups\UserGroupsGridPanel.ascx.cs">
      <DependentUpon>UserGroupsGridPanel.ascx</DependentUpon>
      <SubType>ASPXCodeBehind</SubType>
    </Compile>
    <Compile Include="Pages\Admin\UserManagement\UserGroups\UserGroupsGridPanel.ascx.designer.cs">
      <DependentUpon>UserGroupsGridPanel.ascx</DependentUpon>
    </Compile>
    <Compile Include="Pages\Admin\UserManagement\UserGroups\UserGroupsPanel.ascx.cs">
      <DependentUpon>UserGroupsPanel.ascx</DependentUpon>
      <SubType>ASPXCodeBehind</SubType>
    </Compile>
    <Compile Include="Pages\Admin\UserManagement\UserGroups\UserGroupsPanel.ascx.designer.cs">
      <DependentUpon>UserGroupsPanel.ascx</DependentUpon>
    </Compile>
    <Compile Include="Pages\Admin\UserManagement\Users\AddEditUserDialog.ascx.cs">
      <DependentUpon>AddEditUserDialog.ascx</DependentUpon>
      <SubType>ASPXCodeBehind</SubType>
    </Compile>
    <Compile Include="Pages\Admin\UserManagement\Users\AddEditUserDialog.ascx.designer.cs">
      <DependentUpon>AddEditUserDialog.ascx</DependentUpon>
    </Compile>
    <Compile Include="Pages\Admin\UserManagement\Users\Default.aspx.cs">
      <DependentUpon>Default.aspx</DependentUpon>
      <SubType>ASPXCodeBehind</SubType>
    </Compile>
    <Compile Include="Pages\Admin\UserManagement\Users\Default.aspx.designer.cs">
      <DependentUpon>Default.aspx</DependentUpon>
    </Compile>
    <Compile Include="Pages\Admin\UserManagement\Users\UserGridPanel.ascx.cs">
      <DependentUpon>UserGridPanel.ascx</DependentUpon>
      <SubType>ASPXCodeBehind</SubType>
    </Compile>
    <Compile Include="Pages\Admin\UserManagement\Users\UserGridPanel.ascx.designer.cs">
      <DependentUpon>UserGridPanel.ascx</DependentUpon>
    </Compile>
    <Compile Include="Pages\Admin\UserManagement\Users\UserPanel.ascx.cs">
      <DependentUpon>UserPanel.ascx</DependentUpon>
      <SubType>ASPXCodeBehind</SubType>
    </Compile>
    <Compile Include="Pages\Admin\UserManagement\Users\UserPanel.ascx.designer.cs">
      <DependentUpon>UserPanel.ascx</DependentUpon>
    </Compile>
    <Compile Include="Pages\Common\IMasterProperties.cs" />
    <Compile Include="Pages\Error\CookiesRequired.aspx.cs">
      <DependentUpon>CookiesRequired.aspx</DependentUpon>
      <SubType>ASPXCodeBehind</SubType>
    </Compile>
    <Compile Include="Pages\Error\CookiesRequired.aspx.designer.cs">
      <DependentUpon>CookiesRequired.aspx</DependentUpon>
    </Compile>
    <Compile Include="Pages\Error\SoftwareExpiredErrorPage.aspx.cs">
      <DependentUpon>SoftwareExpiredErrorPage.aspx</DependentUpon>
      <SubType>ASPXCodeBehind</SubType>
    </Compile>
    <Compile Include="Pages\Error\SoftwareExpiredErrorPage.aspx.designer.cs">
      <DependentUpon>SoftwareExpiredErrorPage.aspx</DependentUpon>
    </Compile>
    <Compile Include="Pages\Error\LicenseErrorPage.aspx.cs">
      <DependentUpon>LicenseErrorPage.aspx</DependentUpon>
      <SubType>ASPXCodeBehind</SubType>
    </Compile>
    <Compile Include="Pages\Error\LicenseErrorPage.aspx.designer.cs">
      <DependentUpon>LicenseErrorPage.aspx</DependentUpon>
    </Compile>
    <Compile Include="Pages\Help\Contact.ascx.cs">
      <DependentUpon>Contact.ascx</DependentUpon>
      <SubType>ASPXCodeBehind</SubType>
    </Compile>
    <Compile Include="Pages\Help\Contact.ascx.designer.cs">
      <DependentUpon>Contact.ascx</DependentUpon>
    </Compile>
    <Compile Include="Pages\Login\ChangePasswordDialog.ascx.cs">
      <DependentUpon>ChangePasswordDialog.ascx</DependentUpon>
      <SubType>ASPXCodeBehind</SubType>
    </Compile>
    <Compile Include="Pages\Login\ChangePasswordDialog.ascx.designer.cs">
      <DependentUpon>ChangePasswordDialog.ascx</DependentUpon>
    </Compile>
    <Compile Include="Pages\Login\Default.aspx.cs">
      <DependentUpon>Default.aspx</DependentUpon>
      <SubType>ASPXCodeBehind</SubType>
    </Compile>
    <Compile Include="Pages\Error\AuthorizationErrorPage.aspx.cs">
      <DependentUpon>AuthorizationErrorPage.aspx</DependentUpon>
      <SubType>ASPXCodeBehind</SubType>
    </Compile>
    <Compile Include="Pages\Error\AuthorizationErrorPage.aspx.designer.cs">
      <DependentUpon>AuthorizationErrorPage.aspx</DependentUpon>
    </Compile>
    <Compile Include="Pages\Error\TimeoutErrorPage.aspx.cs">
      <DependentUpon>TimeoutErrorPage.aspx</DependentUpon>
      <SubType>ASPXCodeBehind</SubType>
    </Compile>
    <Compile Include="Pages\Error\TimeoutErrorPage.aspx.designer.cs">
      <DependentUpon>TimeoutErrorPage.aspx</DependentUpon>
    </Compile>
    <Compile Include="Helpers\DialogHelper.cs" />
    <Compile Include="Helpers\HtmlEncoder.cs" />
    <Compile Include="Helpers\ScriptHelper.cs" />
    <Compile Include="Pages\Login\Default.aspx.designer.cs">
      <DependentUpon>Default.aspx</DependentUpon>
    </Compile>
    <Compile Include="Pages\Login\Logout.aspx.cs">
      <DependentUpon>Logout.aspx</DependentUpon>
      <SubType>ASPXCodeBehind</SubType>
    </Compile>
    <Compile Include="Pages\Login\Logout.aspx.designer.cs">
      <DependentUpon>Logout.aspx</DependentUpon>
    </Compile>
    <Compile Include="Pages\Login\PasswordExpiredDialog.ascx.cs">
      <DependentUpon>PasswordExpiredDialog.ascx</DependentUpon>
      <SubType>ASPXCodeBehind</SubType>
    </Compile>
    <Compile Include="Pages\Login\PasswordExpiredDialog.ascx.designer.cs">
      <DependentUpon>PasswordExpiredDialog.ascx</DependentUpon>
    </Compile>
    <Compile Include="Pages\Queues\ArchiveQueue\ResetArchiveQueueDialog.ascx.cs">
      <DependentUpon>ResetArchiveQueueDialog.ascx</DependentUpon>
      <SubType>ASPXCodeBehind</SubType>
    </Compile>
    <Compile Include="Pages\Queues\ArchiveQueue\ResetArchiveQueueDialog.ascx.designer.cs">
      <DependentUpon>ResetArchiveQueueDialog.ascx</DependentUpon>
    </Compile>
    <Compile Include="Pages\Queues\StudyIntegrityQueue\DuplicateSopDialog.ascx.cs">
      <DependentUpon>DuplicateSopDialog.ascx</DependentUpon>
      <SubType>ASPXCodeBehind</SubType>
    </Compile>
    <Compile Include="Pages\Queues\StudyIntegrityQueue\DuplicateSopDialog.ascx.designer.cs">
      <DependentUpon>DuplicateSopDialog.ascx</DependentUpon>
    </Compile>
    <Compile Include="Pages\Queues\StudyIntegrityQueue\SIQEntryTooltip.ascx.cs">
      <DependentUpon>SIQEntryTooltip.ascx</DependentUpon>
      <SubType>ASPXCodeBehind</SubType>
    </Compile>
    <Compile Include="Pages\Queues\StudyIntegrityQueue\SIQEntryTooltip.ascx.designer.cs">
      <DependentUpon>SIQEntryTooltip.ascx</DependentUpon>
    </Compile>
    <Compile Include="Pages\Queues\WorkQueue\Edit\EditWorkQueueDetailsView.ascx.cs">
      <DependentUpon>EditWorkQueueDetailsView.ascx</DependentUpon>
      <SubType>ASPXCodeBehind</SubType>
    </Compile>
    <Compile Include="Pages\Queues\WorkQueue\Edit\EditWorkQueueDetailsView.ascx.designer.cs">
      <DependentUpon>EditWorkQueueDetailsView.ascx</DependentUpon>
    </Compile>
    <Compile Include="Pages\Queues\WorkQueue\Edit\ProcessDuplicateWorkQueueDetailsView.ascx.cs">
      <DependentUpon>ProcessDuplicateWorkQueueDetailsView.ascx</DependentUpon>
      <SubType>ASPXCodeBehind</SubType>
    </Compile>
    <Compile Include="Pages\Queues\WorkQueue\Edit\ProcessDuplicateWorkQueueDetailsView.ascx.designer.cs">
      <DependentUpon>ProcessDuplicateWorkQueueDetailsView.ascx</DependentUpon>
    </Compile>
    <Compile Include="Pages\Queues\WorkQueue\WorkQueueAlertPanel.ascx.cs">
      <DependentUpon>WorkQueueAlertPanel.ascx</DependentUpon>
      <SubType>ASPXCodeBehind</SubType>
    </Compile>
    <Compile Include="Pages\Queues\WorkQueue\WorkQueueAlertPanel.ascx.designer.cs">
      <DependentUpon>WorkQueueAlertPanel.ascx</DependentUpon>
    </Compile>
    <Compile Include="Pages\Studies\MoveSeries\Default.aspx.cs">
      <DependentUpon>Default.aspx</DependentUpon>
      <SubType>ASPXCodeBehind</SubType>
    </Compile>
    <Compile Include="Pages\Studies\MoveSeries\Default.aspx.designer.cs">
      <DependentUpon>Default.aspx</DependentUpon>
    </Compile>
    <Compile Include="Pages\Studies\MoveSeries\DeviceGridView.ascx.cs">
      <DependentUpon>DeviceGridView.ascx</DependentUpon>
      <SubType>ASPXCodeBehind</SubType>
    </Compile>
    <Compile Include="Pages\Studies\MoveSeries\DeviceGridView.ascx.designer.cs">
      <DependentUpon>DeviceGridView.ascx</DependentUpon>
    </Compile>
    <Compile Include="Pages\Studies\MoveSeries\MovePanel.ascx.cs">
      <DependentUpon>MovePanel.ascx</DependentUpon>
      <SubType>ASPXCodeBehind</SubType>
    </Compile>
    <Compile Include="Pages\Studies\MoveSeries\MovePanel.ascx.designer.cs">
      <DependentUpon>MovePanel.ascx</DependentUpon>
    </Compile>
    <Compile Include="Pages\Studies\MoveSeries\PatientSummary.cs" />
    <Compile Include="Pages\Studies\MoveSeries\PatientSummaryAssembler.cs" />
    <Compile Include="Pages\Studies\MoveSeries\PatientSummaryPanel.ascx.cs">
      <DependentUpon>PatientSummaryPanel.ascx</DependentUpon>
      <SubType>ASPXCodeBehind</SubType>
    </Compile>
    <Compile Include="Pages\Studies\MoveSeries\PatientSummaryPanel.ascx.designer.cs">
      <DependentUpon>PatientSummaryPanel.ascx</DependentUpon>
    </Compile>
    <Compile Include="Pages\Studies\MoveSeries\SeriesGridView.ascx.cs">
      <DependentUpon>SeriesGridView.ascx</DependentUpon>
      <SubType>ASPXCodeBehind</SubType>
    </Compile>
    <Compile Include="Pages\Studies\MoveSeries\SeriesGridView.ascx.designer.cs">
      <DependentUpon>SeriesGridView.ascx</DependentUpon>
    </Compile>
    <Compile Include="Pages\Studies\SeriesDetails\Default.aspx.cs">
      <DependentUpon>Default.aspx</DependentUpon>
      <SubType>ASPXCodeBehind</SubType>
    </Compile>
    <Compile Include="Pages\Studies\SeriesDetails\Default.aspx.designer.cs">
      <DependentUpon>Default.aspx</DependentUpon>
    </Compile>
    <Compile Include="Pages\Studies\SeriesDetails\PatientSummary.cs" />
    <Compile Include="Pages\Studies\SeriesDetails\PatientSummaryAssembler.cs" />
    <Compile Include="Pages\Studies\SeriesDetails\PatientSummaryPanel.ascx.cs">
      <DependentUpon>PatientSummaryPanel.ascx</DependentUpon>
      <SubType>ASPXCodeBehind</SubType>
    </Compile>
    <Compile Include="Pages\Studies\SeriesDetails\PatientSummaryPanel.ascx.designer.cs">
      <DependentUpon>PatientSummaryPanel.ascx</DependentUpon>
    </Compile>
    <Compile Include="Pages\Studies\SeriesDetails\SeriesDetails.cs" />
    <Compile Include="Pages\Studies\SeriesDetails\SeriesDetailsAssembler.cs" />
    <Compile Include="Pages\Studies\SeriesDetails\SeriesDetailsPanel.ascx.cs">
      <DependentUpon>SeriesDetailsPanel.ascx</DependentUpon>
      <SubType>ASPXCodeBehind</SubType>
    </Compile>
    <Compile Include="Pages\Studies\SeriesDetails\SeriesDetailsPanel.ascx.designer.cs">
      <DependentUpon>SeriesDetailsPanel.ascx</DependentUpon>
    </Compile>
    <Compile Include="Pages\Studies\SeriesDetails\SeriesDetailsView.ascx.cs">
      <DependentUpon>SeriesDetailsView.ascx</DependentUpon>
      <SubType>ASPXCodeBehind</SubType>
    </Compile>
    <Compile Include="Pages\Studies\SeriesDetails\SeriesDetailsView.ascx.designer.cs">
      <DependentUpon>SeriesDetailsView.ascx</DependentUpon>
    </Compile>
    <Compile Include="Pages\Studies\SeriesDetails\StudySummaryPanel.ascx.cs">
      <DependentUpon>StudySummaryPanel.ascx</DependentUpon>
      <SubType>ASPXCodeBehind</SubType>
    </Compile>
    <Compile Include="Pages\Studies\SeriesDetails\StudySummaryPanel.ascx.designer.cs">
      <DependentUpon>StudySummaryPanel.ascx</DependentUpon>
    </Compile>
    <Compile Include="Pages\Studies\StudyDetails\Code\CompressionHistoryRendererFactory.cs" />
    <Compile Include="Pages\Studies\StudyDetails\Controls\AddAuthorityGroupsDialog.ascx.cs">
      <DependentUpon>AddAuthorityGroupsDialog.ascx</DependentUpon>
      <SubType>ASPXCodeBehind</SubType>
    </Compile>
    <Compile Include="Pages\Studies\StudyDetails\Controls\AddAuthorityGroupsDialog.ascx.designer.cs">
      <DependentUpon>AddAuthorityGroupsDialog.ascx</DependentUpon>
    </Compile>
    <Compile Include="Pages\Studies\StudyDetails\Controls\CompressionHistory.ascx.cs">
      <DependentUpon>CompressionHistory.ascx</DependentUpon>
      <SubType>ASPXCodeBehind</SubType>
    </Compile>
    <Compile Include="Pages\Studies\StudyDetails\Controls\CompressionHistory.ascx.designer.cs">
      <DependentUpon>CompressionHistory.ascx</DependentUpon>
    </Compile>
    <Compile Include="Pages\Studies\StudyDetails\Controls\UpdateAuthorityGroupDialog.ascx.cs">
      <DependentUpon>UpdateAuthorityGroupDialog.ascx</DependentUpon>
      <SubType>ASPXCodeBehind</SubType>
    </Compile>
    <Compile Include="Pages\Studies\StudyDetails\Controls\UpdateAuthorityGroupDialog.ascx.designer.cs">
      <DependentUpon>UpdateAuthorityGroupDialog.ascx</DependentUpon>
    </Compile>
    <Compile Include="Pages\Studies\StudyDetails\Controls\DeleteSeriesConfirmDialog.ascx.cs">
      <DependentUpon>DeleteSeriesConfirmDialog.ascx</DependentUpon>
      <SubType>ASPXCodeBehind</SubType>
    </Compile>
    <Compile Include="Pages\Studies\StudyDetails\Controls\DeleteSeriesConfirmDialog.ascx.designer.cs">
      <DependentUpon>DeleteSeriesConfirmDialog.ascx</DependentUpon>
    </Compile>
    <Compile Include="Pages\Studies\StudyDetails\Code\DefaultStudyHistoryRendererFactory.cs" />
    <Compile Include="Pages\Studies\StudyDetails\Code\IStudyHistoryColumnControlFactory.cs" />
    <Compile Include="Pages\Studies\StudyDetails\Code\ProcessDuplicateChangeLogRendererFactory.cs" />
    <Compile Include="Pages\Studies\StudyDetails\Code\ReconcileStudyRendererFactory.cs" />
    <Compile Include="Pages\Studies\StudyDetails\Code\SeriesDeletionChangeLogRendererFactory.cs" />
    <Compile Include="Pages\Studies\StudyDetails\Code\StudyEditRendererFactory.cs" />
    <Compile Include="Pages\Studies\StudyDetails\Code\StudyHistoryDecoder.cs" />
    <Compile Include="Pages\Studies\StudyDetails\Code\StudyReprocessedChangeLogRendererFactory.cs" />
    <Compile Include="Pages\Studies\StudyDetails\Controls\DuplicateProcessChangeLog.ascx.cs">
      <DependentUpon>DuplicateProcessChangeLog.ascx</DependentUpon>
      <SubType>ASPXCodeBehind</SubType>
    </Compile>
    <Compile Include="Pages\Studies\StudyDetails\Controls\DuplicateProcessChangeLog.ascx.designer.cs">
      <DependentUpon>DuplicateProcessChangeLog.ascx</DependentUpon>
    </Compile>
    <Compile Include="Pages\Studies\StudyDetails\Controls\EditHistoryDetailsColumn.ascx.cs">
      <DependentUpon>EditHistoryDetailsColumn.ascx</DependentUpon>
      <SubType>ASPXCodeBehind</SubType>
    </Compile>
    <Compile Include="Pages\Studies\StudyDetails\Controls\EditHistoryDetailsColumn.ascx.designer.cs">
      <DependentUpon>EditHistoryDetailsColumn.ascx</DependentUpon>
    </Compile>
    <Compile Include="Pages\Studies\StudyDetails\Controls\HistoryPanel.ascx.cs">
      <DependentUpon>HistoryPanel.ascx</DependentUpon>
      <SubType>ASPXCodeBehind</SubType>
    </Compile>
    <Compile Include="Pages\Studies\StudyDetails\Controls\HistoryPanel.ascx.designer.cs">
      <DependentUpon>HistoryPanel.ascx</DependentUpon>
    </Compile>
    <Compile Include="Pages\Studies\StudyDetails\Controls\ReconcileHistoryDetailsColumn.ascx.cs">
      <DependentUpon>ReconcileHistoryDetailsColumn.ascx</DependentUpon>
      <SubType>ASPXCodeBehind</SubType>
    </Compile>
    <Compile Include="Pages\Studies\StudyDetails\Controls\ReconcileHistoryDetailsColumn.ascx.designer.cs">
      <DependentUpon>ReconcileHistoryDetailsColumn.ascx</DependentUpon>
    </Compile>
    <Compile Include="Pages\Studies\StudyDetails\Controls\SeriesDeleteChangeLog.ascx.cs">
      <DependentUpon>SeriesDeleteChangeLog.ascx</DependentUpon>
      <SubType>ASPXCodeBehind</SubType>
    </Compile>
    <Compile Include="Pages\Studies\StudyDetails\Controls\SeriesDeleteChangeLog.ascx.designer.cs">
      <DependentUpon>SeriesDeleteChangeLog.ascx</DependentUpon>
    </Compile>
    <Compile Include="Pages\Studies\StudyDetails\Controls\StudyHistoryChangeDescPanel.ascx.cs">
      <DependentUpon>StudyHistoryChangeDescPanel.ascx</DependentUpon>
      <SubType>ASPXCodeBehind</SubType>
    </Compile>
    <Compile Include="Pages\Studies\StudyDetails\Controls\StudyHistoryChangeDescPanel.ascx.designer.cs">
      <DependentUpon>StudyHistoryChangeDescPanel.ascx</DependentUpon>
    </Compile>
    <Compile Include="Pages\Admin\Alerts\AlertItemCollection.cs" />
    <Compile Include="Pages\Admin\Alerts\AlertsGridPanel.ascx.cs">
      <DependentUpon>AlertsGridPanel.ascx</DependentUpon>
      <SubType>ASPXCodeBehind</SubType>
    </Compile>
    <Compile Include="Pages\Admin\Alerts\AlertsGridPanel.ascx.designer.cs">
      <DependentUpon>AlertsGridPanel.ascx</DependentUpon>
    </Compile>
    <Compile Include="Pages\Admin\Alerts\AlertsPanel.ascx.cs">
      <DependentUpon>AlertsPanel.ascx</DependentUpon>
      <SubType>ASPXCodeBehind</SubType>
    </Compile>
    <Compile Include="Pages\Admin\Alerts\AlertsPanel.ascx.designer.cs">
      <DependentUpon>AlertsPanel.ascx</DependentUpon>
    </Compile>
    <Compile Include="Pages\Admin\Alerts\Default.aspx.cs">
      <DependentUpon>Default.aspx</DependentUpon>
      <SubType>ASPXCodeBehind</SubType>
    </Compile>
    <Compile Include="Pages\Admin\Alerts\Default.aspx.designer.cs">
      <DependentUpon>Default.aspx</DependentUpon>
    </Compile>
    <Compile Include="Pages\Admin\ApplicationLog\ApplicationLogGridView.ascx.cs">
      <DependentUpon>ApplicationLogGridView.ascx</DependentUpon>
      <SubType>ASPXCodeBehind</SubType>
    </Compile>
    <Compile Include="Pages\Admin\ApplicationLog\ApplicationLogGridView.ascx.designer.cs">
      <DependentUpon>ApplicationLogGridView.ascx</DependentUpon>
    </Compile>
    <Compile Include="Pages\Admin\ApplicationLog\ApplicationLogPanel.ascx.cs">
      <DependentUpon>ApplicationLogPanel.ascx</DependentUpon>
      <SubType>ASPXCodeBehind</SubType>
    </Compile>
    <Compile Include="Pages\Admin\ApplicationLog\ApplicationLogPanel.ascx.designer.cs">
      <DependentUpon>ApplicationLogPanel.ascx</DependentUpon>
    </Compile>
    <Compile Include="Pages\Admin\ApplicationLog\Default.aspx.cs">
      <DependentUpon>Default.aspx</DependentUpon>
      <SubType>ASPXCodeBehind</SubType>
    </Compile>
    <Compile Include="Pages\Admin\ApplicationLog\Default.aspx.designer.cs">
      <DependentUpon>Default.aspx</DependentUpon>
    </Compile>
    <Compile Include="Pages\Admin\Audit\DeletedStudies\Default.aspx.cs">
      <DependentUpon>Default.aspx</DependentUpon>
      <SubType>ASPXCodeBehind</SubType>
    </Compile>
    <Compile Include="Pages\Admin\Audit\DeletedStudies\Default.aspx.designer.cs">
      <DependentUpon>Default.aspx</DependentUpon>
    </Compile>
    <Compile Include="Pages\Admin\Audit\DeletedStudies\DeletedStudiesSearchPanel.ascx.cs">
      <DependentUpon>DeletedStudiesSearchPanel.ascx</DependentUpon>
      <SubType>ASPXCodeBehind</SubType>
    </Compile>
    <Compile Include="Pages\Admin\Audit\DeletedStudies\DeletedStudiesSearchPanel.ascx.designer.cs">
      <DependentUpon>DeletedStudiesSearchPanel.ascx</DependentUpon>
    </Compile>
    <Compile Include="Pages\Admin\Audit\DeletedStudies\DeletedStudyArchiveInfoPanel.ascx.cs">
      <DependentUpon>DeletedStudyArchiveInfoPanel.ascx</DependentUpon>
      <SubType>ASPXCodeBehind</SubType>
    </Compile>
    <Compile Include="Pages\Admin\Audit\DeletedStudies\DeletedStudyArchiveInfoPanel.ascx.designer.cs">
      <DependentUpon>DeletedStudyArchiveInfoPanel.ascx</DependentUpon>
    </Compile>
    <Compile Include="Pages\Admin\Audit\DeletedStudies\DeletedStudyDetailsDialog.ascx.cs">
      <DependentUpon>DeletedStudyDetailsDialog.ascx</DependentUpon>
      <SubType>ASPXCodeBehind</SubType>
    </Compile>
    <Compile Include="Pages\Admin\Audit\DeletedStudies\DeletedStudyDetailsDialog.ascx.designer.cs">
      <DependentUpon>DeletedStudyDetailsDialog.ascx</DependentUpon>
    </Compile>
    <Compile Include="Pages\Admin\Audit\DeletedStudies\DeletedStudyDetailsDialogGeneralPanel.ascx.cs">
      <DependentUpon>DeletedStudyDetailsDialogGeneralPanel.ascx</DependentUpon>
      <SubType>ASPXCodeBehind</SubType>
    </Compile>
    <Compile Include="Pages\Admin\Audit\DeletedStudies\DeletedStudyDetailsDialogGeneralPanel.ascx.designer.cs">
      <DependentUpon>DeletedStudyDetailsDialogGeneralPanel.ascx</DependentUpon>
    </Compile>
    <Compile Include="Pages\Admin\Audit\DeletedStudies\DeletedStudyDetailsDialogPanel.ascx.cs">
      <DependentUpon>DeletedStudyDetailsDialogPanel.ascx</DependentUpon>
      <SubType>ASPXCodeBehind</SubType>
    </Compile>
    <Compile Include="Pages\Admin\Audit\DeletedStudies\DeletedStudyDetailsDialogPanel.ascx.designer.cs">
      <DependentUpon>DeletedStudyDetailsDialogPanel.ascx</DependentUpon>
    </Compile>
    <Compile Include="Pages\Admin\Audit\DeletedStudies\GeneralArchiveInfoPanel.ascx.cs">
      <DependentUpon>GeneralArchiveInfoPanel.ascx</DependentUpon>
      <SubType>ASPXCodeBehind</SubType>
    </Compile>
    <Compile Include="Pages\Admin\Audit\DeletedStudies\GeneralArchiveInfoPanel.ascx.designer.cs">
      <DependentUpon>GeneralArchiveInfoPanel.ascx</DependentUpon>
    </Compile>
    <Compile Include="Pages\Admin\Audit\DeletedStudies\HsmArchiveInfoPanel.ascx.cs">
      <DependentUpon>HsmArchiveInfoPanel.ascx</DependentUpon>
      <SubType>ASPXCodeBehind</SubType>
    </Compile>
    <Compile Include="Pages\Admin\Audit\DeletedStudies\HsmArchiveInfoPanel.ascx.designer.cs">
      <DependentUpon>HsmArchiveInfoPanel.ascx</DependentUpon>
    </Compile>
    <Compile Include="Pages\Admin\Audit\DeletedStudies\SearchResultGridView.ascx.cs">
      <DependentUpon>SearchResultGridView.ascx</DependentUpon>
      <SubType>ASPXCodeBehind</SubType>
    </Compile>
    <Compile Include="Pages\Admin\Audit\DeletedStudies\SearchResultGridView.ascx.designer.cs">
      <DependentUpon>SearchResultGridView.ascx</DependentUpon>
    </Compile>
    <Compile Include="Pages\Common\BarChart.aspx.cs">
      <DependentUpon>BarChart.aspx</DependentUpon>
      <SubType>ASPXCodeBehind</SubType>
    </Compile>
    <Compile Include="Pages\Common\BarChart.aspx.designer.cs">
      <DependentUpon>BarChart.aspx</DependentUpon>
    </Compile>
    <Compile Include="Pages\Common\BaseAdminPage.aspx.cs">
      <DependentUpon>BaseAdminPage.aspx</DependentUpon>
      <SubType>ASPXCodeBehind</SubType>
    </Compile>
    <Compile Include="Pages\Common\BaseAdminPage.aspx.designer.cs">
      <DependentUpon>BaseAdminPage.aspx</DependentUpon>
    </Compile>
    <Compile Include="Pages\Common\BasePage.aspx.cs">
      <DependentUpon>BasePage.aspx</DependentUpon>
      <SubType>ASPXCodeBehind</SubType>
    </Compile>
    <Compile Include="Pages\Common\BasePage.aspx.designer.cs">
      <DependentUpon>BasePage.aspx</DependentUpon>
    </Compile>
    <Compile Include="Pages\Common\Default.aspx.cs">
      <SubType>ASPXCodeBehind</SubType>
      <DependentUpon>Default.aspx</DependentUpon>
    </Compile>
    <Compile Include="Pages\Common\Default.aspx.designer.cs">
      <DependentUpon>Default.aspx</DependentUpon>
    </Compile>
    <Compile Include="Pages\Common\MainContentSection.Master.cs">
      <DependentUpon>MainContentSection.Master</DependentUpon>
      <SubType>ASPXCodeBehind</SubType>
    </Compile>
    <Compile Include="Pages\Common\MainContentSection.Master.designer.cs">
      <DependentUpon>MainContentSection.Master</DependentUpon>
    </Compile>
    <Compile Include="Pages\Admin\Configure\PartitionArchive\AddEditPartitionDialog.ascx.cs">
      <DependentUpon>AddEditPartitionDialog.ascx</DependentUpon>
      <SubType>ASPXCodeBehind</SubType>
    </Compile>
    <Compile Include="Pages\Admin\Configure\PartitionArchive\AddEditPartitionDialog.ascx.designer.cs">
      <DependentUpon>AddEditPartitionDialog.ascx</DependentUpon>
    </Compile>
    <Compile Include="Pages\Admin\Configure\PartitionArchive\Default.aspx.cs">
      <DependentUpon>Default.aspx</DependentUpon>
      <SubType>ASPXCodeBehind</SubType>
    </Compile>
    <Compile Include="Pages\Admin\Configure\PartitionArchive\Default.aspx.designer.cs">
      <DependentUpon>Default.aspx</DependentUpon>
    </Compile>
    <Compile Include="Pages\Admin\Configure\PartitionArchive\PartitionArchivePanel.ascx.cs">
      <DependentUpon>PartitionArchivePanel.ascx</DependentUpon>
      <SubType>ASPXCodeBehind</SubType>
    </Compile>
    <Compile Include="Pages\Admin\Configure\PartitionArchive\PartitionArchivePanel.ascx.designer.cs">
      <DependentUpon>PartitionArchivePanel.ascx</DependentUpon>
    </Compile>
    <Compile Include="Pages\Admin\Configure\PartitionArchive\PartitionArchiveGridPanel.ascx.cs">
      <DependentUpon>PartitionArchiveGridPanel.ascx</DependentUpon>
      <SubType>ASPXCodeBehind</SubType>
    </Compile>
    <Compile Include="Pages\Admin\Configure\PartitionArchive\PartitionArchiveGridPanel.ascx.designer.cs">
      <DependentUpon>PartitionArchiveGridPanel.ascx</DependentUpon>
    </Compile>
    <Compile Include="Pages\Admin\Configure\Devices\AddEditDeviceDialog.ascx.cs">
      <DependentUpon>AddEditDeviceDialog.ascx</DependentUpon>
      <SubType>ASPXCodeBehind</SubType>
    </Compile>
    <Compile Include="Pages\Admin\Configure\Devices\AddEditDeviceDialog.ascx.designer.cs">
      <DependentUpon>AddEditDeviceDialog.ascx</DependentUpon>
    </Compile>
    <Compile Include="Pages\Admin\Configure\Devices\DeviceGridView.ascx.cs">
      <DependentUpon>DeviceGridView.ascx</DependentUpon>
      <SubType>ASPXCodeBehind</SubType>
    </Compile>
    <Compile Include="Pages\Admin\Configure\Devices\DeviceGridView.ascx.designer.cs">
      <DependentUpon>DeviceGridView.ascx</DependentUpon>
    </Compile>
    <Compile Include="Pages\Admin\Configure\Devices\Default.aspx.cs">
      <DependentUpon>Default.aspx</DependentUpon>
      <SubType>ASPXCodeBehind</SubType>
    </Compile>
    <Compile Include="Pages\Admin\Configure\Devices\Default.aspx.designer.cs">
      <DependentUpon>Default.aspx</DependentUpon>
    </Compile>
    <Compile Include="Pages\Admin\Configure\Devices\DevicePanel.ascx.cs">
      <DependentUpon>DevicePanel.ascx</DependentUpon>
      <SubType>ASPXCodeBehind</SubType>
    </Compile>
    <Compile Include="Pages\Admin\Configure\Devices\DevicePanel.ascx.designer.cs">
      <DependentUpon>DevicePanel.ascx</DependentUpon>
    </Compile>
    <Compile Include="Pages\Admin\Configure\FileSystems\AddEditFileSystemDialog.ascx.cs">
      <DependentUpon>AddEditFileSystemDialog.ascx</DependentUpon>
      <SubType>ASPXCodeBehind</SubType>
    </Compile>
    <Compile Include="Pages\Admin\Configure\FileSystems\AddEditFileSystemDialog.ascx.designer.cs">
      <DependentUpon>AddEditFileSystemDialog.ascx</DependentUpon>
    </Compile>
    <Compile Include="Pages\Admin\Configure\FileSystems\FileSystemsGridView.ascx.cs">
      <DependentUpon>FileSystemsGridView.ascx</DependentUpon>
      <SubType>ASPXCodeBehind</SubType>
    </Compile>
    <Compile Include="Pages\Admin\Configure\FileSystems\FileSystemsGridView.ascx.designer.cs">
      <DependentUpon>FileSystemsGridView.ascx</DependentUpon>
    </Compile>
    <Compile Include="Pages\Admin\Configure\FileSystems\Default.aspx.cs">
      <DependentUpon>Default.aspx</DependentUpon>
      <SubType>ASPXCodeBehind</SubType>
    </Compile>
    <Compile Include="Pages\Admin\Configure\FileSystems\Default.aspx.designer.cs">
      <DependentUpon>Default.aspx</DependentUpon>
    </Compile>
    <Compile Include="Pages\Admin\Configure\FileSystems\FileSystemsPanel.ascx.cs">
      <DependentUpon>FileSystemsPanel.ascx</DependentUpon>
      <SubType>ASPXCodeBehind</SubType>
    </Compile>
    <Compile Include="Pages\Admin\Configure\FileSystems\FileSystemsPanel.ascx.designer.cs">
      <DependentUpon>FileSystemsPanel.ascx</DependentUpon>
    </Compile>
    <Compile Include="Pages\Admin\Configure\ServerPartitions\AddEditPartitionDialog.ascx.cs">
      <DependentUpon>AddEditPartitionDialog.ascx</DependentUpon>
      <SubType>ASPXCodeBehind</SubType>
    </Compile>
    <Compile Include="Pages\Admin\Configure\ServerPartitions\AddEditPartitionDialog.ascx.designer.cs">
      <DependentUpon>AddEditPartitionDialog.ascx</DependentUpon>
    </Compile>
    <Compile Include="Pages\Admin\Configure\ServerPartitions\ServerPartitionGridPanel.ascx.cs">
      <DependentUpon>ServerPartitionGridPanel.ascx</DependentUpon>
      <SubType>ASPXCodeBehind</SubType>
    </Compile>
    <Compile Include="Pages\Admin\Configure\ServerPartitions\ServerPartitionGridPanel.ascx.designer.cs">
      <DependentUpon>ServerPartitionGridPanel.ascx</DependentUpon>
    </Compile>
    <Compile Include="Pages\Admin\Configure\ServerPartitions\Default.aspx.cs">
      <DependentUpon>Default.aspx</DependentUpon>
      <SubType>ASPXCodeBehind</SubType>
    </Compile>
    <Compile Include="Pages\Admin\Configure\ServerPartitions\Default.aspx.designer.cs">
      <DependentUpon>Default.aspx</DependentUpon>
    </Compile>
    <Compile Include="Pages\Admin\Configure\ServerPartitions\ServerPartitionPanel.ascx.cs">
      <DependentUpon>ServerPartitionPanel.ascx</DependentUpon>
      <SubType>ASPXCodeBehind</SubType>
    </Compile>
    <Compile Include="Pages\Admin\Configure\ServerPartitions\ServerPartitionPanel.ascx.designer.cs">
      <DependentUpon>ServerPartitionPanel.ascx</DependentUpon>
    </Compile>
    <Compile Include="Pages\Admin\Configure\ServerRules\AddEditServerRuleDialog.ascx.cs">
      <DependentUpon>AddEditServerRuleDialog.ascx</DependentUpon>
      <SubType>ASPXCodeBehind</SubType>
    </Compile>
    <Compile Include="Pages\Admin\Configure\ServerRules\AddEditServerRuleDialog.ascx.designer.cs">
      <DependentUpon>AddEditServerRuleDialog.ascx</DependentUpon>
    </Compile>
    <Compile Include="Pages\Admin\Configure\ServerRules\ServerRuleGridView.ascx.cs">
      <DependentUpon>ServerRuleGridView.ascx</DependentUpon>
      <SubType>ASPXCodeBehind</SubType>
    </Compile>
    <Compile Include="Pages\Admin\Configure\ServerRules\ServerRuleGridView.ascx.designer.cs">
      <DependentUpon>ServerRuleGridView.ascx</DependentUpon>
    </Compile>
    <Compile Include="Pages\Admin\Configure\ServerRules\Default.aspx.cs">
      <DependentUpon>Default.aspx</DependentUpon>
      <SubType>ASPXCodeBehind</SubType>
    </Compile>
    <Compile Include="Pages\Admin\Configure\ServerRules\Default.aspx.designer.cs">
      <DependentUpon>Default.aspx</DependentUpon>
    </Compile>
    <Compile Include="Pages\Admin\Configure\ServerRules\ServerRulePanel.ascx.cs">
      <DependentUpon>ServerRulePanel.ascx</DependentUpon>
      <SubType>ASPXCodeBehind</SubType>
    </Compile>
    <Compile Include="Pages\Admin\Configure\ServerRules\ServerRulePanel.ascx.designer.cs">
      <DependentUpon>ServerRulePanel.ascx</DependentUpon>
    </Compile>
    <Compile Include="Pages\Admin\Configure\ServerRules\ServerRuleSamples.asmx.cs">
      <DependentUpon>ServerRuleSamples.asmx</DependentUpon>
      <SubType>Component</SubType>
    </Compile>
    <Compile Include="Pages\Admin\Configure\ServiceLocks\EditServiceLockDialog.ascx.cs">
      <DependentUpon>EditServiceLockDialog.ascx</DependentUpon>
      <SubType>ASPXCodeBehind</SubType>
    </Compile>
    <Compile Include="Pages\Admin\Configure\ServiceLocks\EditServiceLockDialog.ascx.designer.cs">
      <DependentUpon>EditServiceLockDialog.ascx</DependentUpon>
    </Compile>
    <Compile Include="Pages\Admin\Configure\ServiceLocks\ServiceLockCollection.cs" />
    <Compile Include="Pages\Admin\Configure\ServiceLocks\ServiceLockGridView.ascx.cs">
      <DependentUpon>ServiceLockGridView.ascx</DependentUpon>
      <SubType>ASPXCodeBehind</SubType>
    </Compile>
    <Compile Include="Pages\Admin\Configure\ServiceLocks\ServiceLockGridView.ascx.designer.cs">
      <DependentUpon>ServiceLockGridView.ascx</DependentUpon>
    </Compile>
    <Compile Include="Pages\Admin\Configure\ServiceLocks\Default.aspx.cs">
      <DependentUpon>Default.aspx</DependentUpon>
      <SubType>ASPXCodeBehind</SubType>
    </Compile>
    <Compile Include="Pages\Admin\Configure\ServiceLocks\Default.aspx.designer.cs">
      <DependentUpon>Default.aspx</DependentUpon>
    </Compile>
    <Compile Include="Pages\Admin\Configure\ServiceLocks\ServiceLockPanel.ascx.cs">
      <DependentUpon>ServiceLockPanel.ascx</DependentUpon>
      <SubType>ASPXCodeBehind</SubType>
    </Compile>
    <Compile Include="Pages\Admin\Configure\ServiceLocks\ServiceLockPanel.ascx.designer.cs">
      <DependentUpon>ServiceLockPanel.ascx</DependentUpon>
    </Compile>
    <Compile Include="Pages\Error\JavascriptRequired.aspx.cs">
      <DependentUpon>JavascriptRequired.aspx</DependentUpon>
      <SubType>ASPXCodeBehind</SubType>
    </Compile>
    <Compile Include="Pages\Error\JavascriptRequired.aspx.designer.cs">
      <DependentUpon>JavascriptRequired.aspx</DependentUpon>
    </Compile>
    <Compile Include="Pages\Error\Default.aspx.cs">
      <DependentUpon>Default.aspx</DependentUpon>
      <SubType>ASPXCodeBehind</SubType>
    </Compile>
    <Compile Include="Pages\Error\Default.aspx.designer.cs">
      <DependentUpon>Default.aspx</DependentUpon>
    </Compile>
    <Compile Include="Pages\Error\ErrorPage.aspx.cs">
      <DependentUpon>ErrorPage.aspx</DependentUpon>
      <SubType>ASPXCodeBehind</SubType>
    </Compile>
    <Compile Include="Pages\Error\ErrorPage.aspx.designer.cs">
      <DependentUpon>ErrorPage.aspx</DependentUpon>
    </Compile>
    <Compile Include="Pages\Error\ErrorPageMaster.Master.cs">
      <DependentUpon>ErrorPageMaster.Master</DependentUpon>
      <SubType>ASPXCodeBehind</SubType>
    </Compile>
    <Compile Include="Pages\Error\ErrorPageMaster.Master.designer.cs">
      <DependentUpon>ErrorPageMaster.Master</DependentUpon>
    </Compile>
    <Compile Include="Pages\Help\About.aspx.cs">
      <DependentUpon>About.aspx</DependentUpon>
      <SubType>ASPXCodeBehind</SubType>
    </Compile>
    <Compile Include="Pages\Help\About.aspx.designer.cs">
      <DependentUpon>About.aspx</DependentUpon>
    </Compile>
    <Compile Include="Pages\Help\Default.aspx.cs">
      <DependentUpon>Default.aspx</DependentUpon>
      <SubType>ASPXCodeBehind</SubType>
    </Compile>
    <Compile Include="Pages\Help\Default.aspx.designer.cs">
      <DependentUpon>Default.aspx</DependentUpon>
    </Compile>
    <Compile Include="Pages\Help\Documentation.aspx.cs">
      <DependentUpon>Documentation.aspx</DependentUpon>
      <SubType>ASPXCodeBehind</SubType>
    </Compile>
    <Compile Include="Pages\Help\Documentation.aspx.designer.cs">
      <DependentUpon>Documentation.aspx</DependentUpon>
    </Compile>
    <Compile Include="Pages\Queues\ArchiveQueue\Default.aspx.cs">
      <DependentUpon>Default.aspx</DependentUpon>
      <SubType>ASPXCodeBehind</SubType>
    </Compile>
    <Compile Include="Pages\Queues\ArchiveQueue\Default.aspx.designer.cs">
      <DependentUpon>Default.aspx</DependentUpon>
    </Compile>
    <Compile Include="Pages\Queues\ArchiveQueue\SearchPanel.ascx.cs">
      <DependentUpon>SearchPanel.ascx</DependentUpon>
      <SubType>ASPXCodeBehind</SubType>
    </Compile>
    <Compile Include="Pages\Queues\ArchiveQueue\SearchPanel.ascx.designer.cs">
      <DependentUpon>SearchPanel.ascx</DependentUpon>
    </Compile>
    <Compile Include="Pages\Queues\ArchiveQueue\ArchiveQueueItemList.ascx.cs">
      <DependentUpon>ArchiveQueueItemList.ascx</DependentUpon>
      <SubType>ASPXCodeBehind</SubType>
    </Compile>
    <Compile Include="Pages\Queues\ArchiveQueue\ArchiveQueueItemList.ascx.designer.cs">
      <DependentUpon>ArchiveQueueItemList.ascx</DependentUpon>
    </Compile>
    <Compile Include="Pages\Queues\StudyIntegrityQueue\Default.aspx.cs">
      <DependentUpon>Default.aspx</DependentUpon>
      <SubType>ASPXCodeBehind</SubType>
    </Compile>
    <Compile Include="Pages\Queues\StudyIntegrityQueue\Default.aspx.designer.cs">
      <DependentUpon>Default.aspx</DependentUpon>
    </Compile>
    <Compile Include="Pages\Queues\StudyIntegrityQueue\ReconcileDetailsAssembler.cs" />
    <Compile Include="Pages\Queues\StudyIntegrityQueue\ReconcileDialog.ascx.cs">
      <DependentUpon>ReconcileDialog.ascx</DependentUpon>
      <SubType>ASPXCodeBehind</SubType>
    </Compile>
    <Compile Include="Pages\Queues\StudyIntegrityQueue\ReconcileDialog.ascx.designer.cs">
      <DependentUpon>ReconcileDialog.ascx</DependentUpon>
    </Compile>
    <Compile Include="Pages\Queues\StudyIntegrityQueue\StudyIntegrityQueueItemList.ascx.cs">
      <DependentUpon>StudyIntegrityQueueItemList.ascx</DependentUpon>
      <SubType>ASPXCodeBehind</SubType>
    </Compile>
    <Compile Include="Pages\Queues\StudyIntegrityQueue\StudyIntegrityQueueItemList.ascx.designer.cs">
      <DependentUpon>StudyIntegrityQueueItemList.ascx</DependentUpon>
    </Compile>
    <Compile Include="Pages\Queues\StudyIntegrityQueue\SearchPanel.ascx.cs">
      <DependentUpon>SearchPanel.ascx</DependentUpon>
      <SubType>ASPXCodeBehind</SubType>
    </Compile>
    <Compile Include="Pages\Queues\StudyIntegrityQueue\SearchPanel.ascx.designer.cs">
      <DependentUpon>SearchPanel.ascx</DependentUpon>
    </Compile>
    <Compile Include="Pages\Queues\RestoreQueue\RestoreQueueItemList.ascx.cs">
      <DependentUpon>RestoreQueueItemList.ascx</DependentUpon>
      <SubType>ASPXCodeBehind</SubType>
    </Compile>
    <Compile Include="Pages\Queues\RestoreQueue\RestoreQueueItemList.ascx.designer.cs">
      <DependentUpon>RestoreQueueItemList.ascx</DependentUpon>
    </Compile>
    <Compile Include="Pages\Queues\RestoreQueue\Default.aspx.cs">
      <DependentUpon>Default.aspx</DependentUpon>
      <SubType>ASPXCodeBehind</SubType>
    </Compile>
    <Compile Include="Pages\Queues\RestoreQueue\Default.aspx.designer.cs">
      <DependentUpon>Default.aspx</DependentUpon>
    </Compile>
    <Compile Include="Pages\Queues\RestoreQueue\SearchPanel.ascx.cs">
      <DependentUpon>SearchPanel.ascx</DependentUpon>
      <SubType>ASPXCodeBehind</SubType>
    </Compile>
    <Compile Include="Pages\Queues\RestoreQueue\SearchPanel.ascx.designer.cs">
      <DependentUpon>SearchPanel.ascx</DependentUpon>
    </Compile>
    <Compile Include="Pages\Queues\WorkQueue\Edit\TierMigrationWorkQueueDetailsView.ascx.cs">
      <DependentUpon>TierMigrationWorkQueueDetailsView.ascx</DependentUpon>
      <SubType>ASPXCodeBehind</SubType>
    </Compile>
    <Compile Include="Pages\Queues\WorkQueue\Edit\TierMigrationWorkQueueDetailsView.ascx.designer.cs">
      <DependentUpon>TierMigrationWorkQueueDetailsView.ascx</DependentUpon>
    </Compile>
    <Compile Include="Pages\Queues\WorkQueue\Edit\WorkQueueItemDeleted.aspx.cs">
      <DependentUpon>WorkQueueItemDeleted.aspx</DependentUpon>
      <SubType>ASPXCodeBehind</SubType>
    </Compile>
    <Compile Include="Pages\Queues\WorkQueue\Edit\WorkQueueItemDeleted.aspx.designer.cs">
      <DependentUpon>WorkQueueItemDeleted.aspx</DependentUpon>
    </Compile>
    <Compile Include="Pages\Queues\WorkQueue\Edit\WebEditStudyWorkQueueDetailsView.ascx.cs">
      <DependentUpon>WebEditStudyWorkQueueDetailsView.ascx</DependentUpon>
      <SubType>ASPXCodeBehind</SubType>
    </Compile>
    <Compile Include="Pages\Queues\WorkQueue\Edit\WebEditStudyWorkQueueDetailsView.ascx.designer.cs">
      <DependentUpon>WebEditStudyWorkQueueDetailsView.ascx</DependentUpon>
    </Compile>
    <Compile Include="Pages\Queues\WorkQueue\Edit\GeneralWorkQueueDetailsView.ascx.cs">
      <DependentUpon>GeneralWorkQueueDetailsView.ascx</DependentUpon>
      <SubType>ASPXCodeBehind</SubType>
    </Compile>
    <Compile Include="Pages\Queues\WorkQueue\Edit\GeneralWorkQueueDetailsView.ascx.designer.cs">
      <DependentUpon>GeneralWorkQueueDetailsView.ascx</DependentUpon>
    </Compile>
    <Compile Include="Pages\Studies\Default.aspx.cs">
      <DependentUpon>Default.aspx</DependentUpon>
      <SubType>ASPXCodeBehind</SubType>
    </Compile>
    <Compile Include="Pages\Studies\Default.aspx.designer.cs">
      <DependentUpon>Default.aspx</DependentUpon>
    </Compile>
    <Compile Include="Pages\Studies\Move\Default.aspx.cs">
      <DependentUpon>Default.aspx</DependentUpon>
      <SubType>ASPXCodeBehind</SubType>
    </Compile>
    <Compile Include="Pages\Studies\Move\Default.aspx.designer.cs">
      <DependentUpon>Default.aspx</DependentUpon>
    </Compile>
    <Compile Include="Pages\Studies\Move\DeviceGridView.ascx.cs">
      <DependentUpon>DeviceGridView.ascx</DependentUpon>
      <SubType>ASPXCodeBehind</SubType>
    </Compile>
    <Compile Include="Pages\Studies\Move\DeviceGridView.ascx.designer.cs">
      <DependentUpon>DeviceGridView.ascx</DependentUpon>
    </Compile>
    <Compile Include="Pages\Studies\Move\MovePanel.ascx.cs">
      <DependentUpon>MovePanel.ascx</DependentUpon>
      <SubType>ASPXCodeBehind</SubType>
    </Compile>
    <Compile Include="Pages\Studies\Move\MovePanel.ascx.designer.cs">
      <DependentUpon>MovePanel.ascx</DependentUpon>
    </Compile>
    <Compile Include="Pages\Studies\Move\StudyGridView.ascx.cs">
      <DependentUpon>StudyGridView.ascx</DependentUpon>
      <SubType>ASPXCodeBehind</SubType>
    </Compile>
    <Compile Include="Pages\Studies\Move\StudyGridView.ascx.designer.cs">
      <DependentUpon>StudyGridView.ascx</DependentUpon>
    </Compile>
    <Compile Include="Pages\Studies\SearchPanel.ascx.cs">
      <DependentUpon>SearchPanel.ascx</DependentUpon>
      <SubType>ASPXCodeBehind</SubType>
    </Compile>
    <Compile Include="Pages\Studies\SearchPanel.ascx.designer.cs">
      <DependentUpon>SearchPanel.ascx</DependentUpon>
    </Compile>
    <Compile Include="Pages\Studies\MoveSeries\StudySummaryPanel.ascx.cs">
      <DependentUpon>StudySummaryPanel.ascx</DependentUpon>
      <SubType>ASPXCodeBehind</SubType>
    </Compile>
    <Compile Include="Pages\Studies\MoveSeries\StudySummaryPanel.ascx.designer.cs">
      <DependentUpon>StudySummaryPanel.ascx</DependentUpon>
    </Compile>
    <Compile Include="Pages\Studies\StudyDetails\Code\PatientSummary.cs" />
    <Compile Include="Pages\Studies\StudyDetails\Code\PatientSummaryAssembler.cs" />
    <Compile Include="Pages\Studies\StudyDetails\Controls\ArchivePanel.ascx.cs">
      <DependentUpon>ArchivePanel.ascx</DependentUpon>
      <SubType>ASPXCodeBehind</SubType>
    </Compile>
    <Compile Include="Pages\Studies\StudyDetails\Controls\ArchivePanel.ascx.designer.cs">
      <DependentUpon>ArchivePanel.ascx</DependentUpon>
    </Compile>
    <Compile Include="Pages\Studies\StudyDetails\Controls\DeleteStudyConfirmDialog.ascx.cs">
      <DependentUpon>DeleteStudyConfirmDialog.ascx</DependentUpon>
      <SubType>ASPXCodeBehind</SubType>
    </Compile>
    <Compile Include="Pages\Studies\StudyDetails\Controls\DeleteStudyConfirmDialog.ascx.designer.cs">
      <DependentUpon>DeleteStudyConfirmDialog.ascx</DependentUpon>
    </Compile>
    <Compile Include="Pages\Studies\StudyDetails\Controls\EditStudyDetailsDialog.ascx.cs">
      <DependentUpon>EditStudyDetailsDialog.ascx</DependentUpon>
      <SubType>ASPXCodeBehind</SubType>
    </Compile>
    <Compile Include="Pages\Studies\StudyDetails\Controls\EditStudyDetailsDialog.ascx.designer.cs">
      <DependentUpon>EditStudyDetailsDialog.ascx</DependentUpon>
    </Compile>
    <Compile Include="Pages\Studies\StudyDetails\Controls\FileSystemQueueGridView.ascx.cs">
      <DependentUpon>FileSystemQueueGridView.ascx</DependentUpon>
      <SubType>ASPXCodeBehind</SubType>
    </Compile>
    <Compile Include="Pages\Studies\StudyDetails\Controls\FileSystemQueueGridView.ascx.designer.cs">
      <DependentUpon>FileSystemQueueGridView.ascx</DependentUpon>
    </Compile>
    <Compile Include="Pages\Studies\StudyDetails\Controls\PatientSummaryPanel.ascx.cs">
      <DependentUpon>PatientSummaryPanel.ascx</DependentUpon>
      <SubType>ASPXCodeBehind</SubType>
    </Compile>
    <Compile Include="Pages\Studies\StudyDetails\Controls\PatientSummaryPanel.ascx.designer.cs">
      <DependentUpon>PatientSummaryPanel.ascx</DependentUpon>
    </Compile>
    <Compile Include="Pages\Studies\StudyDetails\Controls\SeriesGridView.ascx.cs">
      <DependentUpon>SeriesGridView.ascx</DependentUpon>
      <SubType>ASPXCodeBehind</SubType>
    </Compile>
    <Compile Include="Pages\Studies\StudyDetails\Controls\SeriesGridView.ascx.designer.cs">
      <DependentUpon>SeriesGridView.ascx</DependentUpon>
    </Compile>
    <Compile Include="Pages\Studies\StudyDetails\Controls\StudyDetailsPanel.ascx.cs">
      <DependentUpon>StudyDetailsPanel.ascx</DependentUpon>
      <SubType>ASPXCodeBehind</SubType>
    </Compile>
    <Compile Include="Pages\Studies\StudyDetails\Controls\StudyDetailsPanel.ascx.designer.cs">
      <DependentUpon>StudyDetailsPanel.ascx</DependentUpon>
    </Compile>
    <Compile Include="Pages\Studies\StudyDetails\Controls\StudyDetailsTabs.ascx.cs">
      <DependentUpon>StudyDetailsTabs.ascx</DependentUpon>
      <SubType>ASPXCodeBehind</SubType>
    </Compile>
    <Compile Include="Pages\Studies\StudyDetails\Controls\StudyDetailsTabs.ascx.designer.cs">
      <DependentUpon>StudyDetailsTabs.ascx</DependentUpon>
    </Compile>
    <Compile Include="Pages\Studies\StudyDetails\Controls\StudyDetailsView.ascx.cs">
      <DependentUpon>StudyDetailsView.ascx</DependentUpon>
      <SubType>ASPXCodeBehind</SubType>
    </Compile>
    <Compile Include="Pages\Studies\StudyDetails\Controls\StudyDetailsView.ascx.designer.cs">
      <DependentUpon>StudyDetailsView.ascx</DependentUpon>
    </Compile>
    <Compile Include="Pages\Studies\StudyDetails\Controls\StudyIntegrityQueueGridView.ascx.cs">
      <DependentUpon>StudyIntegrityQueueGridView.ascx</DependentUpon>
      <SubType>ASPXCodeBehind</SubType>
    </Compile>
    <Compile Include="Pages\Studies\StudyDetails\Controls\StudyIntegrityQueueGridView.ascx.designer.cs">
      <DependentUpon>StudyIntegrityQueueGridView.ascx</DependentUpon>
    </Compile>
    <Compile Include="Pages\Studies\StudyDetails\Controls\StudyReprocessChangeLog.ascx.cs">
      <DependentUpon>StudyReprocessChangeLog.ascx</DependentUpon>
      <SubType>ASPXCodeBehind</SubType>
    </Compile>
    <Compile Include="Pages\Studies\StudyDetails\Controls\StudyReprocessChangeLog.ascx.designer.cs">
      <DependentUpon>StudyReprocessChangeLog.ascx</DependentUpon>
    </Compile>
    <Compile Include="Pages\Studies\StudyDetails\Controls\StudyStateAlertPanel.ascx.cs">
      <DependentUpon>StudyStateAlertPanel.ascx</DependentUpon>
      <SubType>ASPXCodeBehind</SubType>
    </Compile>
    <Compile Include="Pages\Studies\StudyDetails\Controls\StudyStateAlertPanel.ascx.designer.cs">
      <DependentUpon>StudyStateAlertPanel.ascx</DependentUpon>
    </Compile>
    <Compile Include="Pages\Studies\StudyDetails\Controls\StudyStorageView.ascx.cs">
      <DependentUpon>StudyStorageView.ascx</DependentUpon>
      <SubType>ASPXCodeBehind</SubType>
    </Compile>
    <Compile Include="Pages\Studies\StudyDetails\Controls\StudyStorageView.ascx.designer.cs">
      <DependentUpon>StudyStorageView.ascx</DependentUpon>
    </Compile>
    <Compile Include="Pages\Studies\StudyDetails\Controls\WorkQueueGridView.ascx.cs">
      <DependentUpon>WorkQueueGridView.ascx</DependentUpon>
      <SubType>ASPXCodeBehind</SubType>
    </Compile>
    <Compile Include="Pages\Studies\StudyDetails\Controls\WorkQueueGridView.ascx.designer.cs">
      <DependentUpon>WorkQueueGridView.ascx</DependentUpon>
    </Compile>
    <Compile Include="Pages\Studies\StudyDetails\Default.aspx.cs">
      <DependentUpon>Default.aspx</DependentUpon>
      <SubType>ASPXCodeBehind</SubType>
    </Compile>
    <Compile Include="Pages\Studies\StudyDetails\Default.aspx.designer.cs">
      <DependentUpon>Default.aspx</DependentUpon>
    </Compile>
    <Compile Include="Pages\Studies\StudyListGridView.ascx.cs">
      <DependentUpon>StudyListGridView.ascx</DependentUpon>
      <SubType>ASPXCodeBehind</SubType>
    </Compile>
    <Compile Include="Pages\Studies\StudyListGridView.ascx.designer.cs">
      <DependentUpon>StudyListGridView.ascx</DependentUpon>
    </Compile>
    <Compile Include="Pages\Queues\WorkQueue\Edit\AutoRouteWorkQueueDetails.cs" />
    <Compile Include="Pages\Queues\WorkQueue\Edit\AutoRouteWorkQueueDetailsView.ascx.cs">
      <DependentUpon>AutoRouteWorkQueueDetailsView.ascx</DependentUpon>
      <SubType>ASPXCodeBehind</SubType>
    </Compile>
    <Compile Include="Pages\Queues\WorkQueue\Edit\AutoRouteWorkQueueDetailsView.ascx.designer.cs">
      <DependentUpon>AutoRouteWorkQueueDetailsView.ascx</DependentUpon>
    </Compile>
    <Compile Include="Pages\Queues\WorkQueue\Edit\DeleteWorkQueueDialog.ascx.cs">
      <DependentUpon>DeleteWorkQueueDialog.ascx</DependentUpon>
      <SubType>ASPXCodeBehind</SubType>
    </Compile>
    <Compile Include="Pages\Queues\WorkQueue\Edit\DeleteWorkQueueDialog.ascx.designer.cs">
      <DependentUpon>DeleteWorkQueueDialog.ascx</DependentUpon>
    </Compile>
    <Compile Include="Pages\Queues\WorkQueue\Edit\ResetWorkQueueDialog.ascx.cs">
      <DependentUpon>ResetWorkQueueDialog.ascx</DependentUpon>
      <SubType>ASPXCodeBehind</SubType>
    </Compile>
    <Compile Include="Pages\Queues\WorkQueue\Edit\ResetWorkQueueDialog.ascx.designer.cs">
      <DependentUpon>ResetWorkQueueDialog.ascx</DependentUpon>
    </Compile>
    <Compile Include="Pages\Queues\WorkQueue\Edit\ScheduleWorkQueueDialog.ascx.cs">
      <DependentUpon>ScheduleWorkQueueDialog.ascx</DependentUpon>
      <SubType>ASPXCodeBehind</SubType>
    </Compile>
    <Compile Include="Pages\Queues\WorkQueue\Edit\ScheduleWorkQueueDialog.ascx.designer.cs">
      <DependentUpon>ScheduleWorkQueueDialog.ascx</DependentUpon>
    </Compile>
    <Compile Include="Pages\Queues\WorkQueue\Edit\StudyDetails.cs" />
    <Compile Include="Pages\Queues\WorkQueue\Edit\StudyDetailsAssembler.cs" />
    <Compile Include="Pages\Queues\WorkQueue\Edit\Default.aspx.cs">
      <DependentUpon>Default.aspx</DependentUpon>
      <SubType>ASPXCodeBehind</SubType>
    </Compile>
    <Compile Include="Pages\Queues\WorkQueue\Edit\Default.aspx.designer.cs">
      <DependentUpon>Default.aspx</DependentUpon>
    </Compile>
    <Compile Include="Pages\Queues\WorkQueue\Edit\WebMoveStudyWorkQueueDetails.cs" />
    <Compile Include="Pages\Queues\WorkQueue\Edit\WebMoveStudyWorkQueueDetailsView.ascx.cs">
      <DependentUpon>WebMoveStudyWorkQueueDetailsView.ascx</DependentUpon>
      <SubType>ASPXCodeBehind</SubType>
    </Compile>
    <Compile Include="Pages\Queues\WorkQueue\Edit\WebMoveStudyWorkQueueDetailsView.ascx.designer.cs">
      <DependentUpon>WebMoveStudyWorkQueueDetailsView.ascx</DependentUpon>
    </Compile>
    <Compile Include="Pages\Queues\WorkQueue\Edit\WorkQueueDetails.cs" />
    <Compile Include="Pages\Queues\WorkQueue\Edit\WorkQueueDetailsAssembler.cs" />
    <Compile Include="Pages\Queues\WorkQueue\Edit\WorkQueueDetailsViewBase.cs">
      <SubType>ASPXCodeBehind</SubType>
    </Compile>
    <Compile Include="Pages\Queues\WorkQueue\Edit\WorkQueueItemDetailsPanel.ascx.cs">
      <DependentUpon>WorkQueueItemDetailsPanel.ascx</DependentUpon>
      <SubType>ASPXCodeBehind</SubType>
    </Compile>
    <Compile Include="Pages\Queues\WorkQueue\Edit\WorkQueueItemDetailsPanel.ascx.designer.cs">
      <DependentUpon>WorkQueueItemDetailsPanel.ascx</DependentUpon>
    </Compile>
    <Compile Include="Pages\Queues\WorkQueue\Edit\WorkQueueSettingsPanel.ascx.cs">
      <DependentUpon>WorkQueueSettingsPanel.ascx</DependentUpon>
      <SubType>ASPXCodeBehind</SubType>
    </Compile>
    <Compile Include="Pages\Queues\WorkQueue\Edit\WorkQueueSettingsPanel.ascx.designer.cs">
      <DependentUpon>WorkQueueSettingsPanel.ascx</DependentUpon>
    </Compile>
    <Compile Include="Pages\Queues\WorkQueue\Default.aspx.cs">
      <DependentUpon>Default.aspx</DependentUpon>
      <SubType>ASPXCodeBehind</SubType>
    </Compile>
    <Compile Include="Pages\Queues\WorkQueue\Default.aspx.designer.cs">
      <DependentUpon>Default.aspx</DependentUpon>
    </Compile>
    <Compile Include="Pages\Queues\WorkQueue\SearchPanel.ascx.cs">
      <DependentUpon>SearchPanel.ascx</DependentUpon>
      <SubType>ASPXCodeBehind</SubType>
    </Compile>
    <Compile Include="Pages\Queues\WorkQueue\SearchPanel.ascx.designer.cs">
      <DependentUpon>SearchPanel.ascx</DependentUpon>
    </Compile>
    <Compile Include="Pages\Queues\WorkQueue\WorkQueueItemCollection.cs" />
    <Compile Include="Pages\Queues\WorkQueue\WorkQueueItemList.ascx.cs">
      <DependentUpon>WorkQueueItemList.ascx</DependentUpon>
      <SubType>ASPXCodeBehind</SubType>
    </Compile>
    <Compile Include="Pages\Queues\WorkQueue\WorkQueueItemList.ascx.designer.cs">
      <DependentUpon>WorkQueueItemList.ascx</DependentUpon>
    </Compile>
    <Compile Include="Pages\Queues\WorkQueue\WorkQueueSettings.Designer.cs">
      <AutoGen>True</AutoGen>
      <DesignTimeSharedInput>True</DesignTimeSharedInput>
      <DependentUpon>WorkQueueSettings.settings</DependentUpon>
    </Compile>
    <Compile Include="PersistantImage.ashx.cs">
      <DependentUpon>PersistantImage.ashx</DependentUpon>
    </Compile>
    <Compile Include="Properties\AssemblyInfo.cs" />
    <Compile Include="Services\FilesystemInfoService.asmx.cs">
      <DependentUpon>FilesystemInfoService.asmx</DependentUpon>
      <SubType>Component</SubType>
    </Compile>
    <Compile Include="Services\ValidationServices.asmx.cs">
      <DependentUpon>ValidationServices.asmx</DependentUpon>
      <SubType>Component</SubType>
    </Compile>
  </ItemGroup>
  <ItemGroup>
    <Content Include="App_Themes\Default\Global.skin" />
    <Content Include="App_Themes\Default\images\AboutBackground.png" />
    <Content Include="App_Themes\Default\images\Background.png" />
    <Content Include="App_Themes\Default\images\blank.gif" />
    <Content Include="App_Themes\Default\images\Buttons\AddDataAccessDisabled.png" />
    <Content Include="App_Themes\Default\images\Buttons\AddDataAccessEnabled.png" />
    <Content Include="App_Themes\Default\images\Buttons\AddDataAccessHover.png" />
    <Content Include="App_Themes\Default\images\Buttons\AddDisabled.png" />
    <Content Include="App_Themes\Default\images\Buttons\AddEnabled.png" />
    <Content Include="App_Themes\Default\images\Buttons\AddHover.png" />
    <Content Include="App_Themes\Default\images\Buttons\ApplyDisabled.png" />
    <Content Include="App_Themes\Default\images\Buttons\ApplyEnabled.png" />
    <Content Include="App_Themes\Default\images\Buttons\ApplyHover.png" />
    <Content Include="App_Themes\Default\images\Buttons\CalendarIcon.png" />
    <Content Include="App_Themes\Default\images\Buttons\CancelDisabled.png" />
    <Content Include="App_Themes\Default\images\Buttons\CancelEnabled.png" />
    <Content Include="App_Themes\Default\images\Buttons\CancelHover.png" />
    <Content Include="App_Themes\Default\images\Buttons\ClearButtonBackground.png" />
    <Content Include="App_Themes\Default\images\Buttons\CopyDisabled.png" />
    <Content Include="App_Themes\Default\images\Buttons\CopyEnabled.png" />
    <Content Include="App_Themes\Default\images\Buttons\CopyHover.png" />
    <Content Include="App_Themes\Default\images\Buttons\DeleteAllDisabled.png" />
    <Content Include="App_Themes\Default\images\Buttons\DeleteAllEnabled.png" />
    <Content Include="App_Themes\Default\images\Buttons\DeleteAllHover.png" />
    <Content Include="App_Themes\Default\images\Buttons\DeleteDisabled.png" />
    <Content Include="App_Themes\Default\images\Buttons\DeleteEnabled.png" />
    <Content Include="App_Themes\Default\images\Buttons\DeleteHover.png" />
    <Content Include="App_Themes\Default\images\Buttons\DeleteSeriesDisabled.png" />
    <Content Include="App_Themes\Default\images\Buttons\DeleteSeriesEnabled.png" />
    <Content Include="App_Themes\Default\images\Buttons\DeleteSeriesHover.png" />
    <Content Include="App_Themes\Default\images\Buttons\DeleteStudyDisabled.png" />
    <Content Include="App_Themes\Default\images\Buttons\DeleteStudyEnabled.png" />
    <Content Include="App_Themes\Default\images\Buttons\DeleteStudyHover.png" />
    <Content Include="App_Themes\Default\images\Buttons\DiscardDisabled.png" />
    <Content Include="App_Themes\Default\images\Buttons\DiscardEnabled.png" />
    <Content Include="App_Themes\Default\images\Buttons\DiscardHover.png" />
    <Content Include="App_Themes\Default\images\Buttons\DoneDisabled.png" />
    <Content Include="App_Themes\Default\images\Buttons\DoneEnabled.png" />
    <Content Include="App_Themes\Default\images\Buttons\DoneHover.png" />
    <Content Include="App_Themes\Default\images\Buttons\EditDisabled.png" />
    <Content Include="App_Themes\Default\images\Buttons\EditEnabled.png" />
    <Content Include="App_Themes\Default\images\Buttons\EditHover.png" />
    <Content Include="App_Themes\Default\images\Buttons\EditStudyDisabled.png" />
    <Content Include="App_Themes\Default\images\Buttons\EditStudyEnabled.png" />
    <Content Include="App_Themes\Default\images\Buttons\EditStudyHover.png" />
    <Content Include="App_Themes\Default\images\Buttons\MoveDisabled.png" />
    <Content Include="App_Themes\Default\images\Buttons\MoveEnabled.png" />
    <Content Include="App_Themes\Default\images\Buttons\MoveHover.png" />
    <Content Include="App_Themes\Default\images\Buttons\MoveSeriesDisabled.png" />
    <Content Include="App_Themes\Default\images\Buttons\MoveSeriesEnabled.png" />
    <Content Include="App_Themes\Default\images\Buttons\MoveSeriesHover.png" />
    <Content Include="App_Themes\Default\images\Buttons\NewStudyDisabled.png" />
    <Content Include="App_Themes\Default\images\Buttons\NewStudyEnabled.png" />
    <Content Include="App_Themes\Default\images\Buttons\NewStudyHover.png" />
    <Content Include="App_Themes\Default\images\Buttons\ReprocessStudyDisabled.png" />
    <Content Include="App_Themes\Default\images\Buttons\ReprocessStudyEnabled.png" />
    <Content Include="App_Themes\Default\images\Buttons\ReprocessStudyHover.png" />
    <Content Include="App_Themes\Default\images\Buttons\ResetPasswordDisabled.png" />
    <Content Include="App_Themes\Default\images\Buttons\ResetPasswordEnabled.png" />
    <Content Include="App_Themes\Default\images\Buttons\ResetPasswordHover.png" />
    <Content Include="App_Themes\Default\images\Buttons\ViewImagesDisabled.png" />
    <Content Include="App_Themes\Default\images\Buttons\ViewImagesEnabled.png" />
    <Content Include="App_Themes\Default\images\Buttons\ViewImagesHover.png" />
    <Content Include="App_Themes\Default\images\Buttons\ViewSeriesDisabled.png" />
    <Content Include="App_Themes\Default\images\Buttons\ViewSeriesEnabled.png" />
    <Content Include="App_Themes\Default\images\Buttons\ViewSeriesHover.png" />
    <Content Include="App_Themes\Default\images\Buttons\ViewStudyDisabled.png" />
    <Content Include="App_Themes\Default\images\Buttons\ViewStudyEnabled.png" />
    <Content Include="App_Themes\Default\images\Buttons\ViewStudyHover.png" />
    <Content Include="App_Themes\Default\images\Controls\Dialog\DialogBodyBackgroundTall.png" />
    <Content Include="App_Themes\Default\images\MainContent\SelectedPartitionTabBackground.png" />
    <Content Include="Builds\SplashScreen\ClearCanvasWebViewerLogo.png" />
    <Content Include="Controls\LoginWarningIndicator.ascx" />
    <Content Include="Controls\LoginWarningsDialog.ascx" />
    <Content Include="Controls\ServerPartitionSelector.ascx" />
    <Content Include="Controls\UsersGuideLink.ascx" />
    <Content Include="Pages\Admin\Alerts\StudyAlertContextInfoView.ascx" />
    <Content Include="Pages\Admin\Configure\DataRules\AddEditDataRuleDialog.ascx" />
    <Content Include="Pages\Admin\Configure\DataRules\DataRuleGridView.ascx" />
    <Content Include="Pages\Admin\Configure\DataRules\DataRulePanel.ascx" />
    <EmbeddedResource Include="Pages\Admin\Configure\DataRules\DataRulePanel.js" />
    <Content Include="Pages\Admin\Configure\DataRules\DataRuleSamples.asmx" />
    <Content Include="Pages\Admin\Configure\DataRules\Default.aspx" />
    <Content Include="Pages\Admin\Configure\ServerPartitions\DataAccessGroupPanel.ascx" />
    <Content Include="Pages\Admin\UserManagement\UserGroups\PasswordConfirmDialog.ascx" />
    <Content Include="Pages\Error\SoftwareExpiredErrorPage.aspx" />
    <Content Include="Pages\Error\LicenseErrorPage.aspx" />
    <Content Include="Pages\Help\Contact.ascx" />
    <Content Include="Pages\Login\Logout.aspx" />
    <Content Include="Pages\Queues\StudyIntegrityQueue\SIQEntryTooltip.ascx" />
    <Content Include="Pages\Queues\WorkQueue\Edit\EditWorkQueueDetailsView.ascx" />
    <Content Include="Pages\Studies\StudyDetails\Controls\AddAuthorityGroupsDialog.ascx" />
    <Content Include="Pages\Studies\StudyDetails\Controls\CompressionHistory.ascx" />
    <Content Include="Pages\Studies\StudyDetails\Controls\UpdateAuthorityGroupDialog.ascx" />
    <EmbeddedResource Include="App_GlobalResources\ColumnHeaders.resx">
      <Generator>GlobalResourceProxyGenerator</Generator>
      <LastGenOutput>ColumnHeaders.Designer.cs</LastGenOutput>
    </EmbeddedResource>
    <EmbeddedResource Include="App_GlobalResources\InputLabels.resx">
      <Generator>GlobalResourceProxyGenerator</Generator>
      <LastGenOutput>InputLabels.Designer.cs</LastGenOutput>
    </EmbeddedResource>
    <EmbeddedResource Include="App_GlobalResources\SearchFieldLabels.resx">
      <Generator>GlobalResourceProxyGenerator</Generator>
      <LastGenOutput>SearchFieldLabels.Designer.cs</LastGenOutput>
    </EmbeddedResource>
    <EmbeddedResource Include="App_GlobalResources\InputValidation.resx">
      <Generator>GlobalResourceProxyGenerator</Generator>
      <LastGenOutput>InputValidation.designer.cs</LastGenOutput>
    </EmbeddedResource>
    <EmbeddedResource Include="App_GlobalResources\DetailedViewFieldLabels.resx">
      <Generator>GlobalResourceProxyGenerator</Generator>
      <LastGenOutput>DetailedViewFieldLabels.Designer.cs</LastGenOutput>
    </EmbeddedResource>
    <Content Include="App_Themes\Default\images\Controls\GridView\GridViewPagerFirstDisabled.png" />
    <Content Include="App_Themes\Default\images\Controls\GridView\GridViewPagerFirstEnabled.png" />
    <Content Include="App_Themes\Default\images\Controls\GridView\GridViewPagerLastDisabled.png" />
    <Content Include="App_Themes\Default\images\Controls\GridView\GridViewPagerLastEnabled.png" />
    <Content Include="App_Themes\Default\images\Controls\GridView\GridViewPagerNextEnabled.png" />
    <Content Include="App_Themes\Default\images\Buttons\NoDisabled.png" />
    <Content Include="App_Themes\Default\images\Buttons\NoEnabled.png" />
    <Content Include="App_Themes\Default\images\Buttons\NoHover.png" />
    <Content Include="App_Themes\Default\images\Buttons\OKDisabled.png" />
    <Content Include="App_Themes\Default\images\Buttons\OKEnabled.png" />
    <Content Include="App_Themes\Default\images\Buttons\OKHover.png" />
    <Content Include="App_Themes\Default\images\Controls\GridView\GridViewPagerNextDisabled.png" />
    <Content Include="App_Themes\Default\images\Controls\GridView\GridViewPagerPreviousDisabled.png" />
    <Content Include="App_Themes\Default\images\Controls\GridView\GridViewPagerTotalStudiesLeft.png" />
    <Content Include="App_Themes\Default\images\Controls\GridView\GridViewPagerTotalStudiesRight.png" />
    <Content Include="App_Themes\Default\images\Controls\GridView\GridViewPagerPreviousEnabled.png" />
    <Content Include="App_Themes\Default\images\Buttons\ReconcileDisabled.png" />
    <Content Include="App_Themes\Default\images\Buttons\ReconcileEnabled.png" />
    <Content Include="App_Themes\Default\images\Buttons\ReconcileHover.png" />
    <Content Include="App_Themes\Default\images\Buttons\ReprocessDisabled.png" />
    <Content Include="App_Themes\Default\images\Buttons\ReprocessEnabled.png" />
    <Content Include="App_Themes\Default\images\Buttons\ReprocessHover.png" />
    <Content Include="App_Themes\Default\images\Buttons\RescheduleHover.png" />
    <Content Include="App_Themes\Default\images\Buttons\ResetHover.png" />
    <Content Include="App_Themes\Default\images\Buttons\RestoreDisabled.png" />
    <Content Include="App_Themes\Default\images\Buttons\RestoreEnabled.png" />
    <Content Include="App_Themes\Default\images\Buttons\RestoreHover.png" />
    <Content Include="App_Themes\Default\images\Buttons\RescheduleDisabled.png" />
    <Content Include="App_Themes\Default\images\Buttons\RescheduleEnabled.png" />
    <Content Include="App_Themes\Default\images\Buttons\ResetDisabled.png" />
    <Content Include="App_Themes\Default\images\Buttons\ResetEnabled.png" />
    <Content Include="App_Themes\Default\images\Buttons\SearchClicked.png" />
    <Content Include="App_Themes\Default\images\Buttons\SearchDisabled.png" />
    <Content Include="App_Themes\Default\images\Buttons\SearchEnabled.png" />
    <Content Include="App_Themes\Default\images\Buttons\SearchHover.png" />
    <Content Include="App_Themes\Default\images\Buttons\SearchIcon.png" />
    <Content Include="App_Themes\Default\images\Buttons\SearchIconHover.png" />
    <Content Include="App_Themes\Default\images\Buttons\UpdateDisabled.png" />
    <Content Include="App_Themes\Default\images\Buttons\UpdateEnabled.png" />
    <Content Include="App_Themes\Default\images\Buttons\UpdateHover.png" />
    <Content Include="App_Themes\Default\images\Buttons\ViewDetailsDisabled.png" />
    <Content Include="App_Themes\Default\images\Buttons\ViewDetailsEnabled.png" />
    <Content Include="App_Themes\Default\images\Buttons\ViewDetailsHover.png" />
    <Content Include="App_Themes\Default\images\Buttons\YesDisabled.png" />
    <Content Include="App_Themes\Default\images\Buttons\YesEnabled.png" />
    <Content Include="App_Themes\Default\images\Buttons\YesHover.png" />
    <Content Include="App_Themes\Default\images\Controls\Calendar\calendar-arrow-left.gif" />
    <Content Include="App_Themes\Default\images\Controls\Calendar\calendar-arrow-right.gif" />
    <Content Include="App_Themes\Default\images\Controls\Calendar\TitleBackground.gif" />
    <Content Include="App_Themes\Default\images\Controls\Dialog\DialogBodyBackground.png" />
    <Content Include="App_Themes\Default\images\Controls\Dialog\HeadingBackground.png" />
    <Content Include="App_Themes\Default\images\Controls\Dialog\LinkButtonBackground.png" />
    <Content Include="App_Themes\Default\images\Controls\Dialog\DialogActiveTabLeft.png" />
    <Content Include="App_Themes\Default\images\Controls\Dialog\DialogActiveTabMiddle.png" />
    <Content Include="App_Themes\Default\images\Controls\Dialog\DialogActiveTabRight.png" />
    <Content Include="App_Themes\Default\images\Controls\Dialog\DialogHoverTabLeft.png" />
    <Content Include="App_Themes\Default\images\Controls\Dialog\DialogHoverTabMiddle.png" />
    <Content Include="App_Themes\Default\images\Controls\Dialog\DialogHoverTabRight.png" />
    <Content Include="App_Themes\Default\images\Controls\Dialog\DialogInactiveTabLeft.png" />
    <Content Include="App_Themes\Default\images\Controls\Dialog\DialogInactiveTabMiddle.png" />
    <Content Include="App_Themes\Default\images\Controls\Dialog\DialogInactiveTabRight.png" />
    <Content Include="App_Themes\Default\images\Controls\Dialog\DialogTabContentBottom.png" />
    <Content Include="App_Themes\Default\images\Controls\Dialog\ReconcileButtonBackground.png" />
    <Content Include="App_Themes\Default\images\Controls\Dialog\SubHeadingBackground.png" />
    <Content Include="App_Themes\Default\images\Controls\GridView\GridViewHeaderBackground.png" />
    <Content Include="App_Themes\Default\images\Controls\GridView\GridViewPagerTopBackground.png" />
    <Content Include="App_Themes\Default\images\Controls\GridView\GridViewSelectedBackground.png" />
    <Content Include="App_Themes\Default\images\Controls\Tabs\TabActiveLeft.png" />
    <Content Include="App_Themes\Default\images\Controls\Tabs\TabActiveMiddle.png" />
    <Content Include="App_Themes\Default\images\Controls\Tabs\TabActiveRight.png" />
    <Content Include="App_Themes\Default\images\Controls\Tabs\TabHeaderBackgroundTop.png" />
    <Content Include="App_Themes\Default\images\Controls\Tabs\TabHoverLeft.png" />
    <Content Include="App_Themes\Default\images\Controls\Tabs\TabHoverMiddle.png" />
    <Content Include="App_Themes\Default\images\Controls\Tabs\TabHoverRight.png" />
    <Content Include="App_Themes\Default\images\Controls\Tabs\TabInactiveLeft.png" />
    <Content Include="App_Themes\Default\images\Controls\Tabs\TabInactiveMiddle.png" />
    <Content Include="App_Themes\Default\images\Controls\Tabs\TabInactiveRight.png" />
    <Content Include="App_Themes\Default\images\Error\ErrorDescriptionBackground.png" />
    <Content Include="App_Themes\Default\images\Error\ErrorMessageBackground.png" />
    <Content Include="App_Themes\Default\images\Error\UserEscapeLinkBackground.png" />
    <Content Include="App_Themes\Default\images\Header\ClearCanvasLogo.png" />
    <Content Include="App_Themes\Default\images\Header\LocationEdge.png" />
    <Content Include="App_Themes\Default\images\Header\MenuHoverBackground.png" />
    <Content Include="App_Themes\Default\images\Indicators\AcceptKOPRFeature.png" />
    <Content Include="App_Themes\Default\images\Indicators\ajax-loader-blue.gif" />
    <Content Include="App_Themes\Default\images\Indicators\ajax-loader-green.gif" />
    <Content Include="App_Themes\Default\images\Indicators\ajax-loader.gif" />
    <Content Include="App_Themes\Default\images\Indicators\AlertIndicatorBackground.png" />
    <Content Include="App_Themes\Default\images\Indicators\IdeographicName.gif" />
    <Content Include="App_Themes\Default\images\Indicators\AutoRouteFeature.png" />
    <Content Include="App_Themes\Default\images\Indicators\MenuArrow.gif" />
    <Content Include="App_Themes\Default\images\Indicators\QueryFeature.png" />
    <Content Include="App_Themes\Default\images\Indicators\RefreshEnabled.gif" />
    <Content Include="App_Themes\Default\images\Indicators\RefreshEnabled.png" />
    <Content Include="App_Themes\Default\images\Indicators\RetrieveFeature.png" />
    <Content Include="App_Themes\Default\images\Indicators\Searching.gif" />
    <Content Include="App_Themes\Default\images\Indicators\StoreFeature.png" />
    <Content Include="App_Themes\Default\images\Indicators\usage.png" />
    <Content Include="App_Themes\Default\images\Indicators\Warning.png" />
    <Content Include="App_Themes\Default\images\Indicators\WarningSmall.png" />
    <Content Include="Builds\SplashScreen\LoginSplash.png" />
    <Content Include="App_Themes\Default\images\MainContent\dropdown.gif" />
    <Content Include="App_Themes\Default\images\MainContent\Loading.gif" />
    <Content Include="App_Themes\Default\images\MainContent\Loading.png" />
    <Content Include="App_Themes\Default\images\MainContent\MainContentBottom.png" />
    <Content Include="App_Themes\Default\images\MainContent\MainContentBottomLeftCorner.png" />
    <Content Include="App_Themes\Default\images\MainContent\MainContentBottomRightCorner.png" />
    <Content Include="App_Themes\Default\images\MainContent\MainContentLeftEdge.png" />
    <Content Include="App_Themes\Default\images\MainContent\MainContentRightEdge.png" />
    <Content Include="App_Themes\Default\images\Header\MenuBackground.png" />
    <Content Include="App_Themes\Default\images\Header\LocationBackground.png" />
    <Content Include="App_Themes\Default\images\Header\MenuEdge.png" />
    <Content Include="App_Themes\Default\images\MainContent\PatientSummaryBackground.png" />
    <Content Include="App_Themes\Default\images\MainContent\MainContentTitleBackground.png" />
    <Content Include="App_Themes\Default\images\MainContent\SearchDropDownListBackground.png" />
    <Content Include="App_Themes\Default\images\MainContent\SearchPanelBackground.png" />
    <Content Include="App_Themes\Default\images\MainContent\SearchTextBoxBackground.png" />
    <Content Include="App_Themes\Default\images\MainContent\ToolbarButtonPanelBackground.png" />
    <Content Include="App_Themes\Default\images\Indicators\Watermark.gif" />
    <Content Include="App_Themes\Default\images\Pages\About\AboutBackground.png" />
    <Content Include="App_Themes\Default\images\Pages\Dashboard\SidebarItemBackground.png" />
    <Content Include="App_Themes\Default\images\Pages\Dashboard\StudiesSummaryTotalBackground.png" />
    <Content Include="App_Themes\Default\images\Pages\Dashboard\UserOverviewBackground.png" />
    <Content Include="App_Themes\Default\StyleSheets\Admin.css" />
    <Content Include="App_Themes\Default\StyleSheets\Controls\PartitionTabs.css" />
    <Content Include="App_Themes\Default\StyleSheets\Controls\GridView.css" />
    <Content Include="App_Themes\Default\StyleSheets\Controls\InvalidInputIndicator.css" />
    <Content Include="App_Themes\Default\StyleSheets\Controls\jqueryMultiSelect.css" />
    <Content Include="App_Themes\Default\StyleSheets\Controls\ReconcileDialog.css" />
    <Content Include="App_Themes\Default\StyleSheets\Error.css" />
    <Content Include="App_Themes\Default\StyleSheets\Global.css" />
    <Content Include="App_Themes\Default\StyleSheets\Login.css" />
    <Content Include="App_Themes\Default\StyleSheets\Studies.css" />
    <Content Include="App_Themes\Default\StyleSheets\Controls\Calendar.css" />
    <Content Include="App_Themes\Default\StyleSheets\Controls\Dialog.css" />
    <Content Include="App_Themes\Default\StyleSheets\Controls\Tabs.css" />
    <EmbeddedResource Include="App_GlobalResources\ErrorMessages.resx">
      <SubType>Designer</SubType>
      <Generator>GlobalResourceProxyGenerator</Generator>
      <LastGenOutput>ErrorMessages.Designer.cs</LastGenOutput>
    </EmbeddedResource>
    <Content Include="App_Themes\Default\images\Indicators\checked.png" />
    <Content Include="App_Themes\Default\images\Indicators\unchecked.png" />
    <Content Include="App_Themes\Default\images\Controls\Dialog\DialogTitleBarBG-left.png" />
    <Content Include="App_Themes\Default\images\Controls\Dialog\DialogTitleBarBG-right.png" />
    <Content Include="App_Themes\Default\images\Controls\Dialog\DialogTitleBarBG.png" />
    <Content Include="App_Themes\Default\StyleSheets\StudyIntegrityQueue.css" />
    <Content Include="App_Themes\Default\StyleSheets\WorkQueue.css" />
    <Content Include="ClientBin\SplashScreen\ClearCanvasWebViewerLogo.png">
    </Content>
    <Content Include="Controls\AlertIndicator.ascx" />
    <Content Include="Controls\ApplicationAlertPanel.ascx" />
    <Content Include="Controls\CheckJavascript.ascx" />
    <Content Include="Controls\EmptySearchResultsMessage.ascx" />
    <Content Include="Controls\JQuery.ascx" />
    <Content Include="Controls\MessageBox.ascx" />
    <Content Include="Controls\GridPager.ascx" />
    <Content Include="Controls\InvalidInputIndicator.ascx" />
    <Content Include="Controls\ModalDialog.ascx" />
    <EmbeddedResource Include="App_GlobalResources\Tooltips.resx">
      <SubType>Designer</SubType>
      <Generator>GlobalResourceProxyGenerator</Generator>
      <LastGenOutput>Tooltips.Designer.cs</LastGenOutput>
    </EmbeddedResource>
    <EmbeddedResource Include="Controls\PersonNameInputPanel.js" />
    <Content Include="Controls\PersonNameInputPanel.ascx" />
    <Content Include="Controls\SectionPanel.ascx" />
    <Content Include="Controls\SessionTimeout.ascx" />
    <Content Include="Controls\TimedDialog.ascx" />
    <Content Include="Global.asax" />
    <Content Include="KeepSessionAlive.aspx" />
    <Content Include="Pages\Admin\Alerts\AlertHoverPopupDetails.ascx" />
    <Content Include="Pages\Admin\Alerts\WorkQueueAlertContextDataView.ascx" />
    <Content Include="Pages\Admin\Dashboard\AlertHoverPopupDetails.ascx" />
    <Content Include="Pages\Admin\Dashboard\AlertsGridView.ascx" />
    <Content Include="Pages\Admin\Dashboard\StudiesSummary.ascx" />
    <Content Include="Pages\Admin\Dashboard\Default.aspx" />
    <Content Include="Pages\Admin\Dashboard\FileSystemsGridView.ascx" />
    <Content Include="Pages\Admin\Dashboard\ServerPartitionGridView.ascx" />
    <Content Include="Pages\Admin\Dashboard\StudyIntegrityQueueSummary.ascx" />
    <Content Include="Pages\Admin\Dashboard\WorkQueueAlertContextDataView.ascx" />
    <Content Include="Pages\Admin\Dashboard\WorkQueueSummary.ascx" />
    <Content Include="Pages\Error\CookiesRequired.aspx" />
    <Content Include="Pages\Queues\StudyIntegrityQueue\DuplicateSopDialog.ascx" />
    <EmbeddedResource Include="Pages\Queues\WorkQueue\Edit\WorkQueueItemDetailsPanel.js" />
    <Content Include="Pages\Queues\WorkQueue\Edit\ProcessDuplicateWorkQueueDetailsView.ascx" />
    <Content Include="Pages\Queues\WorkQueue\WorkQueueAlertPanel.ascx" />
    <Content Include="Pages\Studies\MoveSeries\Default.aspx" />
    <Content Include="Pages\Studies\MoveSeries\DeviceGridView.ascx" />
    <Content Include="Pages\Studies\MoveSeries\MovePanel.ascx" />
    <EmbeddedResource Include="Pages\Studies\MoveSeries\MovePanel.js" />
    <Content Include="Pages\Studies\MoveSeries\PatientSummaryPanel.ascx" />
    <Content Include="Pages\Studies\MoveSeries\SeriesGridView.ascx" />
    <Content Include="Pages\Studies\SeriesDetails\Default.aspx" />
    <Content Include="Pages\Studies\SeriesDetails\PatientSummaryPanel.ascx" />
    <Content Include="Pages\Studies\SeriesDetails\SeriesDetailsPanel.ascx" />
    <Content Include="Pages\Studies\SeriesDetails\SeriesDetailsView.ascx" />
    <Content Include="Pages\Studies\SeriesDetails\StudySummaryPanel.ascx" />
    <Content Include="Pages\Studies\StudyDetails\Controls\DeleteSeriesConfirmDialog.ascx" />
    <Content Include="Pages\Studies\StudyDetails\Controls\DuplicateProcessChangeLog.ascx" />
    <Content Include="Pages\Studies\StudyDetails\Controls\SeriesDeleteChangeLog.ascx" />
    <Content Include="Pages\Studies\StudyDetails\Controls\StudyIntegrityQueueGridView.ascx" />
    <Content Include="Pages\Studies\StudyDetails\Controls\StudyReprocessChangeLog.ascx" />
    <Content Include="Scripts\date.js" />
    <Content Include="Users.xml" />
    <Content Include="Default.aspx" />
    <Content Include="Images\favicon.ico" />
    <Content Include="Images\ImageServerLogo.png" />
    <EmbeddedResource Include="Pages\Admin\Alerts\AlertsPanel.js" />
    <Content Include="Pages\Admin\Configure\Devices\ThrottleSettingsTab.ascx" />
    <EmbeddedResource Include="Pages\Admin\Configure\Devices\DevicePanel.js" />
    <EmbeddedResource Include="Pages\Admin\Configure\FileSystems\FileSystemsPanel.js" />
    <EmbeddedResource Include="Pages\Admin\Configure\ServerPartitions\ServerPartitionPanel.js" />
    <EmbeddedResource Include="Pages\Admin\Configure\ServerRules\ServerRulePanel.js" />
    <EmbeddedResource Include="Pages\Admin\Configure\ServiceLocks\ServiceLockPanel.js" />
    <EmbeddedResource Include="Pages\Admin\Configure\PartitionArchive\PartitionArchivePanel.js" />
    <Content Include="Pages\Admin\UserManagement\UserGroups\AddEditUserGroupsDialog.ascx" />
    <Content Include="Pages\Admin\UserManagement\UserGroups\Default.aspx" />
    <Content Include="Pages\Admin\UserManagement\UserGroups\UserGroupsGridPanel.ascx" />
    <Content Include="Pages\Admin\UserManagement\UserGroups\UserGroupsPanel.ascx" />
    <EmbeddedResource Include="Pages\Admin\UserManagement\UserGroups\UserGroupsPanel.js" />
    <Content Include="Pages\Admin\UserManagement\Users\AddEditUserDialog.ascx" />
    <Content Include="Pages\Admin\UserManagement\Users\Default.aspx" />
    <EmbeddedResource Include="Pages\Admin\UserManagement\Users\UserPanel.js" />
    <Content Include="Pages\Admin\UserManagement\Users\UserGridPanel.ascx" />
    <Content Include="Pages\Admin\UserManagement\Users\UserPanel.ascx" />
    <Content Include="Pages\Login\ChangePasswordDialog.ascx" />
    <Content Include="Pages\Login\Default.aspx" />
    <Content Include="Pages\Error\AuthorizationErrorPage.aspx" />
    <Content Include="Pages\Error\TimeoutErrorPage.aspx" />
    <EmbeddedResource Include="Pages\Studies\Move\MovePanel.js" />
    <Content Include="Pages\Login\PasswordExpiredDialog.ascx" />
    <Content Include="Pages\Queues\ArchiveQueue\ResetArchiveQueueDialog.ascx" />
    <Content Include="Pages\Studies\StudyDetails\Controls\EditHistoryDetailsColumn.ascx" />
    <Content Include="Pages\Studies\StudyDetails\Controls\HistoryPanel.ascx" />
    <Content Include="Pages\Studies\StudyDetails\Controls\ReconcileHistoryDetailsColumn.ascx" />
    <Content Include="Pages\Studies\StudyDetails\Controls\StudyHistoryChangeDescPanel.ascx" />
    <Content Include="Pages\Admin\Alerts\AlertsGridPanel.ascx" />
    <Content Include="Pages\Admin\Alerts\AlertsPanel.ascx" />
    <Content Include="Pages\Admin\Alerts\Default.aspx" />
    <Content Include="Pages\Admin\ApplicationLog\ApplicationLogGridView.ascx" />
    <Content Include="Pages\Admin\ApplicationLog\ApplicationLogPanel.ascx" />
    <Content Include="Pages\Admin\ApplicationLog\Default.aspx" />
    <Content Include="Pages\Admin\Audit\DeletedStudies\Default.aspx" />
    <Content Include="Pages\Admin\Audit\DeletedStudies\DeletedStudiesSearchPanel.ascx" />
    <Content Include="Pages\Admin\Audit\DeletedStudies\DeletedStudyArchiveInfoPanel.ascx" />
    <Content Include="Pages\Admin\Audit\DeletedStudies\DeletedStudyDetailsDialog.ascx" />
    <Content Include="Pages\Admin\Audit\DeletedStudies\DeletedStudyDetailsDialogGeneralPanel.ascx" />
    <Content Include="Pages\Admin\Audit\DeletedStudies\DeletedStudyDetailsDialogPanel.ascx" />
    <EmbeddedResource Include="Pages\Admin\Audit\DeletedStudies\DeletedStudySearchPanel.js" />
    <Content Include="Pages\Admin\Audit\DeletedStudies\GeneralArchiveInfoPanel.ascx" />
    <Content Include="Pages\Admin\Audit\DeletedStudies\HsmArchiveInfoPanel.ascx" />
    <Content Include="Pages\Admin\Audit\DeletedStudies\SearchResultGridView.ascx" />
    <Content Include="Pages\Common\BarChart.aspx" />
    <Content Include="Pages\Common\BaseAdminPage.aspx" />
    <Content Include="Pages\Common\BasePage.aspx" />
    <Content Include="Pages\Common\Default.aspx" />
    <Content Include="Pages\Admin\Configure\PartitionArchive\AddEditPartitionDialog.ascx" />
    <Content Include="Pages\Admin\Configure\PartitionArchive\Default.aspx" />
    <Content Include="Pages\Admin\Configure\PartitionArchive\PartitionArchivePanel.ascx" />
    <Content Include="Pages\Admin\Configure\PartitionArchive\PartitionArchiveGridPanel.ascx" />
    <Content Include="Pages\Admin\Configure\Devices\AddEditDeviceDialog.ascx" />
    <Content Include="Pages\Admin\Configure\Devices\DeviceGridView.ascx" />
    <Content Include="Pages\Admin\Configure\Devices\Default.aspx" />
    <Content Include="Pages\Admin\Configure\Devices\DevicePanel.ascx" />
    <Content Include="Pages\Admin\Configure\FileSystems\AddEditFileSystemDialog.ascx" />
    <EmbeddedResource Include="App_GlobalResources\GridPager.resx">
      <SubType>Designer</SubType>
      <Generator>GlobalResourceProxyGenerator</Generator>
      <LastGenOutput>GridPager.Designer.cs</LastGenOutput>
    </EmbeddedResource>
    <EmbeddedResource Include="App_GlobalResources\Titles.resx">
      <SubType>Designer</SubType>
      <Generator>GlobalResourceProxyGenerator</Generator>
      <LastGenOutput>Titles.Designer.cs</LastGenOutput>
    </EmbeddedResource>
    <EmbeddedResource Include="App_GlobalResources\Labels.resx">
      <SubType>Designer</SubType>
      <Generator>GlobalResourceProxyGenerator</Generator>
      <LastGenOutput>Labels.Designer.cs</LastGenOutput>
    </EmbeddedResource>
    <EmbeddedResource Include="Pages\Admin\Configure\FileSystems\Filesystem.js" />
    <Content Include="Pages\Admin\Configure\FileSystems\FileSystemsGridView.ascx" />
    <Content Include="Pages\Admin\Configure\FileSystems\Default.aspx" />
    <Content Include="Pages\Admin\Configure\FileSystems\FileSystemsPanel.ascx" />
    <Content Include="Pages\Admin\Configure\ServerPartitions\AddEditPartitionDialog.ascx" />
    <Content Include="Pages\Admin\Configure\ServerPartitions\ServerPartitionGridPanel.ascx" />
    <Content Include="Pages\Admin\Configure\ServerPartitions\Default.aspx" />
    <Content Include="Pages\Admin\Configure\ServerPartitions\ServerPartitionPanel.ascx" />
    <Content Include="Pages\Admin\Configure\ServerRules\AddEditServerRuleDialog.ascx" />
    <Content Include="Pages\Admin\Configure\ServerRules\ServerRuleGridView.ascx" />
    <Content Include="Pages\Admin\Configure\ServerRules\Default.aspx" />
    <Content Include="Pages\Admin\Configure\ServerRules\ServerRulePanel.ascx" />
    <Content Include="Pages\Admin\Configure\ServerRules\ServerRuleSamples.asmx" />
    <Content Include="Pages\Admin\Configure\ServiceLocks\EditServiceLockDialog.ascx" />
    <Content Include="Pages\Admin\Configure\ServiceLocks\ServiceLockGridView.ascx" />
    <Content Include="Pages\Admin\Configure\ServiceLocks\Default.aspx" />
    <Content Include="Pages\Admin\Configure\ServiceLocks\ServiceLockPanel.ascx" />
    <Content Include="Pages\Error\JavascriptRequired.aspx" />
    <Content Include="Pages\Error\Default.aspx" />
    <Content Include="Pages\Error\ErrorPage.aspx" />
    <Content Include="Pages\Help\About.aspx" />
    <Content Include="Pages\Help\Default.aspx" />
    <Content Include="Pages\Help\Documentation.aspx" />
    <Content Include="Pages\Queues\ArchiveQueue\Default.aspx" />
    <Content Include="Pages\Queues\ArchiveQueue\SearchPanel.ascx" />
    <EmbeddedResource Include="Pages\Queues\ArchiveQueue\SearchPanel.js" />
    <Content Include="Pages\Queues\ArchiveQueue\ArchiveQueueItemList.ascx" />
    <Content Include="Pages\Queues\StudyIntegrityQueue\Default.aspx" />
    <Content Include="Pages\Queues\StudyIntegrityQueue\ReconcileDialog.ascx" />
    <Content Include="Pages\Queues\StudyIntegrityQueue\StudyIntegrityQueueItemList.ascx" />
    <Content Include="Pages\Queues\StudyIntegrityQueue\SearchPanel.ascx" />
    <EmbeddedResource Include="Pages\Queues\StudyIntegrityQueue\SearchPanel.js" />
    <Content Include="Pages\Queues\RestoreQueue\RestoreQueueItemList.ascx" />
    <EmbeddedResource Include="Pages\Queues\RestoreQueue\SearchPanel.js" />
    <Content Include="Pages\Queues\RestoreQueue\Default.aspx" />
    <Content Include="Pages\Queues\RestoreQueue\SearchPanel.ascx" />
    <Content Include="Pages\Queues\WorkQueue\Edit\TierMigrationWorkQueueDetailsView.ascx" />
    <Content Include="Pages\Queues\WorkQueue\Edit\WorkQueueItemDeleted.aspx" />
    <Content Include="Pages\Queues\WorkQueue\Edit\WebEditStudyWorkQueueDetailsView.ascx" />
    <Content Include="Pages\Queues\WorkQueue\Edit\GeneralWorkQueueDetailsView.ascx" />
    <Content Include="Pages\Studies\Default.aspx" />
    <Content Include="Pages\Studies\Move\Default.aspx" />
    <Content Include="Pages\Studies\Move\DeviceGridView.ascx" />
    <Content Include="Pages\Studies\Move\MovePanel.ascx" />
    <Content Include="Pages\Studies\Move\StudyGridView.ascx" />
    <Content Include="Pages\Studies\SearchPanel.ascx" />
    <EmbeddedResource Include="Pages\Studies\SearchPanel.js" />
    <Content Include="Pages\Studies\MoveSeries\StudySummaryPanel.ascx" />
    <Content Include="Pages\Studies\StudyDetails\Controls\ArchivePanel.ascx" />
    <Content Include="Pages\Studies\StudyDetails\Controls\DeleteStudyConfirmDialog.ascx" />
    <Content Include="Pages\Studies\StudyDetails\Controls\EditStudyDetailsDialog.ascx" />
    <Content Include="Pages\Studies\StudyDetails\Controls\FileSystemQueueGridView.ascx" />
    <Content Include="Pages\Studies\StudyDetails\Controls\PatientSummaryPanel.ascx" />
    <Content Include="Pages\Studies\StudyDetails\Controls\SeriesGridView.ascx" />
    <Content Include="Pages\Studies\StudyDetails\Controls\StudyDetailsPanel.ascx" />
    <Content Include="Pages\Studies\StudyDetails\Controls\StudyDetailsTabs.ascx" />
    <Content Include="Pages\Studies\StudyDetails\Controls\StudyDetailsView.ascx" />
    <Content Include="Pages\Studies\StudyDetails\Controls\StudyStateAlertPanel.ascx" />
    <Content Include="Pages\Studies\StudyDetails\Controls\StudyStorageView.ascx" />
    <Content Include="Pages\Studies\StudyDetails\Controls\WorkQueueGridView.ascx" />
    <Content Include="Pages\Studies\StudyDetails\Default.aspx" />
    <EmbeddedResource Include="Pages\Studies\StudyDetails\Scripts\FileSystemQueueGridView.js" />
    <EmbeddedResource Include="Pages\Studies\StudyDetails\Scripts\SeriesGridView.js" />
    <EmbeddedResource Include="Pages\Studies\StudyDetails\Scripts\StudyDetailsTabs.js" />
    <EmbeddedResource Include="Pages\Studies\StudyDetails\Scripts\WorkQueueGridView.js" />
    <Content Include="Pages\Studies\StudyListGridView.ascx" />
    <Content Include="Pages\Queues\WorkQueue\Edit\AutoRouteWorkQueueDetailsView.ascx" />
    <Content Include="Pages\Queues\WorkQueue\Edit\DeleteWorkQueueDialog.ascx" />
    <Content Include="Pages\Queues\WorkQueue\Edit\ResetWorkQueueDialog.ascx" />
    <Content Include="Pages\Queues\WorkQueue\Edit\ScheduleWorkQueueDialog.ascx" />
    <Content Include="Pages\Queues\WorkQueue\Edit\Default.aspx" />
    <Content Include="Pages\Queues\WorkQueue\Edit\WebMoveStudyWorkQueueDetailsView.ascx" />
    <Content Include="Pages\Queues\WorkQueue\Edit\WorkQueueItemDetailsPanel.ascx" />
    <Content Include="Pages\Queues\WorkQueue\Edit\WorkQueueSettingsPanel.ascx" />
    <Content Include="Pages\Queues\WorkQueue\Default.aspx" />
    <Content Include="Pages\Queues\WorkQueue\SearchPanel.ascx" />
    <EmbeddedResource Include="Pages\Queues\WorkQueue\SearchPanel.js" />
    <Content Include="Pages\Queues\WorkQueue\WorkQueueItemList.ascx" />
    <Content Include="Scripts\ClearCanvas.js" />
    <Content Include="Scripts\CodeMirror\css\csscolors.css" />
    <Content Include="Scripts\CodeMirror\css\docs.css" />
    <Content Include="Scripts\CodeMirror\css\jscolors.css" />
    <Content Include="Scripts\CodeMirror\css\people.jpg" />
    <Content Include="Scripts\CodeMirror\css\sparqlcolors.css" />
    <Content Include="Scripts\CodeMirror\css\xmlcolors.css" />
    <Content Include="Scripts\CodeMirror\js\codemirror.js" />
    <Content Include="Scripts\CodeMirror\js\editor.js" />
    <Content Include="Scripts\CodeMirror\js\mirrorframe.js" />
    <Content Include="Scripts\CodeMirror\js\parsecss.js" />
    <Content Include="Scripts\CodeMirror\js\parsehtmlmixed.js" />
    <Content Include="Scripts\CodeMirror\js\parsejavascript.js" />
    <Content Include="Scripts\CodeMirror\js\parsesparql.js" />
    <Content Include="Scripts\CodeMirror\js\parsexml.js" />
    <Content Include="Scripts\CodeMirror\js\select.js" />
    <Content Include="Scripts\CodeMirror\js\stringstream.js" />
    <Content Include="Scripts\CodeMirror\js\tokenize.js" />
    <Content Include="Scripts\CodeMirror\js\tokenizejavascript.js" />
    <Content Include="Scripts\CodeMirror\js\undo.js" />
    <Content Include="Scripts\CodeMirror\js\util.js" />
    <Content Include="Scripts\ErrorHandling.js" />
    <Content Include="Scripts\jquery\jquery-1.2.6.min.js" />
    <Content Include="Scripts\jquery\jquery-1.3.2.min.js" />
    <Content Include="Scripts\jquery\jquery.dimensions.js" />
    <Content Include="Scripts\jquery\jquery.dropshadow.js" />
    <Content Include="Scripts\jquery\jquery.maskedinput-1.2.1.js" />
    <Content Include="Scripts\jquery\jquery.multiselect.js" />
    <Content Include="Scripts\NumberFormat154.js" />
    <Content Include="GlobalMasterPage.master" />
    <Content Include="Pages\Common\MainContentSection.Master" />
    <Content Include="Pages\Error\ErrorPageMaster.Master" />
    <None Include="Pages\Queues\WorkQueue\WorkQueueSettings.settings">
      <Generator>SettingsSingleFileGenerator</Generator>
      <LastGenOutput>WorkQueueSettings.Designer.cs</LastGenOutput>
    </None>
    <Content Include="PersistantImage.ashx" />
    <None Include="Scripts\CodeMirror\LICENSE" />
    <Content Include="App_Themes\Default\images\Indicators\HelpSmall.png" />
    <EmbeddedResource Include="App_GlobalResources\SR.resx">
      <SubType>Designer</SubType>
      <LastGenOutput>SR.Designer.cs</LastGenOutput>
      <Generator>GlobalResourceProxyGenerator</Generator>
    </EmbeddedResource>
    <Content Include="Services\FilesystemInfoService.asmx" />
    <Content Include="Services\ValidationServices.asmx" />
    <Content Include="Services\webservice.htc" />
    <Content Include="Web.config" />
    <Content Include="Web.sitemap" />
  </ItemGroup>
  <ItemGroup>
    <ProjectReference Include="..\..\..\Common\ClearCanvas.Common.csproj">
      <Project>{F6EAD428-E6CF-4DF6-B2F3-D33D532C5343}</Project>
      <Name>ClearCanvas.Common</Name>
      <Private>True</Private>
    </ProjectReference>
    <ProjectReference Include="..\..\..\Dicom\ClearCanvas.Dicom.csproj">
      <Project>{AD9ECE2B-8268-4115-8DC8-860FBD011FFF}</Project>
      <Name>ClearCanvas.Dicom</Name>
    </ProjectReference>
    <ProjectReference Include="..\..\..\Enterprise\Common\ClearCanvas.Enterprise.Common.csproj">
      <Project>{B5EBFFD7-6641-4932-91C9-4C4322B41868}</Project>
      <Name>ClearCanvas.Enterprise.Common</Name>
      <Private>True</Private>
    </ProjectReference>
    <ProjectReference Include="..\..\..\Enterprise\Core\ClearCanvas.Enterprise.Core.csproj">
      <Project>{431E9444-9915-4D49-B92D-9B7EC086622A}</Project>
      <Name>ClearCanvas.Enterprise.Core</Name>
      <Private>True</Private>
    </ProjectReference>
    <ProjectReference Include="..\..\..\Server\ShredHost\ClearCanvas.Server.ShredHost.csproj">
      <Project>{8347B928-805E-42E7-B980-08D8AF1A0671}</Project>
      <Name>ClearCanvas.Server.ShredHost</Name>
    </ProjectReference>
    <ProjectReference Include="..\..\..\Web\Enterprise\ClearCanvas.Web.Enterprise.csproj">
      <Project>{22444EF5-740E-41C2-B6DD-0029BD616338}</Project>
      <Name>ClearCanvas.Web.Enterprise</Name>
    </ProjectReference>
    <ProjectReference Include="..\..\Common\ClearCanvas.ImageServer.Common.csproj">
      <Project>{DDFB1D25-75AE-43A6-A7A5-33D173EFFD04}</Project>
      <Name>ClearCanvas.ImageServer.Common</Name>
      <Private>True</Private>
    </ProjectReference>
    <ProjectReference Include="..\..\Core\ClearCanvas.ImageServer.Core.csproj">
      <Project>{64DD80D0-2B72-46C0-8F6E-382CA1EAFF9D}</Project>
      <Name>ClearCanvas.ImageServer.Core</Name>
      <Private>True</Private>
    </ProjectReference>
    <ProjectReference Include="..\..\Enterprise\ClearCanvas.ImageServer.Enterprise.csproj">
      <Project>{86CA6EDB-DE59-45E9-8BD8-832FBB3F8009}</Project>
      <Name>ClearCanvas.ImageServer.Enterprise</Name>
      <Private>True</Private>
    </ProjectReference>
    <ProjectReference Include="..\..\Model\ClearCanvas.ImageServer.Model.csproj">
      <Project>{2C9126D3-5B73-4539-BBC9-D56E6097D335}</Project>
      <Name>ClearCanvas.ImageServer.Model</Name>
      <Private>True</Private>
    </ProjectReference>
    <ProjectReference Include="..\..\Rules\ClearCanvas.ImageServer.Rules.csproj">
      <Project>{523EDDC1-7C6E-404D-A8ED-5F043F5E6BE3}</Project>
      <Name>ClearCanvas.ImageServer.Rules</Name>
      <Private>True</Private>
    </ProjectReference>
    <ProjectReference Include="..\..\Rules\JpegCodec\ClearCanvas.ImageServer.Rules.JpegCodec.csproj">
      <Project>{2BAF49AA-F872-4CC5-A3B0-4B7555DC3244}</Project>
      <Name>ClearCanvas.ImageServer.Rules.JpegCodec</Name>
      <Private>True</Private>
    </ProjectReference>
    <ProjectReference Include="..\..\Rules\RleCodec\ClearCanvas.ImageServer.Rules.RleCodec.csproj">
      <Project>{4E4B60EC-FFB9-49A9-A40F-385FC68D798F}</Project>
      <Name>ClearCanvas.ImageServer.Rules.RleCodec</Name>
      <Private>True</Private>
    </ProjectReference>
    <ProjectReference Include="..\..\Services\Archiving\ClearCanvas.ImageServer.Services.Archiving.csproj">
      <Project>{90C91F02-8AD3-43D1-B8C3-C0469213E3E5}</Project>
      <Name>ClearCanvas.ImageServer.Services.Archiving</Name>
    </ProjectReference>
    <ProjectReference Include="..\..\Services\Archiving\Hsm\ClearCanvas.ImageServer.Services.Archiving.Hsm.csproj">
      <Project>{BE27922C-C8D7-4190-8F24-5D7C1623CAFA}</Project>
      <Name>ClearCanvas.ImageServer.Services.Archiving.Hsm</Name>
      <Private>True</Private>
    </ProjectReference>
    <ProjectReference Include="..\..\Services\Common\ClearCanvas.ImageServer.Services.Common.csproj">
      <Project>{6863F5CE-F1D3-46A7-915C-DE02D1452EED}</Project>
      <Name>ClearCanvas.ImageServer.Services.Common</Name>
      <Private>True</Private>
    </ProjectReference>
    <ProjectReference Include="..\..\Services\WorkQueue\ClearCanvas.ImageServer.Services.WorkQueue.csproj">
      <Project>{65B9B08C-EAE4-4EE2-B164-905B03134443}</Project>
      <Name>ClearCanvas.ImageServer.Services.WorkQueue</Name>
    </ProjectReference>
    <ProjectReference Include="..\Common\ClearCanvas.ImageServer.Web.Common.csproj">
      <Project>{9A4EF57B-2702-4931-9E94-B194707E87FA}</Project>
      <Name>ClearCanvas.ImageServer.Web.Common</Name>
      <Private>True</Private>
    </ProjectReference>
  </ItemGroup>
  <PropertyGroup>
    <VisualStudioVersion Condition="'$(VisualStudioVersion)' == ''">10.0</VisualStudioVersion>
    <VSToolsPath Condition="'$(VSToolsPath)' == ''">$(MSBuildExtensionsPath32)\Microsoft\VisualStudio\v$(VisualStudioVersion)</VSToolsPath>
  </PropertyGroup>
  <Import Project="$(MSBuildBinPath)\Microsoft.CSharp.targets" />
<<<<<<< HEAD
  <Import Project="$(MSBuildExtensionsPath32)\Microsoft\VisualStudio\v10.0\WebApplications\Microsoft.WebApplication.targets" Condition="" />
=======
  <Import Project="$(VSToolsPath)\WebApplications\Microsoft.WebApplication.targets" Condition="'$(VSToolsPath)' != ''" />
  <Import Project="$(MSBuildExtensionsPath32)\Microsoft\VisualStudio\v10.0\WebApplications\Microsoft.WebApplication.targets" Condition="false" />
>>>>>>> 0c62cc23
  <PropertyGroup>
    <Configuration Condition=" '$(Configuration)' == '' ">Debug</Configuration>
    <DistributionBuild>false</DistributionBuild>
  </PropertyGroup>
  <Choose>
    <When Condition="$(DistributionBuild)">
      <PropertyGroup>
        <DistributionDir>$(MSBuildProjectDirectory)\..\Distribution\Build\ImageServerWeb$(BuildSuffix)\$(PlatformSubFolder)\$(Configuration)</DistributionDir>
      </PropertyGroup>
    </When>
    <Otherwise>
      <PropertyGroup>
        <DistributionDir>
        </DistributionDir>
      </PropertyGroup>
    </Otherwise>
  </Choose>
  <Choose>
    <When Condition="$(DistributionBuild) AND '$(Configuration)'=='Release' And '$(KeyFile)' != ''">
      <PropertyGroup>
        <ImageServerWebProperties>SolutionDir=$(SolutionDir);SolutionName=$(SolutionName);ProjectDir=$(ProjectDir);Configuration=$(Configuration);TargetPlatform=$(TargetPlatform);DistributionDir=$(DistributionDir);SignAssembly=true;DelaySign=false;AssemblyOriginatorKeyFile=$(KeyFile);Options=$(BuildOptions);Localizations=$(Localizations)</ImageServerWebProperties>
      </PropertyGroup>
    </When>
    <Otherwise>
      <PropertyGroup>
        <ImageServerWebProperties>SolutionDir=$(SolutionDir);SolutionName=$(SolutionName);ProjectDir=$(ProjectDir);Configuration=$(Configuration);TargetPlatform=$(TargetPlatform);DistributionBuild=$(DistributionBuild);DistributionDir=$(DistributionDir);Options=$(BuildOptions);Localizations=$(Localizations)</ImageServerWebProperties>
      </PropertyGroup>
    </Otherwise>
  </Choose>
  <!-- To modify your build process, add your task inside one of the targets below and uncomment it. 
       Other similar extension points exist, see Microsoft.Common.targets.  -->
  <Target Name="BeforeBuild">
    <MSBuild Projects="$(ProjectDir)\..\..\..\JScript\Build.proj" Properties="Configuration=$(Configuration)" />
  </Target>
  <Target Name="AfterBuild">
  </Target>
  <ProjectExtensions>
    <VisualStudio>
      <FlavorProperties GUID="{349c5851-65df-11da-9384-00065b846f21}">
        <WebProjectProperties>
          <SaveServerSettingsInUserFile>True</SaveServerSettingsInUserFile>
        </WebProjectProperties>
      </FlavorProperties>
    </VisualStudio>
  </ProjectExtensions>
  <PropertyGroup>
    <PreBuildEvent>
    </PreBuildEvent>
    <PostBuildEvent>REM Run PostBuild msbuild project

C:\WINDOWS\Microsoft.NET\Framework\v4.0.30319\MSBuild.exe  "$(SolutionDir)\$(SolutionName)_WebPostBuild.proj" "/property:$(ImageServerWebProperties)"</PostBuildEvent>
  </PropertyGroup>
  <Import Project="$(VSToolsPath)\WebApplications\Microsoft.WebApplication.targets" Condition="'$(VSToolsPath)' != ''" />
  <Import Project="$(MSBuildExtensionsPath32)\Microsoft\VisualStudio\v10.0\WebApplications\Microsoft.WebApplication.targets" Condition="false" />
</Project><|MERGE_RESOLUTION|>--- conflicted
+++ resolved
@@ -1,2155 +1,2151 @@
-﻿<?xml version="1.0" encoding="utf-8"?>
-<Project DefaultTargets="Build" xmlns="http://schemas.microsoft.com/developer/msbuild/2003" ToolsVersion="4.0">
-  <Import Project="$(MSBuildExtensionsPath)\$(MSBuildToolsVersion)\Microsoft.Common.props" Condition="Exists('$(MSBuildExtensionsPath)\$(MSBuildToolsVersion)\Microsoft.Common.props')" />
-  <PropertyGroup>
-    <Configuration Condition=" '$(Configuration)' == '' ">Debug</Configuration>
-    <Platform Condition=" '$(Platform)' == '' ">AnyCPU</Platform>
-    <ProductVersion>9.0.30729</ProductVersion>
-    <SchemaVersion>2.0</SchemaVersion>
-    <ProjectGuid>{2719FA07-F89A-4FE1-A497-5FA4CDD08956}</ProjectGuid>
-    <ProjectTypeGuids>{349c5851-65df-11da-9384-00065b846f21};{fae04ec0-301f-11d3-bf4b-00c04f79efbc}</ProjectTypeGuids>
-    <OutputType>Library</OutputType>
-    <AppDesignerFolder>Properties</AppDesignerFolder>
-    <RootNamespace>ClearCanvas.ImageServer.Web.Application</RootNamespace>
-    <AssemblyName>ClearCanvas.ImageServer.Web.Application.Assembly</AssemblyName>
-    <FileUpgradeFlags>
-    </FileUpgradeFlags>
-    <OldToolsVersion>4.0</OldToolsVersion>
-    <UpgradeBackupLocation>
-    </UpgradeBackupLocation>
-    <RunPostBuildEvent>Always</RunPostBuildEvent>
-    <TargetFrameworkVersion>v4.0</TargetFrameworkVersion>
-    <TargetFrameworkProfile />
-  </PropertyGroup>
-  <PropertyGroup Condition=" '$(Configuration)|$(Platform)' == 'Debug|AnyCPU' ">
-    <DebugSymbols>true</DebugSymbols>
-    <DebugType>full</DebugType>
-    <Optimize>false</Optimize>
-    <OutputPath>bin\</OutputPath>
-    <DefineConstants>TRACE;DEBUG;SILVERLIGHT4</DefineConstants>
-    <ErrorReport>prompt</ErrorReport>
-    <WarningLevel>4</WarningLevel>
-    <CodeAnalysisRuleSet>AllRules.ruleset</CodeAnalysisRuleSet>
-  </PropertyGroup>
-  <PropertyGroup Condition=" '$(Configuration)|$(Platform)' == 'Release|AnyCPU' ">
-    <DebugType>pdbonly</DebugType>
-    <Optimize>true</Optimize>
-    <OutputPath>bin\</OutputPath>
-    <DefineConstants>TRACE</DefineConstants>
-    <ErrorReport>prompt</ErrorReport>
-    <WarningLevel>4</WarningLevel>
-    <CodeAnalysisRuleSet>AllRules.ruleset</CodeAnalysisRuleSet>
-  </PropertyGroup>
-  <ItemGroup>
-    <Reference Include="AjaxControlToolkit, Version=1.0.10920.32880, Culture=neutral, PublicKeyToken=28f01b0e84b6d53e, processorArchitecture=MSIL">
-      <SpecificVersion>False</SpecificVersion>
-      <HintPath>..\ReferencedAssemblies\AjaxControls\AjaxControlToolkit.dll</HintPath>
-    </Reference>
-    <Reference Include="log4net, Version=1.2.10.0, Culture=neutral, PublicKeyToken=1b44e1d426115821, processorArchitecture=MSIL">
-      <SpecificVersion>False</SpecificVersion>
-      <HintPath>..\..\..\ReferencedAssemblies\log4net.dll</HintPath>
-    </Reference>
-    <Reference Include="Microsoft.JScript" />
-    <Reference Include="nunit.framework, Version=2.2.7.0, Culture=neutral, PublicKeyToken=96d09a1eb7f44a77, processorArchitecture=MSIL">
-      <SpecificVersion>False</SpecificVersion>
-      <HintPath>..\..\..\ReferencedAssemblies\nunit.framework.dll</HintPath>
-    </Reference>
-    <Reference Include="PresentationCore" />
-    <Reference Include="PresentationFramework" />
-    <Reference Include="System" />
-    <Reference Include="System.Data" />
-    <Reference Include="System.Data.DataSetExtensions" />
-    <Reference Include="System.Design" />
-    <Reference Include="System.Drawing" />
-    <Reference Include="System.EnterpriseServices" />
-    <Reference Include="System.Runtime.Serialization" />
-    <Reference Include="System.ServiceModel" />
-    <Reference Include="System.Web" />
-    <Reference Include="System.Web.ApplicationServices" />
-    <Reference Include="System.Web.DynamicData" />
-    <Reference Include="System.Web.Entity" />
-    <Reference Include="System.Web.Extensions" />
-    <Reference Include="System.Xml" />
-    <Reference Include="System.Configuration" />
-    <Reference Include="System.Web.Services" />
-    <Reference Include="System.Web.Mobile" />
-    <Reference Include="System.Xml.Linq" />
-    <Reference Include="WindowsBase" />
-  </ItemGroup>
-  <ItemGroup>
-    <Compile Include="App_GlobalResources\ColumnHeaders.Designer.cs">
-      <AutoGen>True</AutoGen>
-      <DesignTime>True</DesignTime>
-      <DependentUpon>ColumnHeaders.resx</DependentUpon>
-    </Compile>
-    <Compile Include="App_GlobalResources\DetailedViewFieldLabels.Designer.cs">
-      <AutoGen>True</AutoGen>
-      <DesignTime>True</DesignTime>
-      <DependentUpon>DetailedViewFieldLabels.resx</DependentUpon>
-    </Compile>
-    <Compile Include="App_GlobalResources\ErrorMessages.Designer.cs">
-      <AutoGen>True</AutoGen>
-      <DesignTime>True</DesignTime>
-      <DependentUpon>ErrorMessages.resx</DependentUpon>
-    </Compile>
-    <Compile Include="App_GlobalResources\GridPager.Designer.cs">
-      <AutoGen>True</AutoGen>
-      <DesignTime>True</DesignTime>
-      <DependentUpon>GridPager.resx</DependentUpon>
-    </Compile>
-    <Compile Include="App_GlobalResources\InputLabels.Designer.cs">
-      <AutoGen>True</AutoGen>
-      <DesignTime>True</DesignTime>
-      <DependentUpon>InputLabels.resx</DependentUpon>
-    </Compile>
-    <Compile Include="App_GlobalResources\InputValidation.designer.cs">
-      <AutoGen>True</AutoGen>
-      <DesignTime>True</DesignTime>
-      <DependentUpon>InputValidation.resx</DependentUpon>
-    </Compile>
-    <Compile Include="App_GlobalResources\Labels.Designer.cs">
-      <AutoGen>True</AutoGen>
-      <DesignTime>True</DesignTime>
-      <DependentUpon>Labels.resx</DependentUpon>
-    </Compile>
-    <Compile Include="App_GlobalResources\SearchFieldLabels.Designer.cs">
-      <AutoGen>True</AutoGen>
-      <DesignTime>True</DesignTime>
-      <DependentUpon>SearchFieldLabels.resx</DependentUpon>
-    </Compile>
-    <Compile Include="App_GlobalResources\SR.Designer.cs">
-      <AutoGen>True</AutoGen>
-      <DesignTime>True</DesignTime>
-      <DependentUpon>SR.resx</DependentUpon>
-    </Compile>
-    <Compile Include="App_GlobalResources\Titles.Designer.cs">
-      <AutoGen>True</AutoGen>
-      <DesignTime>True</DesignTime>
-      <DependentUpon>Titles.resx</DependentUpon>
-    </Compile>
-    <Compile Include="App_GlobalResources\Tooltips.Designer.cs">
-      <AutoGen>True</AutoGen>
-      <DesignTime>True</DesignTime>
-      <DependentUpon>Tooltips.resx</DependentUpon>
-    </Compile>
-    <Compile Include="Controls\AlertIndicator.ascx.cs">
-      <DependentUpon>AlertIndicator.ascx</DependentUpon>
-      <SubType>ASPXCodeBehind</SubType>
-    </Compile>
-    <Compile Include="Controls\AlertIndicator.ascx.designer.cs">
-      <DependentUpon>AlertIndicator.ascx</DependentUpon>
-    </Compile>
-    <Compile Include="Controls\ApplicationAlertPanel.ascx.cs">
-      <DependentUpon>ApplicationAlertPanel.ascx</DependentUpon>
-      <SubType>ASPXCodeBehind</SubType>
-    </Compile>
-    <Compile Include="Controls\ApplicationAlertPanel.ascx.designer.cs">
-      <DependentUpon>ApplicationAlertPanel.ascx</DependentUpon>
-    </Compile>
-    <Compile Include="Controls\GridViewPanel.cs">
-      <SubType>ASPXCodeBehind</SubType>
-    </Compile>
-    <Compile Include="Controls\CheckJavascript.ascx.cs">
-      <DependentUpon>CheckJavascript.ascx</DependentUpon>
-      <SubType>ASPXCodeBehind</SubType>
-    </Compile>
-    <Compile Include="Controls\CheckJavascript.ascx.designer.cs">
-      <DependentUpon>CheckJavascript.ascx</DependentUpon>
-    </Compile>
-    <Compile Include="Controls\EmptySearchResultsMessage.ascx.cs">
-      <DependentUpon>EmptySearchResultsMessage.ascx</DependentUpon>
-      <SubType>ASPXCodeBehind</SubType>
-    </Compile>
-    <Compile Include="Controls\EmptySearchResultsMessage.ascx.designer.cs">
-      <DependentUpon>EmptySearchResultsMessage.ascx</DependentUpon>
-    </Compile>
-    <Compile Include="Controls\JQuery.ascx.cs">
-      <DependentUpon>JQuery.ascx</DependentUpon>
-      <SubType>ASPXCodeBehind</SubType>
-    </Compile>
-    <Compile Include="Controls\JQuery.ascx.designer.cs">
-      <DependentUpon>JQuery.ascx</DependentUpon>
-    </Compile>
-    <Compile Include="Controls\LoginWarningIndicator.ascx.cs">
-      <DependentUpon>LoginWarningIndicator.ascx</DependentUpon>
-      <SubType>ASPXCodeBehind</SubType>
-    </Compile>
-    <Compile Include="Controls\LoginWarningIndicator.ascx.designer.cs">
-      <DependentUpon>LoginWarningIndicator.ascx</DependentUpon>
-    </Compile>
-    <Compile Include="Controls\LoginWarningsDialog.ascx.cs">
-      <DependentUpon>LoginWarningsDialog.ascx</DependentUpon>
-      <SubType>ASPXCodeBehind</SubType>
-    </Compile>
-    <Compile Include="Controls\LoginWarningsDialog.ascx.designer.cs">
-      <DependentUpon>LoginWarningsDialog.ascx</DependentUpon>
-    </Compile>
-    <Compile Include="Controls\MessageBox.ascx.cs">
-      <DependentUpon>MessageBox.ascx</DependentUpon>
-      <SubType>ASPXCodeBehind</SubType>
-    </Compile>
-    <Compile Include="Controls\MessageBox.ascx.designer.cs">
-      <DependentUpon>MessageBox.ascx</DependentUpon>
-    </Compile>
-    <Compile Include="Controls\GridPager.ascx.cs">
-      <DependentUpon>GridPager.ascx</DependentUpon>
-      <SubType>ASPXCodeBehind</SubType>
-    </Compile>
-    <Compile Include="Controls\GridPager.ascx.designer.cs">
-      <DependentUpon>GridPager.ascx</DependentUpon>
-    </Compile>
-    <Compile Include="Controls\InvalidInputIndicator.ascx.cs">
-      <DependentUpon>InvalidInputIndicator.ascx</DependentUpon>
-      <SubType>ASPXCodeBehind</SubType>
-    </Compile>
-    <Compile Include="Controls\InvalidInputIndicator.ascx.designer.cs">
-      <DependentUpon>InvalidInputIndicator.ascx</DependentUpon>
-    </Compile>
-    <Compile Include="Controls\ModalDialog.ascx.cs">
-      <DependentUpon>ModalDialog.ascx</DependentUpon>
-      <SubType>ASPXCodeBehind</SubType>
-    </Compile>
-    <Compile Include="Controls\ModalDialog.ascx.designer.cs">
-      <DependentUpon>ModalDialog.ascx</DependentUpon>
-    </Compile>
-    <Compile Include="Controls\PersonNameInputPanel.ascx.cs">
-      <DependentUpon>PersonNameInputPanel.ascx</DependentUpon>
-      <SubType>ASPXCodeBehind</SubType>
-    </Compile>
-    <Compile Include="Controls\PersonNameInputPanel.ascx.designer.cs">
-      <DependentUpon>PersonNameInputPanel.ascx</DependentUpon>
-    </Compile>
-    <Compile Include="Controls\SectionPanel.ascx.cs">
-      <DependentUpon>SectionPanel.ascx</DependentUpon>
-      <SubType>ASPXCodeBehind</SubType>
-    </Compile>
-    <Compile Include="Controls\SectionPanel.ascx.designer.cs">
-      <DependentUpon>SectionPanel.ascx</DependentUpon>
-    </Compile>
-    <Compile Include="Controls\ServerPartitionSelector.ascx.cs">
-      <DependentUpon>ServerPartitionSelector.ascx</DependentUpon>
-      <SubType>ASPXCodeBehind</SubType>
-    </Compile>
-    <Compile Include="Controls\ServerPartitionSelector.ascx.designer.cs">
-      <DependentUpon>ServerPartitionSelector.ascx</DependentUpon>
-    </Compile>
-    <Compile Include="Controls\SessionTimeout.ascx.cs">
-      <DependentUpon>SessionTimeout.ascx</DependentUpon>
-      <SubType>ASPXCodeBehind</SubType>
-    </Compile>
-    <Compile Include="Controls\SessionTimeout.ascx.designer.cs">
-      <DependentUpon>SessionTimeout.ascx</DependentUpon>
-    </Compile>
-    <Compile Include="Controls\TimedDialog.ascx.cs">
-      <DependentUpon>TimedDialog.ascx</DependentUpon>
-      <SubType>ASPXCodeBehind</SubType>
-    </Compile>
-    <Compile Include="Controls\TimedDialog.ascx.designer.cs">
-      <DependentUpon>TimedDialog.ascx</DependentUpon>
-    </Compile>
-    <Compile Include="Controls\UsersGuideLink.ascx.cs">
-      <DependentUpon>UsersGuideLink.ascx</DependentUpon>
-      <SubType>ASPXCodeBehind</SubType>
-    </Compile>
-    <Compile Include="Controls\UsersGuideLink.ascx.designer.cs">
-      <DependentUpon>UsersGuideLink.ascx</DependentUpon>
-    </Compile>
-    <Compile Include="Default.aspx.cs">
-      <DependentUpon>Default.aspx</DependentUpon>
-      <SubType>ASPXCodeBehind</SubType>
-    </Compile>
-    <Compile Include="Default.aspx.designer.cs">
-      <DependentUpon>Default.aspx</DependentUpon>
-    </Compile>
-    <Compile Include="Global.asax.cs">
-      <DependentUpon>Global.asax</DependentUpon>
-    </Compile>
-    <Compile Include="GlobalMasterPage.master.cs">
-      <DependentUpon>GlobalMasterPage.master</DependentUpon>
-      <SubType>ASPXCodeBehind</SubType>
-    </Compile>
-    <Compile Include="GlobalMasterPage.master.designer.cs">
-      <DependentUpon>GlobalMasterPage.master</DependentUpon>
-    </Compile>
-    <Compile Include="Helpers\DicomValueValidator.cs" />
-    <Compile Include="Helpers\ExceptionTranslator.cs" />
-    <Compile Include="Helpers\SearchHelper.cs" />
-    <Compile Include="KeepSessionAlive.aspx.cs">
-      <DependentUpon>KeepSessionAlive.aspx</DependentUpon>
-      <SubType>ASPXCodeBehind</SubType>
-    </Compile>
-    <Compile Include="KeepSessionAlive.aspx.designer.cs">
-      <DependentUpon>KeepSessionAlive.aspx</DependentUpon>
-    </Compile>
-    <Compile Include="Pages\Admin\Alerts\AlertHoverPopupDetails.ascx.cs">
-      <DependentUpon>AlertHoverPopupDetails.ascx</DependentUpon>
-      <SubType>ASPXCodeBehind</SubType>
-    </Compile>
-    <Compile Include="Pages\Admin\Alerts\AlertHoverPopupDetails.ascx.designer.cs">
-      <DependentUpon>AlertHoverPopupDetails.ascx</DependentUpon>
-    </Compile>
-    <Compile Include="Pages\Admin\Alerts\IAlertPopupView.ascx.cs" />
-    <Compile Include="Pages\Admin\Alerts\StudyAlertContextInfoView.ascx.cs">
-      <DependentUpon>StudyAlertContextInfoView.ascx</DependentUpon>
-      <SubType>ASPXCodeBehind</SubType>
-    </Compile>
-    <Compile Include="Pages\Admin\Alerts\StudyAlertContextInfoView.ascx.designer.cs">
-      <DependentUpon>StudyAlertContextInfoView.ascx</DependentUpon>
-    </Compile>
-    <Compile Include="Pages\Admin\Alerts\WorkQueueAlertContextDataView.ascx.cs">
-      <DependentUpon>WorkQueueAlertContextDataView.ascx</DependentUpon>
-      <SubType>ASPXCodeBehind</SubType>
-    </Compile>
-    <Compile Include="Pages\Admin\Alerts\WorkQueueAlertContextDataView.ascx.designer.cs">
-      <DependentUpon>WorkQueueAlertContextDataView.ascx</DependentUpon>
-    </Compile>
-    <Compile Include="Pages\Admin\Configure\DataRules\AddEditDataRuleDialog.ascx.cs">
-      <DependentUpon>AddEditDataRuleDialog.ascx</DependentUpon>
-      <SubType>ASPXCodeBehind</SubType>
-    </Compile>
-    <Compile Include="Pages\Admin\Configure\DataRules\AddEditDataRuleDialog.ascx.designer.cs">
-      <DependentUpon>AddEditDataRuleDialog.ascx</DependentUpon>
-    </Compile>
-    <Compile Include="Pages\Admin\Configure\DataRules\DataRuleGridView.ascx.cs">
-      <DependentUpon>DataRuleGridView.ascx</DependentUpon>
-      <SubType>ASPXCodeBehind</SubType>
-    </Compile>
-    <Compile Include="Pages\Admin\Configure\DataRules\DataRuleGridView.ascx.designer.cs">
-      <DependentUpon>DataRuleGridView.ascx</DependentUpon>
-    </Compile>
-    <Compile Include="Pages\Admin\Configure\DataRules\DataRulePanel.ascx.cs">
-      <DependentUpon>DataRulePanel.ascx</DependentUpon>
-      <SubType>ASPXCodeBehind</SubType>
-    </Compile>
-    <Compile Include="Pages\Admin\Configure\DataRules\DataRulePanel.ascx.designer.cs">
-      <DependentUpon>DataRulePanel.ascx</DependentUpon>
-    </Compile>
-    <Compile Include="Pages\Admin\Configure\DataRules\DataRuleSamples.asmx.cs">
-      <DependentUpon>DataRuleSamples.asmx</DependentUpon>
-      <SubType>Component</SubType>
-    </Compile>
-    <Compile Include="Pages\Admin\Configure\DataRules\Default.aspx.cs">
-      <DependentUpon>Default.aspx</DependentUpon>
-      <SubType>ASPXCodeBehind</SubType>
-    </Compile>
-    <Compile Include="Pages\Admin\Configure\DataRules\Default.aspx.designer.cs">
-      <DependentUpon>Default.aspx</DependentUpon>
-    </Compile>
-    <Compile Include="Pages\Admin\Configure\Devices\ThrottleSettingsTab.ascx.cs">
-      <DependentUpon>ThrottleSettingsTab.ascx</DependentUpon>
-      <SubType>ASPXCodeBehind</SubType>
-    </Compile>
-    <Compile Include="Pages\Admin\Configure\Devices\ThrottleSettingsTab.ascx.designer.cs">
-      <DependentUpon>ThrottleSettingsTab.ascx</DependentUpon>
-    </Compile>
-    <Compile Include="Pages\Admin\Configure\ServerPartitions\DataAccessGroupPanel.ascx.cs">
-      <DependentUpon>DataAccessGroupPanel.ascx</DependentUpon>
-      <SubType>ASPXCodeBehind</SubType>
-    </Compile>
-    <Compile Include="Pages\Admin\Configure\ServerPartitions\DataAccessGroupPanel.ascx.designer.cs">
-      <DependentUpon>DataAccessGroupPanel.ascx</DependentUpon>
-    </Compile>
-    <Compile Include="Pages\Admin\Dashboard\AlertHoverPopupDetails.ascx.cs">
-      <DependentUpon>AlertHoverPopupDetails.ascx</DependentUpon>
-      <SubType>ASPXCodeBehind</SubType>
-    </Compile>
-    <Compile Include="Pages\Admin\Dashboard\AlertHoverPopupDetails.ascx.designer.cs">
-      <DependentUpon>AlertHoverPopupDetails.ascx</DependentUpon>
-    </Compile>
-    <Compile Include="Pages\Admin\Dashboard\AlertsGridView.ascx.cs">
-      <DependentUpon>AlertsGridView.ascx</DependentUpon>
-      <SubType>ASPXCodeBehind</SubType>
-    </Compile>
-    <Compile Include="Pages\Admin\Dashboard\AlertsGridView.ascx.designer.cs">
-      <DependentUpon>AlertsGridView.ascx</DependentUpon>
-    </Compile>
-    <Compile Include="Pages\Admin\Dashboard\StudiesSummary.ascx.cs">
-      <DependentUpon>StudiesSummary.ascx</DependentUpon>
-      <SubType>ASPXCodeBehind</SubType>
-    </Compile>
-    <Compile Include="Pages\Admin\Dashboard\StudiesSummary.ascx.designer.cs">
-      <DependentUpon>StudiesSummary.ascx</DependentUpon>
-    </Compile>
-    <Compile Include="Pages\Admin\Dashboard\Default.aspx.cs">
-      <DependentUpon>Default.aspx</DependentUpon>
-      <SubType>ASPXCodeBehind</SubType>
-    </Compile>
-    <Compile Include="Pages\Admin\Dashboard\Default.aspx.designer.cs">
-      <DependentUpon>Default.aspx</DependentUpon>
-    </Compile>
-    <Compile Include="Pages\Admin\Dashboard\FileSystemsGridView.ascx.cs">
-      <DependentUpon>FileSystemsGridView.ascx</DependentUpon>
-      <SubType>ASPXCodeBehind</SubType>
-    </Compile>
-    <Compile Include="Pages\Admin\Dashboard\FileSystemsGridView.ascx.designer.cs">
-      <DependentUpon>FileSystemsGridView.ascx</DependentUpon>
-    </Compile>
-    <Compile Include="Pages\Admin\Dashboard\ServerPartitionGridView.ascx.cs">
-      <DependentUpon>ServerPartitionGridView.ascx</DependentUpon>
-      <SubType>ASPXCodeBehind</SubType>
-    </Compile>
-    <Compile Include="Pages\Admin\Dashboard\ServerPartitionGridView.ascx.designer.cs">
-      <DependentUpon>ServerPartitionGridView.ascx</DependentUpon>
-    </Compile>
-    <Compile Include="Pages\Admin\Dashboard\StudyIntegrityQueueSummary.ascx.cs">
-      <DependentUpon>StudyIntegrityQueueSummary.ascx</DependentUpon>
-      <SubType>ASPXCodeBehind</SubType>
-    </Compile>
-    <Compile Include="Pages\Admin\Dashboard\StudyIntegrityQueueSummary.ascx.designer.cs">
-      <DependentUpon>StudyIntegrityQueueSummary.ascx</DependentUpon>
-    </Compile>
-    <Compile Include="Pages\Admin\Dashboard\WorkQueueAlertContextDataView.ascx.cs">
-      <DependentUpon>WorkQueueAlertContextDataView.ascx</DependentUpon>
-      <SubType>ASPXCodeBehind</SubType>
-    </Compile>
-    <Compile Include="Pages\Admin\Dashboard\WorkQueueAlertContextDataView.ascx.designer.cs">
-      <DependentUpon>WorkQueueAlertContextDataView.ascx</DependentUpon>
-    </Compile>
-    <Compile Include="Pages\Admin\Dashboard\WorkQueueSummary.ascx.cs">
-      <DependentUpon>WorkQueueSummary.ascx</DependentUpon>
-      <SubType>ASPXCodeBehind</SubType>
-    </Compile>
-    <Compile Include="Pages\Admin\Dashboard\WorkQueueSummary.ascx.designer.cs">
-      <DependentUpon>WorkQueueSummary.ascx</DependentUpon>
-    </Compile>
-    <Compile Include="Pages\Admin\UserManagement\UserGroups\AddEditUserGroupsDialog.ascx.cs">
-      <DependentUpon>AddEditUserGroupsDialog.ascx</DependentUpon>
-      <SubType>ASPXCodeBehind</SubType>
-    </Compile>
-    <Compile Include="Pages\Admin\UserManagement\UserGroups\AddEditUserGroupsDialog.ascx.designer.cs">
-      <DependentUpon>AddEditUserGroupsDialog.ascx</DependentUpon>
-    </Compile>
-    <Compile Include="Pages\Admin\UserManagement\UserGroups\Default.aspx.cs">
-      <DependentUpon>Default.aspx</DependentUpon>
-      <SubType>ASPXCodeBehind</SubType>
-    </Compile>
-    <Compile Include="Pages\Admin\UserManagement\UserGroups\Default.aspx.designer.cs">
-      <DependentUpon>Default.aspx</DependentUpon>
-    </Compile>
-    <Compile Include="Pages\Admin\UserManagement\UserGroups\PasswordConfirmDialog.ascx.cs">
-      <DependentUpon>PasswordConfirmDialog.ascx</DependentUpon>
-      <SubType>ASPXCodeBehind</SubType>
-    </Compile>
-    <Compile Include="Pages\Admin\UserManagement\UserGroups\PasswordConfirmDialog.ascx.designer.cs">
-      <DependentUpon>PasswordConfirmDialog.ascx</DependentUpon>
-    </Compile>
-    <Compile Include="Pages\Admin\UserManagement\UserGroups\UserGroupsGridPanel.ascx.cs">
-      <DependentUpon>UserGroupsGridPanel.ascx</DependentUpon>
-      <SubType>ASPXCodeBehind</SubType>
-    </Compile>
-    <Compile Include="Pages\Admin\UserManagement\UserGroups\UserGroupsGridPanel.ascx.designer.cs">
-      <DependentUpon>UserGroupsGridPanel.ascx</DependentUpon>
-    </Compile>
-    <Compile Include="Pages\Admin\UserManagement\UserGroups\UserGroupsPanel.ascx.cs">
-      <DependentUpon>UserGroupsPanel.ascx</DependentUpon>
-      <SubType>ASPXCodeBehind</SubType>
-    </Compile>
-    <Compile Include="Pages\Admin\UserManagement\UserGroups\UserGroupsPanel.ascx.designer.cs">
-      <DependentUpon>UserGroupsPanel.ascx</DependentUpon>
-    </Compile>
-    <Compile Include="Pages\Admin\UserManagement\Users\AddEditUserDialog.ascx.cs">
-      <DependentUpon>AddEditUserDialog.ascx</DependentUpon>
-      <SubType>ASPXCodeBehind</SubType>
-    </Compile>
-    <Compile Include="Pages\Admin\UserManagement\Users\AddEditUserDialog.ascx.designer.cs">
-      <DependentUpon>AddEditUserDialog.ascx</DependentUpon>
-    </Compile>
-    <Compile Include="Pages\Admin\UserManagement\Users\Default.aspx.cs">
-      <DependentUpon>Default.aspx</DependentUpon>
-      <SubType>ASPXCodeBehind</SubType>
-    </Compile>
-    <Compile Include="Pages\Admin\UserManagement\Users\Default.aspx.designer.cs">
-      <DependentUpon>Default.aspx</DependentUpon>
-    </Compile>
-    <Compile Include="Pages\Admin\UserManagement\Users\UserGridPanel.ascx.cs">
-      <DependentUpon>UserGridPanel.ascx</DependentUpon>
-      <SubType>ASPXCodeBehind</SubType>
-    </Compile>
-    <Compile Include="Pages\Admin\UserManagement\Users\UserGridPanel.ascx.designer.cs">
-      <DependentUpon>UserGridPanel.ascx</DependentUpon>
-    </Compile>
-    <Compile Include="Pages\Admin\UserManagement\Users\UserPanel.ascx.cs">
-      <DependentUpon>UserPanel.ascx</DependentUpon>
-      <SubType>ASPXCodeBehind</SubType>
-    </Compile>
-    <Compile Include="Pages\Admin\UserManagement\Users\UserPanel.ascx.designer.cs">
-      <DependentUpon>UserPanel.ascx</DependentUpon>
-    </Compile>
-    <Compile Include="Pages\Common\IMasterProperties.cs" />
-    <Compile Include="Pages\Error\CookiesRequired.aspx.cs">
-      <DependentUpon>CookiesRequired.aspx</DependentUpon>
-      <SubType>ASPXCodeBehind</SubType>
-    </Compile>
-    <Compile Include="Pages\Error\CookiesRequired.aspx.designer.cs">
-      <DependentUpon>CookiesRequired.aspx</DependentUpon>
-    </Compile>
-    <Compile Include="Pages\Error\SoftwareExpiredErrorPage.aspx.cs">
-      <DependentUpon>SoftwareExpiredErrorPage.aspx</DependentUpon>
-      <SubType>ASPXCodeBehind</SubType>
-    </Compile>
-    <Compile Include="Pages\Error\SoftwareExpiredErrorPage.aspx.designer.cs">
-      <DependentUpon>SoftwareExpiredErrorPage.aspx</DependentUpon>
-    </Compile>
-    <Compile Include="Pages\Error\LicenseErrorPage.aspx.cs">
-      <DependentUpon>LicenseErrorPage.aspx</DependentUpon>
-      <SubType>ASPXCodeBehind</SubType>
-    </Compile>
-    <Compile Include="Pages\Error\LicenseErrorPage.aspx.designer.cs">
-      <DependentUpon>LicenseErrorPage.aspx</DependentUpon>
-    </Compile>
-    <Compile Include="Pages\Help\Contact.ascx.cs">
-      <DependentUpon>Contact.ascx</DependentUpon>
-      <SubType>ASPXCodeBehind</SubType>
-    </Compile>
-    <Compile Include="Pages\Help\Contact.ascx.designer.cs">
-      <DependentUpon>Contact.ascx</DependentUpon>
-    </Compile>
-    <Compile Include="Pages\Login\ChangePasswordDialog.ascx.cs">
-      <DependentUpon>ChangePasswordDialog.ascx</DependentUpon>
-      <SubType>ASPXCodeBehind</SubType>
-    </Compile>
-    <Compile Include="Pages\Login\ChangePasswordDialog.ascx.designer.cs">
-      <DependentUpon>ChangePasswordDialog.ascx</DependentUpon>
-    </Compile>
-    <Compile Include="Pages\Login\Default.aspx.cs">
-      <DependentUpon>Default.aspx</DependentUpon>
-      <SubType>ASPXCodeBehind</SubType>
-    </Compile>
-    <Compile Include="Pages\Error\AuthorizationErrorPage.aspx.cs">
-      <DependentUpon>AuthorizationErrorPage.aspx</DependentUpon>
-      <SubType>ASPXCodeBehind</SubType>
-    </Compile>
-    <Compile Include="Pages\Error\AuthorizationErrorPage.aspx.designer.cs">
-      <DependentUpon>AuthorizationErrorPage.aspx</DependentUpon>
-    </Compile>
-    <Compile Include="Pages\Error\TimeoutErrorPage.aspx.cs">
-      <DependentUpon>TimeoutErrorPage.aspx</DependentUpon>
-      <SubType>ASPXCodeBehind</SubType>
-    </Compile>
-    <Compile Include="Pages\Error\TimeoutErrorPage.aspx.designer.cs">
-      <DependentUpon>TimeoutErrorPage.aspx</DependentUpon>
-    </Compile>
-    <Compile Include="Helpers\DialogHelper.cs" />
-    <Compile Include="Helpers\HtmlEncoder.cs" />
-    <Compile Include="Helpers\ScriptHelper.cs" />
-    <Compile Include="Pages\Login\Default.aspx.designer.cs">
-      <DependentUpon>Default.aspx</DependentUpon>
-    </Compile>
-    <Compile Include="Pages\Login\Logout.aspx.cs">
-      <DependentUpon>Logout.aspx</DependentUpon>
-      <SubType>ASPXCodeBehind</SubType>
-    </Compile>
-    <Compile Include="Pages\Login\Logout.aspx.designer.cs">
-      <DependentUpon>Logout.aspx</DependentUpon>
-    </Compile>
-    <Compile Include="Pages\Login\PasswordExpiredDialog.ascx.cs">
-      <DependentUpon>PasswordExpiredDialog.ascx</DependentUpon>
-      <SubType>ASPXCodeBehind</SubType>
-    </Compile>
-    <Compile Include="Pages\Login\PasswordExpiredDialog.ascx.designer.cs">
-      <DependentUpon>PasswordExpiredDialog.ascx</DependentUpon>
-    </Compile>
-    <Compile Include="Pages\Queues\ArchiveQueue\ResetArchiveQueueDialog.ascx.cs">
-      <DependentUpon>ResetArchiveQueueDialog.ascx</DependentUpon>
-      <SubType>ASPXCodeBehind</SubType>
-    </Compile>
-    <Compile Include="Pages\Queues\ArchiveQueue\ResetArchiveQueueDialog.ascx.designer.cs">
-      <DependentUpon>ResetArchiveQueueDialog.ascx</DependentUpon>
-    </Compile>
-    <Compile Include="Pages\Queues\StudyIntegrityQueue\DuplicateSopDialog.ascx.cs">
-      <DependentUpon>DuplicateSopDialog.ascx</DependentUpon>
-      <SubType>ASPXCodeBehind</SubType>
-    </Compile>
-    <Compile Include="Pages\Queues\StudyIntegrityQueue\DuplicateSopDialog.ascx.designer.cs">
-      <DependentUpon>DuplicateSopDialog.ascx</DependentUpon>
-    </Compile>
-    <Compile Include="Pages\Queues\StudyIntegrityQueue\SIQEntryTooltip.ascx.cs">
-      <DependentUpon>SIQEntryTooltip.ascx</DependentUpon>
-      <SubType>ASPXCodeBehind</SubType>
-    </Compile>
-    <Compile Include="Pages\Queues\StudyIntegrityQueue\SIQEntryTooltip.ascx.designer.cs">
-      <DependentUpon>SIQEntryTooltip.ascx</DependentUpon>
-    </Compile>
-    <Compile Include="Pages\Queues\WorkQueue\Edit\EditWorkQueueDetailsView.ascx.cs">
-      <DependentUpon>EditWorkQueueDetailsView.ascx</DependentUpon>
-      <SubType>ASPXCodeBehind</SubType>
-    </Compile>
-    <Compile Include="Pages\Queues\WorkQueue\Edit\EditWorkQueueDetailsView.ascx.designer.cs">
-      <DependentUpon>EditWorkQueueDetailsView.ascx</DependentUpon>
-    </Compile>
-    <Compile Include="Pages\Queues\WorkQueue\Edit\ProcessDuplicateWorkQueueDetailsView.ascx.cs">
-      <DependentUpon>ProcessDuplicateWorkQueueDetailsView.ascx</DependentUpon>
-      <SubType>ASPXCodeBehind</SubType>
-    </Compile>
-    <Compile Include="Pages\Queues\WorkQueue\Edit\ProcessDuplicateWorkQueueDetailsView.ascx.designer.cs">
-      <DependentUpon>ProcessDuplicateWorkQueueDetailsView.ascx</DependentUpon>
-    </Compile>
-    <Compile Include="Pages\Queues\WorkQueue\WorkQueueAlertPanel.ascx.cs">
-      <DependentUpon>WorkQueueAlertPanel.ascx</DependentUpon>
-      <SubType>ASPXCodeBehind</SubType>
-    </Compile>
-    <Compile Include="Pages\Queues\WorkQueue\WorkQueueAlertPanel.ascx.designer.cs">
-      <DependentUpon>WorkQueueAlertPanel.ascx</DependentUpon>
-    </Compile>
-    <Compile Include="Pages\Studies\MoveSeries\Default.aspx.cs">
-      <DependentUpon>Default.aspx</DependentUpon>
-      <SubType>ASPXCodeBehind</SubType>
-    </Compile>
-    <Compile Include="Pages\Studies\MoveSeries\Default.aspx.designer.cs">
-      <DependentUpon>Default.aspx</DependentUpon>
-    </Compile>
-    <Compile Include="Pages\Studies\MoveSeries\DeviceGridView.ascx.cs">
-      <DependentUpon>DeviceGridView.ascx</DependentUpon>
-      <SubType>ASPXCodeBehind</SubType>
-    </Compile>
-    <Compile Include="Pages\Studies\MoveSeries\DeviceGridView.ascx.designer.cs">
-      <DependentUpon>DeviceGridView.ascx</DependentUpon>
-    </Compile>
-    <Compile Include="Pages\Studies\MoveSeries\MovePanel.ascx.cs">
-      <DependentUpon>MovePanel.ascx</DependentUpon>
-      <SubType>ASPXCodeBehind</SubType>
-    </Compile>
-    <Compile Include="Pages\Studies\MoveSeries\MovePanel.ascx.designer.cs">
-      <DependentUpon>MovePanel.ascx</DependentUpon>
-    </Compile>
-    <Compile Include="Pages\Studies\MoveSeries\PatientSummary.cs" />
-    <Compile Include="Pages\Studies\MoveSeries\PatientSummaryAssembler.cs" />
-    <Compile Include="Pages\Studies\MoveSeries\PatientSummaryPanel.ascx.cs">
-      <DependentUpon>PatientSummaryPanel.ascx</DependentUpon>
-      <SubType>ASPXCodeBehind</SubType>
-    </Compile>
-    <Compile Include="Pages\Studies\MoveSeries\PatientSummaryPanel.ascx.designer.cs">
-      <DependentUpon>PatientSummaryPanel.ascx</DependentUpon>
-    </Compile>
-    <Compile Include="Pages\Studies\MoveSeries\SeriesGridView.ascx.cs">
-      <DependentUpon>SeriesGridView.ascx</DependentUpon>
-      <SubType>ASPXCodeBehind</SubType>
-    </Compile>
-    <Compile Include="Pages\Studies\MoveSeries\SeriesGridView.ascx.designer.cs">
-      <DependentUpon>SeriesGridView.ascx</DependentUpon>
-    </Compile>
-    <Compile Include="Pages\Studies\SeriesDetails\Default.aspx.cs">
-      <DependentUpon>Default.aspx</DependentUpon>
-      <SubType>ASPXCodeBehind</SubType>
-    </Compile>
-    <Compile Include="Pages\Studies\SeriesDetails\Default.aspx.designer.cs">
-      <DependentUpon>Default.aspx</DependentUpon>
-    </Compile>
-    <Compile Include="Pages\Studies\SeriesDetails\PatientSummary.cs" />
-    <Compile Include="Pages\Studies\SeriesDetails\PatientSummaryAssembler.cs" />
-    <Compile Include="Pages\Studies\SeriesDetails\PatientSummaryPanel.ascx.cs">
-      <DependentUpon>PatientSummaryPanel.ascx</DependentUpon>
-      <SubType>ASPXCodeBehind</SubType>
-    </Compile>
-    <Compile Include="Pages\Studies\SeriesDetails\PatientSummaryPanel.ascx.designer.cs">
-      <DependentUpon>PatientSummaryPanel.ascx</DependentUpon>
-    </Compile>
-    <Compile Include="Pages\Studies\SeriesDetails\SeriesDetails.cs" />
-    <Compile Include="Pages\Studies\SeriesDetails\SeriesDetailsAssembler.cs" />
-    <Compile Include="Pages\Studies\SeriesDetails\SeriesDetailsPanel.ascx.cs">
-      <DependentUpon>SeriesDetailsPanel.ascx</DependentUpon>
-      <SubType>ASPXCodeBehind</SubType>
-    </Compile>
-    <Compile Include="Pages\Studies\SeriesDetails\SeriesDetailsPanel.ascx.designer.cs">
-      <DependentUpon>SeriesDetailsPanel.ascx</DependentUpon>
-    </Compile>
-    <Compile Include="Pages\Studies\SeriesDetails\SeriesDetailsView.ascx.cs">
-      <DependentUpon>SeriesDetailsView.ascx</DependentUpon>
-      <SubType>ASPXCodeBehind</SubType>
-    </Compile>
-    <Compile Include="Pages\Studies\SeriesDetails\SeriesDetailsView.ascx.designer.cs">
-      <DependentUpon>SeriesDetailsView.ascx</DependentUpon>
-    </Compile>
-    <Compile Include="Pages\Studies\SeriesDetails\StudySummaryPanel.ascx.cs">
-      <DependentUpon>StudySummaryPanel.ascx</DependentUpon>
-      <SubType>ASPXCodeBehind</SubType>
-    </Compile>
-    <Compile Include="Pages\Studies\SeriesDetails\StudySummaryPanel.ascx.designer.cs">
-      <DependentUpon>StudySummaryPanel.ascx</DependentUpon>
-    </Compile>
-    <Compile Include="Pages\Studies\StudyDetails\Code\CompressionHistoryRendererFactory.cs" />
-    <Compile Include="Pages\Studies\StudyDetails\Controls\AddAuthorityGroupsDialog.ascx.cs">
-      <DependentUpon>AddAuthorityGroupsDialog.ascx</DependentUpon>
-      <SubType>ASPXCodeBehind</SubType>
-    </Compile>
-    <Compile Include="Pages\Studies\StudyDetails\Controls\AddAuthorityGroupsDialog.ascx.designer.cs">
-      <DependentUpon>AddAuthorityGroupsDialog.ascx</DependentUpon>
-    </Compile>
-    <Compile Include="Pages\Studies\StudyDetails\Controls\CompressionHistory.ascx.cs">
-      <DependentUpon>CompressionHistory.ascx</DependentUpon>
-      <SubType>ASPXCodeBehind</SubType>
-    </Compile>
-    <Compile Include="Pages\Studies\StudyDetails\Controls\CompressionHistory.ascx.designer.cs">
-      <DependentUpon>CompressionHistory.ascx</DependentUpon>
-    </Compile>
-    <Compile Include="Pages\Studies\StudyDetails\Controls\UpdateAuthorityGroupDialog.ascx.cs">
-      <DependentUpon>UpdateAuthorityGroupDialog.ascx</DependentUpon>
-      <SubType>ASPXCodeBehind</SubType>
-    </Compile>
-    <Compile Include="Pages\Studies\StudyDetails\Controls\UpdateAuthorityGroupDialog.ascx.designer.cs">
-      <DependentUpon>UpdateAuthorityGroupDialog.ascx</DependentUpon>
-    </Compile>
-    <Compile Include="Pages\Studies\StudyDetails\Controls\DeleteSeriesConfirmDialog.ascx.cs">
-      <DependentUpon>DeleteSeriesConfirmDialog.ascx</DependentUpon>
-      <SubType>ASPXCodeBehind</SubType>
-    </Compile>
-    <Compile Include="Pages\Studies\StudyDetails\Controls\DeleteSeriesConfirmDialog.ascx.designer.cs">
-      <DependentUpon>DeleteSeriesConfirmDialog.ascx</DependentUpon>
-    </Compile>
-    <Compile Include="Pages\Studies\StudyDetails\Code\DefaultStudyHistoryRendererFactory.cs" />
-    <Compile Include="Pages\Studies\StudyDetails\Code\IStudyHistoryColumnControlFactory.cs" />
-    <Compile Include="Pages\Studies\StudyDetails\Code\ProcessDuplicateChangeLogRendererFactory.cs" />
-    <Compile Include="Pages\Studies\StudyDetails\Code\ReconcileStudyRendererFactory.cs" />
-    <Compile Include="Pages\Studies\StudyDetails\Code\SeriesDeletionChangeLogRendererFactory.cs" />
-    <Compile Include="Pages\Studies\StudyDetails\Code\StudyEditRendererFactory.cs" />
-    <Compile Include="Pages\Studies\StudyDetails\Code\StudyHistoryDecoder.cs" />
-    <Compile Include="Pages\Studies\StudyDetails\Code\StudyReprocessedChangeLogRendererFactory.cs" />
-    <Compile Include="Pages\Studies\StudyDetails\Controls\DuplicateProcessChangeLog.ascx.cs">
-      <DependentUpon>DuplicateProcessChangeLog.ascx</DependentUpon>
-      <SubType>ASPXCodeBehind</SubType>
-    </Compile>
-    <Compile Include="Pages\Studies\StudyDetails\Controls\DuplicateProcessChangeLog.ascx.designer.cs">
-      <DependentUpon>DuplicateProcessChangeLog.ascx</DependentUpon>
-    </Compile>
-    <Compile Include="Pages\Studies\StudyDetails\Controls\EditHistoryDetailsColumn.ascx.cs">
-      <DependentUpon>EditHistoryDetailsColumn.ascx</DependentUpon>
-      <SubType>ASPXCodeBehind</SubType>
-    </Compile>
-    <Compile Include="Pages\Studies\StudyDetails\Controls\EditHistoryDetailsColumn.ascx.designer.cs">
-      <DependentUpon>EditHistoryDetailsColumn.ascx</DependentUpon>
-    </Compile>
-    <Compile Include="Pages\Studies\StudyDetails\Controls\HistoryPanel.ascx.cs">
-      <DependentUpon>HistoryPanel.ascx</DependentUpon>
-      <SubType>ASPXCodeBehind</SubType>
-    </Compile>
-    <Compile Include="Pages\Studies\StudyDetails\Controls\HistoryPanel.ascx.designer.cs">
-      <DependentUpon>HistoryPanel.ascx</DependentUpon>
-    </Compile>
-    <Compile Include="Pages\Studies\StudyDetails\Controls\ReconcileHistoryDetailsColumn.ascx.cs">
-      <DependentUpon>ReconcileHistoryDetailsColumn.ascx</DependentUpon>
-      <SubType>ASPXCodeBehind</SubType>
-    </Compile>
-    <Compile Include="Pages\Studies\StudyDetails\Controls\ReconcileHistoryDetailsColumn.ascx.designer.cs">
-      <DependentUpon>ReconcileHistoryDetailsColumn.ascx</DependentUpon>
-    </Compile>
-    <Compile Include="Pages\Studies\StudyDetails\Controls\SeriesDeleteChangeLog.ascx.cs">
-      <DependentUpon>SeriesDeleteChangeLog.ascx</DependentUpon>
-      <SubType>ASPXCodeBehind</SubType>
-    </Compile>
-    <Compile Include="Pages\Studies\StudyDetails\Controls\SeriesDeleteChangeLog.ascx.designer.cs">
-      <DependentUpon>SeriesDeleteChangeLog.ascx</DependentUpon>
-    </Compile>
-    <Compile Include="Pages\Studies\StudyDetails\Controls\StudyHistoryChangeDescPanel.ascx.cs">
-      <DependentUpon>StudyHistoryChangeDescPanel.ascx</DependentUpon>
-      <SubType>ASPXCodeBehind</SubType>
-    </Compile>
-    <Compile Include="Pages\Studies\StudyDetails\Controls\StudyHistoryChangeDescPanel.ascx.designer.cs">
-      <DependentUpon>StudyHistoryChangeDescPanel.ascx</DependentUpon>
-    </Compile>
-    <Compile Include="Pages\Admin\Alerts\AlertItemCollection.cs" />
-    <Compile Include="Pages\Admin\Alerts\AlertsGridPanel.ascx.cs">
-      <DependentUpon>AlertsGridPanel.ascx</DependentUpon>
-      <SubType>ASPXCodeBehind</SubType>
-    </Compile>
-    <Compile Include="Pages\Admin\Alerts\AlertsGridPanel.ascx.designer.cs">
-      <DependentUpon>AlertsGridPanel.ascx</DependentUpon>
-    </Compile>
-    <Compile Include="Pages\Admin\Alerts\AlertsPanel.ascx.cs">
-      <DependentUpon>AlertsPanel.ascx</DependentUpon>
-      <SubType>ASPXCodeBehind</SubType>
-    </Compile>
-    <Compile Include="Pages\Admin\Alerts\AlertsPanel.ascx.designer.cs">
-      <DependentUpon>AlertsPanel.ascx</DependentUpon>
-    </Compile>
-    <Compile Include="Pages\Admin\Alerts\Default.aspx.cs">
-      <DependentUpon>Default.aspx</DependentUpon>
-      <SubType>ASPXCodeBehind</SubType>
-    </Compile>
-    <Compile Include="Pages\Admin\Alerts\Default.aspx.designer.cs">
-      <DependentUpon>Default.aspx</DependentUpon>
-    </Compile>
-    <Compile Include="Pages\Admin\ApplicationLog\ApplicationLogGridView.ascx.cs">
-      <DependentUpon>ApplicationLogGridView.ascx</DependentUpon>
-      <SubType>ASPXCodeBehind</SubType>
-    </Compile>
-    <Compile Include="Pages\Admin\ApplicationLog\ApplicationLogGridView.ascx.designer.cs">
-      <DependentUpon>ApplicationLogGridView.ascx</DependentUpon>
-    </Compile>
-    <Compile Include="Pages\Admin\ApplicationLog\ApplicationLogPanel.ascx.cs">
-      <DependentUpon>ApplicationLogPanel.ascx</DependentUpon>
-      <SubType>ASPXCodeBehind</SubType>
-    </Compile>
-    <Compile Include="Pages\Admin\ApplicationLog\ApplicationLogPanel.ascx.designer.cs">
-      <DependentUpon>ApplicationLogPanel.ascx</DependentUpon>
-    </Compile>
-    <Compile Include="Pages\Admin\ApplicationLog\Default.aspx.cs">
-      <DependentUpon>Default.aspx</DependentUpon>
-      <SubType>ASPXCodeBehind</SubType>
-    </Compile>
-    <Compile Include="Pages\Admin\ApplicationLog\Default.aspx.designer.cs">
-      <DependentUpon>Default.aspx</DependentUpon>
-    </Compile>
-    <Compile Include="Pages\Admin\Audit\DeletedStudies\Default.aspx.cs">
-      <DependentUpon>Default.aspx</DependentUpon>
-      <SubType>ASPXCodeBehind</SubType>
-    </Compile>
-    <Compile Include="Pages\Admin\Audit\DeletedStudies\Default.aspx.designer.cs">
-      <DependentUpon>Default.aspx</DependentUpon>
-    </Compile>
-    <Compile Include="Pages\Admin\Audit\DeletedStudies\DeletedStudiesSearchPanel.ascx.cs">
-      <DependentUpon>DeletedStudiesSearchPanel.ascx</DependentUpon>
-      <SubType>ASPXCodeBehind</SubType>
-    </Compile>
-    <Compile Include="Pages\Admin\Audit\DeletedStudies\DeletedStudiesSearchPanel.ascx.designer.cs">
-      <DependentUpon>DeletedStudiesSearchPanel.ascx</DependentUpon>
-    </Compile>
-    <Compile Include="Pages\Admin\Audit\DeletedStudies\DeletedStudyArchiveInfoPanel.ascx.cs">
-      <DependentUpon>DeletedStudyArchiveInfoPanel.ascx</DependentUpon>
-      <SubType>ASPXCodeBehind</SubType>
-    </Compile>
-    <Compile Include="Pages\Admin\Audit\DeletedStudies\DeletedStudyArchiveInfoPanel.ascx.designer.cs">
-      <DependentUpon>DeletedStudyArchiveInfoPanel.ascx</DependentUpon>
-    </Compile>
-    <Compile Include="Pages\Admin\Audit\DeletedStudies\DeletedStudyDetailsDialog.ascx.cs">
-      <DependentUpon>DeletedStudyDetailsDialog.ascx</DependentUpon>
-      <SubType>ASPXCodeBehind</SubType>
-    </Compile>
-    <Compile Include="Pages\Admin\Audit\DeletedStudies\DeletedStudyDetailsDialog.ascx.designer.cs">
-      <DependentUpon>DeletedStudyDetailsDialog.ascx</DependentUpon>
-    </Compile>
-    <Compile Include="Pages\Admin\Audit\DeletedStudies\DeletedStudyDetailsDialogGeneralPanel.ascx.cs">
-      <DependentUpon>DeletedStudyDetailsDialogGeneralPanel.ascx</DependentUpon>
-      <SubType>ASPXCodeBehind</SubType>
-    </Compile>
-    <Compile Include="Pages\Admin\Audit\DeletedStudies\DeletedStudyDetailsDialogGeneralPanel.ascx.designer.cs">
-      <DependentUpon>DeletedStudyDetailsDialogGeneralPanel.ascx</DependentUpon>
-    </Compile>
-    <Compile Include="Pages\Admin\Audit\DeletedStudies\DeletedStudyDetailsDialogPanel.ascx.cs">
-      <DependentUpon>DeletedStudyDetailsDialogPanel.ascx</DependentUpon>
-      <SubType>ASPXCodeBehind</SubType>
-    </Compile>
-    <Compile Include="Pages\Admin\Audit\DeletedStudies\DeletedStudyDetailsDialogPanel.ascx.designer.cs">
-      <DependentUpon>DeletedStudyDetailsDialogPanel.ascx</DependentUpon>
-    </Compile>
-    <Compile Include="Pages\Admin\Audit\DeletedStudies\GeneralArchiveInfoPanel.ascx.cs">
-      <DependentUpon>GeneralArchiveInfoPanel.ascx</DependentUpon>
-      <SubType>ASPXCodeBehind</SubType>
-    </Compile>
-    <Compile Include="Pages\Admin\Audit\DeletedStudies\GeneralArchiveInfoPanel.ascx.designer.cs">
-      <DependentUpon>GeneralArchiveInfoPanel.ascx</DependentUpon>
-    </Compile>
-    <Compile Include="Pages\Admin\Audit\DeletedStudies\HsmArchiveInfoPanel.ascx.cs">
-      <DependentUpon>HsmArchiveInfoPanel.ascx</DependentUpon>
-      <SubType>ASPXCodeBehind</SubType>
-    </Compile>
-    <Compile Include="Pages\Admin\Audit\DeletedStudies\HsmArchiveInfoPanel.ascx.designer.cs">
-      <DependentUpon>HsmArchiveInfoPanel.ascx</DependentUpon>
-    </Compile>
-    <Compile Include="Pages\Admin\Audit\DeletedStudies\SearchResultGridView.ascx.cs">
-      <DependentUpon>SearchResultGridView.ascx</DependentUpon>
-      <SubType>ASPXCodeBehind</SubType>
-    </Compile>
-    <Compile Include="Pages\Admin\Audit\DeletedStudies\SearchResultGridView.ascx.designer.cs">
-      <DependentUpon>SearchResultGridView.ascx</DependentUpon>
-    </Compile>
-    <Compile Include="Pages\Common\BarChart.aspx.cs">
-      <DependentUpon>BarChart.aspx</DependentUpon>
-      <SubType>ASPXCodeBehind</SubType>
-    </Compile>
-    <Compile Include="Pages\Common\BarChart.aspx.designer.cs">
-      <DependentUpon>BarChart.aspx</DependentUpon>
-    </Compile>
-    <Compile Include="Pages\Common\BaseAdminPage.aspx.cs">
-      <DependentUpon>BaseAdminPage.aspx</DependentUpon>
-      <SubType>ASPXCodeBehind</SubType>
-    </Compile>
-    <Compile Include="Pages\Common\BaseAdminPage.aspx.designer.cs">
-      <DependentUpon>BaseAdminPage.aspx</DependentUpon>
-    </Compile>
-    <Compile Include="Pages\Common\BasePage.aspx.cs">
-      <DependentUpon>BasePage.aspx</DependentUpon>
-      <SubType>ASPXCodeBehind</SubType>
-    </Compile>
-    <Compile Include="Pages\Common\BasePage.aspx.designer.cs">
-      <DependentUpon>BasePage.aspx</DependentUpon>
-    </Compile>
-    <Compile Include="Pages\Common\Default.aspx.cs">
-      <SubType>ASPXCodeBehind</SubType>
-      <DependentUpon>Default.aspx</DependentUpon>
-    </Compile>
-    <Compile Include="Pages\Common\Default.aspx.designer.cs">
-      <DependentUpon>Default.aspx</DependentUpon>
-    </Compile>
-    <Compile Include="Pages\Common\MainContentSection.Master.cs">
-      <DependentUpon>MainContentSection.Master</DependentUpon>
-      <SubType>ASPXCodeBehind</SubType>
-    </Compile>
-    <Compile Include="Pages\Common\MainContentSection.Master.designer.cs">
-      <DependentUpon>MainContentSection.Master</DependentUpon>
-    </Compile>
-    <Compile Include="Pages\Admin\Configure\PartitionArchive\AddEditPartitionDialog.ascx.cs">
-      <DependentUpon>AddEditPartitionDialog.ascx</DependentUpon>
-      <SubType>ASPXCodeBehind</SubType>
-    </Compile>
-    <Compile Include="Pages\Admin\Configure\PartitionArchive\AddEditPartitionDialog.ascx.designer.cs">
-      <DependentUpon>AddEditPartitionDialog.ascx</DependentUpon>
-    </Compile>
-    <Compile Include="Pages\Admin\Configure\PartitionArchive\Default.aspx.cs">
-      <DependentUpon>Default.aspx</DependentUpon>
-      <SubType>ASPXCodeBehind</SubType>
-    </Compile>
-    <Compile Include="Pages\Admin\Configure\PartitionArchive\Default.aspx.designer.cs">
-      <DependentUpon>Default.aspx</DependentUpon>
-    </Compile>
-    <Compile Include="Pages\Admin\Configure\PartitionArchive\PartitionArchivePanel.ascx.cs">
-      <DependentUpon>PartitionArchivePanel.ascx</DependentUpon>
-      <SubType>ASPXCodeBehind</SubType>
-    </Compile>
-    <Compile Include="Pages\Admin\Configure\PartitionArchive\PartitionArchivePanel.ascx.designer.cs">
-      <DependentUpon>PartitionArchivePanel.ascx</DependentUpon>
-    </Compile>
-    <Compile Include="Pages\Admin\Configure\PartitionArchive\PartitionArchiveGridPanel.ascx.cs">
-      <DependentUpon>PartitionArchiveGridPanel.ascx</DependentUpon>
-      <SubType>ASPXCodeBehind</SubType>
-    </Compile>
-    <Compile Include="Pages\Admin\Configure\PartitionArchive\PartitionArchiveGridPanel.ascx.designer.cs">
-      <DependentUpon>PartitionArchiveGridPanel.ascx</DependentUpon>
-    </Compile>
-    <Compile Include="Pages\Admin\Configure\Devices\AddEditDeviceDialog.ascx.cs">
-      <DependentUpon>AddEditDeviceDialog.ascx</DependentUpon>
-      <SubType>ASPXCodeBehind</SubType>
-    </Compile>
-    <Compile Include="Pages\Admin\Configure\Devices\AddEditDeviceDialog.ascx.designer.cs">
-      <DependentUpon>AddEditDeviceDialog.ascx</DependentUpon>
-    </Compile>
-    <Compile Include="Pages\Admin\Configure\Devices\DeviceGridView.ascx.cs">
-      <DependentUpon>DeviceGridView.ascx</DependentUpon>
-      <SubType>ASPXCodeBehind</SubType>
-    </Compile>
-    <Compile Include="Pages\Admin\Configure\Devices\DeviceGridView.ascx.designer.cs">
-      <DependentUpon>DeviceGridView.ascx</DependentUpon>
-    </Compile>
-    <Compile Include="Pages\Admin\Configure\Devices\Default.aspx.cs">
-      <DependentUpon>Default.aspx</DependentUpon>
-      <SubType>ASPXCodeBehind</SubType>
-    </Compile>
-    <Compile Include="Pages\Admin\Configure\Devices\Default.aspx.designer.cs">
-      <DependentUpon>Default.aspx</DependentUpon>
-    </Compile>
-    <Compile Include="Pages\Admin\Configure\Devices\DevicePanel.ascx.cs">
-      <DependentUpon>DevicePanel.ascx</DependentUpon>
-      <SubType>ASPXCodeBehind</SubType>
-    </Compile>
-    <Compile Include="Pages\Admin\Configure\Devices\DevicePanel.ascx.designer.cs">
-      <DependentUpon>DevicePanel.ascx</DependentUpon>
-    </Compile>
-    <Compile Include="Pages\Admin\Configure\FileSystems\AddEditFileSystemDialog.ascx.cs">
-      <DependentUpon>AddEditFileSystemDialog.ascx</DependentUpon>
-      <SubType>ASPXCodeBehind</SubType>
-    </Compile>
-    <Compile Include="Pages\Admin\Configure\FileSystems\AddEditFileSystemDialog.ascx.designer.cs">
-      <DependentUpon>AddEditFileSystemDialog.ascx</DependentUpon>
-    </Compile>
-    <Compile Include="Pages\Admin\Configure\FileSystems\FileSystemsGridView.ascx.cs">
-      <DependentUpon>FileSystemsGridView.ascx</DependentUpon>
-      <SubType>ASPXCodeBehind</SubType>
-    </Compile>
-    <Compile Include="Pages\Admin\Configure\FileSystems\FileSystemsGridView.ascx.designer.cs">
-      <DependentUpon>FileSystemsGridView.ascx</DependentUpon>
-    </Compile>
-    <Compile Include="Pages\Admin\Configure\FileSystems\Default.aspx.cs">
-      <DependentUpon>Default.aspx</DependentUpon>
-      <SubType>ASPXCodeBehind</SubType>
-    </Compile>
-    <Compile Include="Pages\Admin\Configure\FileSystems\Default.aspx.designer.cs">
-      <DependentUpon>Default.aspx</DependentUpon>
-    </Compile>
-    <Compile Include="Pages\Admin\Configure\FileSystems\FileSystemsPanel.ascx.cs">
-      <DependentUpon>FileSystemsPanel.ascx</DependentUpon>
-      <SubType>ASPXCodeBehind</SubType>
-    </Compile>
-    <Compile Include="Pages\Admin\Configure\FileSystems\FileSystemsPanel.ascx.designer.cs">
-      <DependentUpon>FileSystemsPanel.ascx</DependentUpon>
-    </Compile>
-    <Compile Include="Pages\Admin\Configure\ServerPartitions\AddEditPartitionDialog.ascx.cs">
-      <DependentUpon>AddEditPartitionDialog.ascx</DependentUpon>
-      <SubType>ASPXCodeBehind</SubType>
-    </Compile>
-    <Compile Include="Pages\Admin\Configure\ServerPartitions\AddEditPartitionDialog.ascx.designer.cs">
-      <DependentUpon>AddEditPartitionDialog.ascx</DependentUpon>
-    </Compile>
-    <Compile Include="Pages\Admin\Configure\ServerPartitions\ServerPartitionGridPanel.ascx.cs">
-      <DependentUpon>ServerPartitionGridPanel.ascx</DependentUpon>
-      <SubType>ASPXCodeBehind</SubType>
-    </Compile>
-    <Compile Include="Pages\Admin\Configure\ServerPartitions\ServerPartitionGridPanel.ascx.designer.cs">
-      <DependentUpon>ServerPartitionGridPanel.ascx</DependentUpon>
-    </Compile>
-    <Compile Include="Pages\Admin\Configure\ServerPartitions\Default.aspx.cs">
-      <DependentUpon>Default.aspx</DependentUpon>
-      <SubType>ASPXCodeBehind</SubType>
-    </Compile>
-    <Compile Include="Pages\Admin\Configure\ServerPartitions\Default.aspx.designer.cs">
-      <DependentUpon>Default.aspx</DependentUpon>
-    </Compile>
-    <Compile Include="Pages\Admin\Configure\ServerPartitions\ServerPartitionPanel.ascx.cs">
-      <DependentUpon>ServerPartitionPanel.ascx</DependentUpon>
-      <SubType>ASPXCodeBehind</SubType>
-    </Compile>
-    <Compile Include="Pages\Admin\Configure\ServerPartitions\ServerPartitionPanel.ascx.designer.cs">
-      <DependentUpon>ServerPartitionPanel.ascx</DependentUpon>
-    </Compile>
-    <Compile Include="Pages\Admin\Configure\ServerRules\AddEditServerRuleDialog.ascx.cs">
-      <DependentUpon>AddEditServerRuleDialog.ascx</DependentUpon>
-      <SubType>ASPXCodeBehind</SubType>
-    </Compile>
-    <Compile Include="Pages\Admin\Configure\ServerRules\AddEditServerRuleDialog.ascx.designer.cs">
-      <DependentUpon>AddEditServerRuleDialog.ascx</DependentUpon>
-    </Compile>
-    <Compile Include="Pages\Admin\Configure\ServerRules\ServerRuleGridView.ascx.cs">
-      <DependentUpon>ServerRuleGridView.ascx</DependentUpon>
-      <SubType>ASPXCodeBehind</SubType>
-    </Compile>
-    <Compile Include="Pages\Admin\Configure\ServerRules\ServerRuleGridView.ascx.designer.cs">
-      <DependentUpon>ServerRuleGridView.ascx</DependentUpon>
-    </Compile>
-    <Compile Include="Pages\Admin\Configure\ServerRules\Default.aspx.cs">
-      <DependentUpon>Default.aspx</DependentUpon>
-      <SubType>ASPXCodeBehind</SubType>
-    </Compile>
-    <Compile Include="Pages\Admin\Configure\ServerRules\Default.aspx.designer.cs">
-      <DependentUpon>Default.aspx</DependentUpon>
-    </Compile>
-    <Compile Include="Pages\Admin\Configure\ServerRules\ServerRulePanel.ascx.cs">
-      <DependentUpon>ServerRulePanel.ascx</DependentUpon>
-      <SubType>ASPXCodeBehind</SubType>
-    </Compile>
-    <Compile Include="Pages\Admin\Configure\ServerRules\ServerRulePanel.ascx.designer.cs">
-      <DependentUpon>ServerRulePanel.ascx</DependentUpon>
-    </Compile>
-    <Compile Include="Pages\Admin\Configure\ServerRules\ServerRuleSamples.asmx.cs">
-      <DependentUpon>ServerRuleSamples.asmx</DependentUpon>
-      <SubType>Component</SubType>
-    </Compile>
-    <Compile Include="Pages\Admin\Configure\ServiceLocks\EditServiceLockDialog.ascx.cs">
-      <DependentUpon>EditServiceLockDialog.ascx</DependentUpon>
-      <SubType>ASPXCodeBehind</SubType>
-    </Compile>
-    <Compile Include="Pages\Admin\Configure\ServiceLocks\EditServiceLockDialog.ascx.designer.cs">
-      <DependentUpon>EditServiceLockDialog.ascx</DependentUpon>
-    </Compile>
-    <Compile Include="Pages\Admin\Configure\ServiceLocks\ServiceLockCollection.cs" />
-    <Compile Include="Pages\Admin\Configure\ServiceLocks\ServiceLockGridView.ascx.cs">
-      <DependentUpon>ServiceLockGridView.ascx</DependentUpon>
-      <SubType>ASPXCodeBehind</SubType>
-    </Compile>
-    <Compile Include="Pages\Admin\Configure\ServiceLocks\ServiceLockGridView.ascx.designer.cs">
-      <DependentUpon>ServiceLockGridView.ascx</DependentUpon>
-    </Compile>
-    <Compile Include="Pages\Admin\Configure\ServiceLocks\Default.aspx.cs">
-      <DependentUpon>Default.aspx</DependentUpon>
-      <SubType>ASPXCodeBehind</SubType>
-    </Compile>
-    <Compile Include="Pages\Admin\Configure\ServiceLocks\Default.aspx.designer.cs">
-      <DependentUpon>Default.aspx</DependentUpon>
-    </Compile>
-    <Compile Include="Pages\Admin\Configure\ServiceLocks\ServiceLockPanel.ascx.cs">
-      <DependentUpon>ServiceLockPanel.ascx</DependentUpon>
-      <SubType>ASPXCodeBehind</SubType>
-    </Compile>
-    <Compile Include="Pages\Admin\Configure\ServiceLocks\ServiceLockPanel.ascx.designer.cs">
-      <DependentUpon>ServiceLockPanel.ascx</DependentUpon>
-    </Compile>
-    <Compile Include="Pages\Error\JavascriptRequired.aspx.cs">
-      <DependentUpon>JavascriptRequired.aspx</DependentUpon>
-      <SubType>ASPXCodeBehind</SubType>
-    </Compile>
-    <Compile Include="Pages\Error\JavascriptRequired.aspx.designer.cs">
-      <DependentUpon>JavascriptRequired.aspx</DependentUpon>
-    </Compile>
-    <Compile Include="Pages\Error\Default.aspx.cs">
-      <DependentUpon>Default.aspx</DependentUpon>
-      <SubType>ASPXCodeBehind</SubType>
-    </Compile>
-    <Compile Include="Pages\Error\Default.aspx.designer.cs">
-      <DependentUpon>Default.aspx</DependentUpon>
-    </Compile>
-    <Compile Include="Pages\Error\ErrorPage.aspx.cs">
-      <DependentUpon>ErrorPage.aspx</DependentUpon>
-      <SubType>ASPXCodeBehind</SubType>
-    </Compile>
-    <Compile Include="Pages\Error\ErrorPage.aspx.designer.cs">
-      <DependentUpon>ErrorPage.aspx</DependentUpon>
-    </Compile>
-    <Compile Include="Pages\Error\ErrorPageMaster.Master.cs">
-      <DependentUpon>ErrorPageMaster.Master</DependentUpon>
-      <SubType>ASPXCodeBehind</SubType>
-    </Compile>
-    <Compile Include="Pages\Error\ErrorPageMaster.Master.designer.cs">
-      <DependentUpon>ErrorPageMaster.Master</DependentUpon>
-    </Compile>
-    <Compile Include="Pages\Help\About.aspx.cs">
-      <DependentUpon>About.aspx</DependentUpon>
-      <SubType>ASPXCodeBehind</SubType>
-    </Compile>
-    <Compile Include="Pages\Help\About.aspx.designer.cs">
-      <DependentUpon>About.aspx</DependentUpon>
-    </Compile>
-    <Compile Include="Pages\Help\Default.aspx.cs">
-      <DependentUpon>Default.aspx</DependentUpon>
-      <SubType>ASPXCodeBehind</SubType>
-    </Compile>
-    <Compile Include="Pages\Help\Default.aspx.designer.cs">
-      <DependentUpon>Default.aspx</DependentUpon>
-    </Compile>
-    <Compile Include="Pages\Help\Documentation.aspx.cs">
-      <DependentUpon>Documentation.aspx</DependentUpon>
-      <SubType>ASPXCodeBehind</SubType>
-    </Compile>
-    <Compile Include="Pages\Help\Documentation.aspx.designer.cs">
-      <DependentUpon>Documentation.aspx</DependentUpon>
-    </Compile>
-    <Compile Include="Pages\Queues\ArchiveQueue\Default.aspx.cs">
-      <DependentUpon>Default.aspx</DependentUpon>
-      <SubType>ASPXCodeBehind</SubType>
-    </Compile>
-    <Compile Include="Pages\Queues\ArchiveQueue\Default.aspx.designer.cs">
-      <DependentUpon>Default.aspx</DependentUpon>
-    </Compile>
-    <Compile Include="Pages\Queues\ArchiveQueue\SearchPanel.ascx.cs">
-      <DependentUpon>SearchPanel.ascx</DependentUpon>
-      <SubType>ASPXCodeBehind</SubType>
-    </Compile>
-    <Compile Include="Pages\Queues\ArchiveQueue\SearchPanel.ascx.designer.cs">
-      <DependentUpon>SearchPanel.ascx</DependentUpon>
-    </Compile>
-    <Compile Include="Pages\Queues\ArchiveQueue\ArchiveQueueItemList.ascx.cs">
-      <DependentUpon>ArchiveQueueItemList.ascx</DependentUpon>
-      <SubType>ASPXCodeBehind</SubType>
-    </Compile>
-    <Compile Include="Pages\Queues\ArchiveQueue\ArchiveQueueItemList.ascx.designer.cs">
-      <DependentUpon>ArchiveQueueItemList.ascx</DependentUpon>
-    </Compile>
-    <Compile Include="Pages\Queues\StudyIntegrityQueue\Default.aspx.cs">
-      <DependentUpon>Default.aspx</DependentUpon>
-      <SubType>ASPXCodeBehind</SubType>
-    </Compile>
-    <Compile Include="Pages\Queues\StudyIntegrityQueue\Default.aspx.designer.cs">
-      <DependentUpon>Default.aspx</DependentUpon>
-    </Compile>
-    <Compile Include="Pages\Queues\StudyIntegrityQueue\ReconcileDetailsAssembler.cs" />
-    <Compile Include="Pages\Queues\StudyIntegrityQueue\ReconcileDialog.ascx.cs">
-      <DependentUpon>ReconcileDialog.ascx</DependentUpon>
-      <SubType>ASPXCodeBehind</SubType>
-    </Compile>
-    <Compile Include="Pages\Queues\StudyIntegrityQueue\ReconcileDialog.ascx.designer.cs">
-      <DependentUpon>ReconcileDialog.ascx</DependentUpon>
-    </Compile>
-    <Compile Include="Pages\Queues\StudyIntegrityQueue\StudyIntegrityQueueItemList.ascx.cs">
-      <DependentUpon>StudyIntegrityQueueItemList.ascx</DependentUpon>
-      <SubType>ASPXCodeBehind</SubType>
-    </Compile>
-    <Compile Include="Pages\Queues\StudyIntegrityQueue\StudyIntegrityQueueItemList.ascx.designer.cs">
-      <DependentUpon>StudyIntegrityQueueItemList.ascx</DependentUpon>
-    </Compile>
-    <Compile Include="Pages\Queues\StudyIntegrityQueue\SearchPanel.ascx.cs">
-      <DependentUpon>SearchPanel.ascx</DependentUpon>
-      <SubType>ASPXCodeBehind</SubType>
-    </Compile>
-    <Compile Include="Pages\Queues\StudyIntegrityQueue\SearchPanel.ascx.designer.cs">
-      <DependentUpon>SearchPanel.ascx</DependentUpon>
-    </Compile>
-    <Compile Include="Pages\Queues\RestoreQueue\RestoreQueueItemList.ascx.cs">
-      <DependentUpon>RestoreQueueItemList.ascx</DependentUpon>
-      <SubType>ASPXCodeBehind</SubType>
-    </Compile>
-    <Compile Include="Pages\Queues\RestoreQueue\RestoreQueueItemList.ascx.designer.cs">
-      <DependentUpon>RestoreQueueItemList.ascx</DependentUpon>
-    </Compile>
-    <Compile Include="Pages\Queues\RestoreQueue\Default.aspx.cs">
-      <DependentUpon>Default.aspx</DependentUpon>
-      <SubType>ASPXCodeBehind</SubType>
-    </Compile>
-    <Compile Include="Pages\Queues\RestoreQueue\Default.aspx.designer.cs">
-      <DependentUpon>Default.aspx</DependentUpon>
-    </Compile>
-    <Compile Include="Pages\Queues\RestoreQueue\SearchPanel.ascx.cs">
-      <DependentUpon>SearchPanel.ascx</DependentUpon>
-      <SubType>ASPXCodeBehind</SubType>
-    </Compile>
-    <Compile Include="Pages\Queues\RestoreQueue\SearchPanel.ascx.designer.cs">
-      <DependentUpon>SearchPanel.ascx</DependentUpon>
-    </Compile>
-    <Compile Include="Pages\Queues\WorkQueue\Edit\TierMigrationWorkQueueDetailsView.ascx.cs">
-      <DependentUpon>TierMigrationWorkQueueDetailsView.ascx</DependentUpon>
-      <SubType>ASPXCodeBehind</SubType>
-    </Compile>
-    <Compile Include="Pages\Queues\WorkQueue\Edit\TierMigrationWorkQueueDetailsView.ascx.designer.cs">
-      <DependentUpon>TierMigrationWorkQueueDetailsView.ascx</DependentUpon>
-    </Compile>
-    <Compile Include="Pages\Queues\WorkQueue\Edit\WorkQueueItemDeleted.aspx.cs">
-      <DependentUpon>WorkQueueItemDeleted.aspx</DependentUpon>
-      <SubType>ASPXCodeBehind</SubType>
-    </Compile>
-    <Compile Include="Pages\Queues\WorkQueue\Edit\WorkQueueItemDeleted.aspx.designer.cs">
-      <DependentUpon>WorkQueueItemDeleted.aspx</DependentUpon>
-    </Compile>
-    <Compile Include="Pages\Queues\WorkQueue\Edit\WebEditStudyWorkQueueDetailsView.ascx.cs">
-      <DependentUpon>WebEditStudyWorkQueueDetailsView.ascx</DependentUpon>
-      <SubType>ASPXCodeBehind</SubType>
-    </Compile>
-    <Compile Include="Pages\Queues\WorkQueue\Edit\WebEditStudyWorkQueueDetailsView.ascx.designer.cs">
-      <DependentUpon>WebEditStudyWorkQueueDetailsView.ascx</DependentUpon>
-    </Compile>
-    <Compile Include="Pages\Queues\WorkQueue\Edit\GeneralWorkQueueDetailsView.ascx.cs">
-      <DependentUpon>GeneralWorkQueueDetailsView.ascx</DependentUpon>
-      <SubType>ASPXCodeBehind</SubType>
-    </Compile>
-    <Compile Include="Pages\Queues\WorkQueue\Edit\GeneralWorkQueueDetailsView.ascx.designer.cs">
-      <DependentUpon>GeneralWorkQueueDetailsView.ascx</DependentUpon>
-    </Compile>
-    <Compile Include="Pages\Studies\Default.aspx.cs">
-      <DependentUpon>Default.aspx</DependentUpon>
-      <SubType>ASPXCodeBehind</SubType>
-    </Compile>
-    <Compile Include="Pages\Studies\Default.aspx.designer.cs">
-      <DependentUpon>Default.aspx</DependentUpon>
-    </Compile>
-    <Compile Include="Pages\Studies\Move\Default.aspx.cs">
-      <DependentUpon>Default.aspx</DependentUpon>
-      <SubType>ASPXCodeBehind</SubType>
-    </Compile>
-    <Compile Include="Pages\Studies\Move\Default.aspx.designer.cs">
-      <DependentUpon>Default.aspx</DependentUpon>
-    </Compile>
-    <Compile Include="Pages\Studies\Move\DeviceGridView.ascx.cs">
-      <DependentUpon>DeviceGridView.ascx</DependentUpon>
-      <SubType>ASPXCodeBehind</SubType>
-    </Compile>
-    <Compile Include="Pages\Studies\Move\DeviceGridView.ascx.designer.cs">
-      <DependentUpon>DeviceGridView.ascx</DependentUpon>
-    </Compile>
-    <Compile Include="Pages\Studies\Move\MovePanel.ascx.cs">
-      <DependentUpon>MovePanel.ascx</DependentUpon>
-      <SubType>ASPXCodeBehind</SubType>
-    </Compile>
-    <Compile Include="Pages\Studies\Move\MovePanel.ascx.designer.cs">
-      <DependentUpon>MovePanel.ascx</DependentUpon>
-    </Compile>
-    <Compile Include="Pages\Studies\Move\StudyGridView.ascx.cs">
-      <DependentUpon>StudyGridView.ascx</DependentUpon>
-      <SubType>ASPXCodeBehind</SubType>
-    </Compile>
-    <Compile Include="Pages\Studies\Move\StudyGridView.ascx.designer.cs">
-      <DependentUpon>StudyGridView.ascx</DependentUpon>
-    </Compile>
-    <Compile Include="Pages\Studies\SearchPanel.ascx.cs">
-      <DependentUpon>SearchPanel.ascx</DependentUpon>
-      <SubType>ASPXCodeBehind</SubType>
-    </Compile>
-    <Compile Include="Pages\Studies\SearchPanel.ascx.designer.cs">
-      <DependentUpon>SearchPanel.ascx</DependentUpon>
-    </Compile>
-    <Compile Include="Pages\Studies\MoveSeries\StudySummaryPanel.ascx.cs">
-      <DependentUpon>StudySummaryPanel.ascx</DependentUpon>
-      <SubType>ASPXCodeBehind</SubType>
-    </Compile>
-    <Compile Include="Pages\Studies\MoveSeries\StudySummaryPanel.ascx.designer.cs">
-      <DependentUpon>StudySummaryPanel.ascx</DependentUpon>
-    </Compile>
-    <Compile Include="Pages\Studies\StudyDetails\Code\PatientSummary.cs" />
-    <Compile Include="Pages\Studies\StudyDetails\Code\PatientSummaryAssembler.cs" />
-    <Compile Include="Pages\Studies\StudyDetails\Controls\ArchivePanel.ascx.cs">
-      <DependentUpon>ArchivePanel.ascx</DependentUpon>
-      <SubType>ASPXCodeBehind</SubType>
-    </Compile>
-    <Compile Include="Pages\Studies\StudyDetails\Controls\ArchivePanel.ascx.designer.cs">
-      <DependentUpon>ArchivePanel.ascx</DependentUpon>
-    </Compile>
-    <Compile Include="Pages\Studies\StudyDetails\Controls\DeleteStudyConfirmDialog.ascx.cs">
-      <DependentUpon>DeleteStudyConfirmDialog.ascx</DependentUpon>
-      <SubType>ASPXCodeBehind</SubType>
-    </Compile>
-    <Compile Include="Pages\Studies\StudyDetails\Controls\DeleteStudyConfirmDialog.ascx.designer.cs">
-      <DependentUpon>DeleteStudyConfirmDialog.ascx</DependentUpon>
-    </Compile>
-    <Compile Include="Pages\Studies\StudyDetails\Controls\EditStudyDetailsDialog.ascx.cs">
-      <DependentUpon>EditStudyDetailsDialog.ascx</DependentUpon>
-      <SubType>ASPXCodeBehind</SubType>
-    </Compile>
-    <Compile Include="Pages\Studies\StudyDetails\Controls\EditStudyDetailsDialog.ascx.designer.cs">
-      <DependentUpon>EditStudyDetailsDialog.ascx</DependentUpon>
-    </Compile>
-    <Compile Include="Pages\Studies\StudyDetails\Controls\FileSystemQueueGridView.ascx.cs">
-      <DependentUpon>FileSystemQueueGridView.ascx</DependentUpon>
-      <SubType>ASPXCodeBehind</SubType>
-    </Compile>
-    <Compile Include="Pages\Studies\StudyDetails\Controls\FileSystemQueueGridView.ascx.designer.cs">
-      <DependentUpon>FileSystemQueueGridView.ascx</DependentUpon>
-    </Compile>
-    <Compile Include="Pages\Studies\StudyDetails\Controls\PatientSummaryPanel.ascx.cs">
-      <DependentUpon>PatientSummaryPanel.ascx</DependentUpon>
-      <SubType>ASPXCodeBehind</SubType>
-    </Compile>
-    <Compile Include="Pages\Studies\StudyDetails\Controls\PatientSummaryPanel.ascx.designer.cs">
-      <DependentUpon>PatientSummaryPanel.ascx</DependentUpon>
-    </Compile>
-    <Compile Include="Pages\Studies\StudyDetails\Controls\SeriesGridView.ascx.cs">
-      <DependentUpon>SeriesGridView.ascx</DependentUpon>
-      <SubType>ASPXCodeBehind</SubType>
-    </Compile>
-    <Compile Include="Pages\Studies\StudyDetails\Controls\SeriesGridView.ascx.designer.cs">
-      <DependentUpon>SeriesGridView.ascx</DependentUpon>
-    </Compile>
-    <Compile Include="Pages\Studies\StudyDetails\Controls\StudyDetailsPanel.ascx.cs">
-      <DependentUpon>StudyDetailsPanel.ascx</DependentUpon>
-      <SubType>ASPXCodeBehind</SubType>
-    </Compile>
-    <Compile Include="Pages\Studies\StudyDetails\Controls\StudyDetailsPanel.ascx.designer.cs">
-      <DependentUpon>StudyDetailsPanel.ascx</DependentUpon>
-    </Compile>
-    <Compile Include="Pages\Studies\StudyDetails\Controls\StudyDetailsTabs.ascx.cs">
-      <DependentUpon>StudyDetailsTabs.ascx</DependentUpon>
-      <SubType>ASPXCodeBehind</SubType>
-    </Compile>
-    <Compile Include="Pages\Studies\StudyDetails\Controls\StudyDetailsTabs.ascx.designer.cs">
-      <DependentUpon>StudyDetailsTabs.ascx</DependentUpon>
-    </Compile>
-    <Compile Include="Pages\Studies\StudyDetails\Controls\StudyDetailsView.ascx.cs">
-      <DependentUpon>StudyDetailsView.ascx</DependentUpon>
-      <SubType>ASPXCodeBehind</SubType>
-    </Compile>
-    <Compile Include="Pages\Studies\StudyDetails\Controls\StudyDetailsView.ascx.designer.cs">
-      <DependentUpon>StudyDetailsView.ascx</DependentUpon>
-    </Compile>
-    <Compile Include="Pages\Studies\StudyDetails\Controls\StudyIntegrityQueueGridView.ascx.cs">
-      <DependentUpon>StudyIntegrityQueueGridView.ascx</DependentUpon>
-      <SubType>ASPXCodeBehind</SubType>
-    </Compile>
-    <Compile Include="Pages\Studies\StudyDetails\Controls\StudyIntegrityQueueGridView.ascx.designer.cs">
-      <DependentUpon>StudyIntegrityQueueGridView.ascx</DependentUpon>
-    </Compile>
-    <Compile Include="Pages\Studies\StudyDetails\Controls\StudyReprocessChangeLog.ascx.cs">
-      <DependentUpon>StudyReprocessChangeLog.ascx</DependentUpon>
-      <SubType>ASPXCodeBehind</SubType>
-    </Compile>
-    <Compile Include="Pages\Studies\StudyDetails\Controls\StudyReprocessChangeLog.ascx.designer.cs">
-      <DependentUpon>StudyReprocessChangeLog.ascx</DependentUpon>
-    </Compile>
-    <Compile Include="Pages\Studies\StudyDetails\Controls\StudyStateAlertPanel.ascx.cs">
-      <DependentUpon>StudyStateAlertPanel.ascx</DependentUpon>
-      <SubType>ASPXCodeBehind</SubType>
-    </Compile>
-    <Compile Include="Pages\Studies\StudyDetails\Controls\StudyStateAlertPanel.ascx.designer.cs">
-      <DependentUpon>StudyStateAlertPanel.ascx</DependentUpon>
-    </Compile>
-    <Compile Include="Pages\Studies\StudyDetails\Controls\StudyStorageView.ascx.cs">
-      <DependentUpon>StudyStorageView.ascx</DependentUpon>
-      <SubType>ASPXCodeBehind</SubType>
-    </Compile>
-    <Compile Include="Pages\Studies\StudyDetails\Controls\StudyStorageView.ascx.designer.cs">
-      <DependentUpon>StudyStorageView.ascx</DependentUpon>
-    </Compile>
-    <Compile Include="Pages\Studies\StudyDetails\Controls\WorkQueueGridView.ascx.cs">
-      <DependentUpon>WorkQueueGridView.ascx</DependentUpon>
-      <SubType>ASPXCodeBehind</SubType>
-    </Compile>
-    <Compile Include="Pages\Studies\StudyDetails\Controls\WorkQueueGridView.ascx.designer.cs">
-      <DependentUpon>WorkQueueGridView.ascx</DependentUpon>
-    </Compile>
-    <Compile Include="Pages\Studies\StudyDetails\Default.aspx.cs">
-      <DependentUpon>Default.aspx</DependentUpon>
-      <SubType>ASPXCodeBehind</SubType>
-    </Compile>
-    <Compile Include="Pages\Studies\StudyDetails\Default.aspx.designer.cs">
-      <DependentUpon>Default.aspx</DependentUpon>
-    </Compile>
-    <Compile Include="Pages\Studies\StudyListGridView.ascx.cs">
-      <DependentUpon>StudyListGridView.ascx</DependentUpon>
-      <SubType>ASPXCodeBehind</SubType>
-    </Compile>
-    <Compile Include="Pages\Studies\StudyListGridView.ascx.designer.cs">
-      <DependentUpon>StudyListGridView.ascx</DependentUpon>
-    </Compile>
-    <Compile Include="Pages\Queues\WorkQueue\Edit\AutoRouteWorkQueueDetails.cs" />
-    <Compile Include="Pages\Queues\WorkQueue\Edit\AutoRouteWorkQueueDetailsView.ascx.cs">
-      <DependentUpon>AutoRouteWorkQueueDetailsView.ascx</DependentUpon>
-      <SubType>ASPXCodeBehind</SubType>
-    </Compile>
-    <Compile Include="Pages\Queues\WorkQueue\Edit\AutoRouteWorkQueueDetailsView.ascx.designer.cs">
-      <DependentUpon>AutoRouteWorkQueueDetailsView.ascx</DependentUpon>
-    </Compile>
-    <Compile Include="Pages\Queues\WorkQueue\Edit\DeleteWorkQueueDialog.ascx.cs">
-      <DependentUpon>DeleteWorkQueueDialog.ascx</DependentUpon>
-      <SubType>ASPXCodeBehind</SubType>
-    </Compile>
-    <Compile Include="Pages\Queues\WorkQueue\Edit\DeleteWorkQueueDialog.ascx.designer.cs">
-      <DependentUpon>DeleteWorkQueueDialog.ascx</DependentUpon>
-    </Compile>
-    <Compile Include="Pages\Queues\WorkQueue\Edit\ResetWorkQueueDialog.ascx.cs">
-      <DependentUpon>ResetWorkQueueDialog.ascx</DependentUpon>
-      <SubType>ASPXCodeBehind</SubType>
-    </Compile>
-    <Compile Include="Pages\Queues\WorkQueue\Edit\ResetWorkQueueDialog.ascx.designer.cs">
-      <DependentUpon>ResetWorkQueueDialog.ascx</DependentUpon>
-    </Compile>
-    <Compile Include="Pages\Queues\WorkQueue\Edit\ScheduleWorkQueueDialog.ascx.cs">
-      <DependentUpon>ScheduleWorkQueueDialog.ascx</DependentUpon>
-      <SubType>ASPXCodeBehind</SubType>
-    </Compile>
-    <Compile Include="Pages\Queues\WorkQueue\Edit\ScheduleWorkQueueDialog.ascx.designer.cs">
-      <DependentUpon>ScheduleWorkQueueDialog.ascx</DependentUpon>
-    </Compile>
-    <Compile Include="Pages\Queues\WorkQueue\Edit\StudyDetails.cs" />
-    <Compile Include="Pages\Queues\WorkQueue\Edit\StudyDetailsAssembler.cs" />
-    <Compile Include="Pages\Queues\WorkQueue\Edit\Default.aspx.cs">
-      <DependentUpon>Default.aspx</DependentUpon>
-      <SubType>ASPXCodeBehind</SubType>
-    </Compile>
-    <Compile Include="Pages\Queues\WorkQueue\Edit\Default.aspx.designer.cs">
-      <DependentUpon>Default.aspx</DependentUpon>
-    </Compile>
-    <Compile Include="Pages\Queues\WorkQueue\Edit\WebMoveStudyWorkQueueDetails.cs" />
-    <Compile Include="Pages\Queues\WorkQueue\Edit\WebMoveStudyWorkQueueDetailsView.ascx.cs">
-      <DependentUpon>WebMoveStudyWorkQueueDetailsView.ascx</DependentUpon>
-      <SubType>ASPXCodeBehind</SubType>
-    </Compile>
-    <Compile Include="Pages\Queues\WorkQueue\Edit\WebMoveStudyWorkQueueDetailsView.ascx.designer.cs">
-      <DependentUpon>WebMoveStudyWorkQueueDetailsView.ascx</DependentUpon>
-    </Compile>
-    <Compile Include="Pages\Queues\WorkQueue\Edit\WorkQueueDetails.cs" />
-    <Compile Include="Pages\Queues\WorkQueue\Edit\WorkQueueDetailsAssembler.cs" />
-    <Compile Include="Pages\Queues\WorkQueue\Edit\WorkQueueDetailsViewBase.cs">
-      <SubType>ASPXCodeBehind</SubType>
-    </Compile>
-    <Compile Include="Pages\Queues\WorkQueue\Edit\WorkQueueItemDetailsPanel.ascx.cs">
-      <DependentUpon>WorkQueueItemDetailsPanel.ascx</DependentUpon>
-      <SubType>ASPXCodeBehind</SubType>
-    </Compile>
-    <Compile Include="Pages\Queues\WorkQueue\Edit\WorkQueueItemDetailsPanel.ascx.designer.cs">
-      <DependentUpon>WorkQueueItemDetailsPanel.ascx</DependentUpon>
-    </Compile>
-    <Compile Include="Pages\Queues\WorkQueue\Edit\WorkQueueSettingsPanel.ascx.cs">
-      <DependentUpon>WorkQueueSettingsPanel.ascx</DependentUpon>
-      <SubType>ASPXCodeBehind</SubType>
-    </Compile>
-    <Compile Include="Pages\Queues\WorkQueue\Edit\WorkQueueSettingsPanel.ascx.designer.cs">
-      <DependentUpon>WorkQueueSettingsPanel.ascx</DependentUpon>
-    </Compile>
-    <Compile Include="Pages\Queues\WorkQueue\Default.aspx.cs">
-      <DependentUpon>Default.aspx</DependentUpon>
-      <SubType>ASPXCodeBehind</SubType>
-    </Compile>
-    <Compile Include="Pages\Queues\WorkQueue\Default.aspx.designer.cs">
-      <DependentUpon>Default.aspx</DependentUpon>
-    </Compile>
-    <Compile Include="Pages\Queues\WorkQueue\SearchPanel.ascx.cs">
-      <DependentUpon>SearchPanel.ascx</DependentUpon>
-      <SubType>ASPXCodeBehind</SubType>
-    </Compile>
-    <Compile Include="Pages\Queues\WorkQueue\SearchPanel.ascx.designer.cs">
-      <DependentUpon>SearchPanel.ascx</DependentUpon>
-    </Compile>
-    <Compile Include="Pages\Queues\WorkQueue\WorkQueueItemCollection.cs" />
-    <Compile Include="Pages\Queues\WorkQueue\WorkQueueItemList.ascx.cs">
-      <DependentUpon>WorkQueueItemList.ascx</DependentUpon>
-      <SubType>ASPXCodeBehind</SubType>
-    </Compile>
-    <Compile Include="Pages\Queues\WorkQueue\WorkQueueItemList.ascx.designer.cs">
-      <DependentUpon>WorkQueueItemList.ascx</DependentUpon>
-    </Compile>
-    <Compile Include="Pages\Queues\WorkQueue\WorkQueueSettings.Designer.cs">
-      <AutoGen>True</AutoGen>
-      <DesignTimeSharedInput>True</DesignTimeSharedInput>
-      <DependentUpon>WorkQueueSettings.settings</DependentUpon>
-    </Compile>
-    <Compile Include="PersistantImage.ashx.cs">
-      <DependentUpon>PersistantImage.ashx</DependentUpon>
-    </Compile>
-    <Compile Include="Properties\AssemblyInfo.cs" />
-    <Compile Include="Services\FilesystemInfoService.asmx.cs">
-      <DependentUpon>FilesystemInfoService.asmx</DependentUpon>
-      <SubType>Component</SubType>
-    </Compile>
-    <Compile Include="Services\ValidationServices.asmx.cs">
-      <DependentUpon>ValidationServices.asmx</DependentUpon>
-      <SubType>Component</SubType>
-    </Compile>
-  </ItemGroup>
-  <ItemGroup>
-    <Content Include="App_Themes\Default\Global.skin" />
-    <Content Include="App_Themes\Default\images\AboutBackground.png" />
-    <Content Include="App_Themes\Default\images\Background.png" />
-    <Content Include="App_Themes\Default\images\blank.gif" />
-    <Content Include="App_Themes\Default\images\Buttons\AddDataAccessDisabled.png" />
-    <Content Include="App_Themes\Default\images\Buttons\AddDataAccessEnabled.png" />
-    <Content Include="App_Themes\Default\images\Buttons\AddDataAccessHover.png" />
-    <Content Include="App_Themes\Default\images\Buttons\AddDisabled.png" />
-    <Content Include="App_Themes\Default\images\Buttons\AddEnabled.png" />
-    <Content Include="App_Themes\Default\images\Buttons\AddHover.png" />
-    <Content Include="App_Themes\Default\images\Buttons\ApplyDisabled.png" />
-    <Content Include="App_Themes\Default\images\Buttons\ApplyEnabled.png" />
-    <Content Include="App_Themes\Default\images\Buttons\ApplyHover.png" />
-    <Content Include="App_Themes\Default\images\Buttons\CalendarIcon.png" />
-    <Content Include="App_Themes\Default\images\Buttons\CancelDisabled.png" />
-    <Content Include="App_Themes\Default\images\Buttons\CancelEnabled.png" />
-    <Content Include="App_Themes\Default\images\Buttons\CancelHover.png" />
-    <Content Include="App_Themes\Default\images\Buttons\ClearButtonBackground.png" />
-    <Content Include="App_Themes\Default\images\Buttons\CopyDisabled.png" />
-    <Content Include="App_Themes\Default\images\Buttons\CopyEnabled.png" />
-    <Content Include="App_Themes\Default\images\Buttons\CopyHover.png" />
-    <Content Include="App_Themes\Default\images\Buttons\DeleteAllDisabled.png" />
-    <Content Include="App_Themes\Default\images\Buttons\DeleteAllEnabled.png" />
-    <Content Include="App_Themes\Default\images\Buttons\DeleteAllHover.png" />
-    <Content Include="App_Themes\Default\images\Buttons\DeleteDisabled.png" />
-    <Content Include="App_Themes\Default\images\Buttons\DeleteEnabled.png" />
-    <Content Include="App_Themes\Default\images\Buttons\DeleteHover.png" />
-    <Content Include="App_Themes\Default\images\Buttons\DeleteSeriesDisabled.png" />
-    <Content Include="App_Themes\Default\images\Buttons\DeleteSeriesEnabled.png" />
-    <Content Include="App_Themes\Default\images\Buttons\DeleteSeriesHover.png" />
-    <Content Include="App_Themes\Default\images\Buttons\DeleteStudyDisabled.png" />
-    <Content Include="App_Themes\Default\images\Buttons\DeleteStudyEnabled.png" />
-    <Content Include="App_Themes\Default\images\Buttons\DeleteStudyHover.png" />
-    <Content Include="App_Themes\Default\images\Buttons\DiscardDisabled.png" />
-    <Content Include="App_Themes\Default\images\Buttons\DiscardEnabled.png" />
-    <Content Include="App_Themes\Default\images\Buttons\DiscardHover.png" />
-    <Content Include="App_Themes\Default\images\Buttons\DoneDisabled.png" />
-    <Content Include="App_Themes\Default\images\Buttons\DoneEnabled.png" />
-    <Content Include="App_Themes\Default\images\Buttons\DoneHover.png" />
-    <Content Include="App_Themes\Default\images\Buttons\EditDisabled.png" />
-    <Content Include="App_Themes\Default\images\Buttons\EditEnabled.png" />
-    <Content Include="App_Themes\Default\images\Buttons\EditHover.png" />
-    <Content Include="App_Themes\Default\images\Buttons\EditStudyDisabled.png" />
-    <Content Include="App_Themes\Default\images\Buttons\EditStudyEnabled.png" />
-    <Content Include="App_Themes\Default\images\Buttons\EditStudyHover.png" />
-    <Content Include="App_Themes\Default\images\Buttons\MoveDisabled.png" />
-    <Content Include="App_Themes\Default\images\Buttons\MoveEnabled.png" />
-    <Content Include="App_Themes\Default\images\Buttons\MoveHover.png" />
-    <Content Include="App_Themes\Default\images\Buttons\MoveSeriesDisabled.png" />
-    <Content Include="App_Themes\Default\images\Buttons\MoveSeriesEnabled.png" />
-    <Content Include="App_Themes\Default\images\Buttons\MoveSeriesHover.png" />
-    <Content Include="App_Themes\Default\images\Buttons\NewStudyDisabled.png" />
-    <Content Include="App_Themes\Default\images\Buttons\NewStudyEnabled.png" />
-    <Content Include="App_Themes\Default\images\Buttons\NewStudyHover.png" />
-    <Content Include="App_Themes\Default\images\Buttons\ReprocessStudyDisabled.png" />
-    <Content Include="App_Themes\Default\images\Buttons\ReprocessStudyEnabled.png" />
-    <Content Include="App_Themes\Default\images\Buttons\ReprocessStudyHover.png" />
-    <Content Include="App_Themes\Default\images\Buttons\ResetPasswordDisabled.png" />
-    <Content Include="App_Themes\Default\images\Buttons\ResetPasswordEnabled.png" />
-    <Content Include="App_Themes\Default\images\Buttons\ResetPasswordHover.png" />
-    <Content Include="App_Themes\Default\images\Buttons\ViewImagesDisabled.png" />
-    <Content Include="App_Themes\Default\images\Buttons\ViewImagesEnabled.png" />
-    <Content Include="App_Themes\Default\images\Buttons\ViewImagesHover.png" />
-    <Content Include="App_Themes\Default\images\Buttons\ViewSeriesDisabled.png" />
-    <Content Include="App_Themes\Default\images\Buttons\ViewSeriesEnabled.png" />
-    <Content Include="App_Themes\Default\images\Buttons\ViewSeriesHover.png" />
-    <Content Include="App_Themes\Default\images\Buttons\ViewStudyDisabled.png" />
-    <Content Include="App_Themes\Default\images\Buttons\ViewStudyEnabled.png" />
-    <Content Include="App_Themes\Default\images\Buttons\ViewStudyHover.png" />
-    <Content Include="App_Themes\Default\images\Controls\Dialog\DialogBodyBackgroundTall.png" />
-    <Content Include="App_Themes\Default\images\MainContent\SelectedPartitionTabBackground.png" />
-    <Content Include="Builds\SplashScreen\ClearCanvasWebViewerLogo.png" />
-    <Content Include="Controls\LoginWarningIndicator.ascx" />
-    <Content Include="Controls\LoginWarningsDialog.ascx" />
-    <Content Include="Controls\ServerPartitionSelector.ascx" />
-    <Content Include="Controls\UsersGuideLink.ascx" />
-    <Content Include="Pages\Admin\Alerts\StudyAlertContextInfoView.ascx" />
-    <Content Include="Pages\Admin\Configure\DataRules\AddEditDataRuleDialog.ascx" />
-    <Content Include="Pages\Admin\Configure\DataRules\DataRuleGridView.ascx" />
-    <Content Include="Pages\Admin\Configure\DataRules\DataRulePanel.ascx" />
-    <EmbeddedResource Include="Pages\Admin\Configure\DataRules\DataRulePanel.js" />
-    <Content Include="Pages\Admin\Configure\DataRules\DataRuleSamples.asmx" />
-    <Content Include="Pages\Admin\Configure\DataRules\Default.aspx" />
-    <Content Include="Pages\Admin\Configure\ServerPartitions\DataAccessGroupPanel.ascx" />
-    <Content Include="Pages\Admin\UserManagement\UserGroups\PasswordConfirmDialog.ascx" />
-    <Content Include="Pages\Error\SoftwareExpiredErrorPage.aspx" />
-    <Content Include="Pages\Error\LicenseErrorPage.aspx" />
-    <Content Include="Pages\Help\Contact.ascx" />
-    <Content Include="Pages\Login\Logout.aspx" />
-    <Content Include="Pages\Queues\StudyIntegrityQueue\SIQEntryTooltip.ascx" />
-    <Content Include="Pages\Queues\WorkQueue\Edit\EditWorkQueueDetailsView.ascx" />
-    <Content Include="Pages\Studies\StudyDetails\Controls\AddAuthorityGroupsDialog.ascx" />
-    <Content Include="Pages\Studies\StudyDetails\Controls\CompressionHistory.ascx" />
-    <Content Include="Pages\Studies\StudyDetails\Controls\UpdateAuthorityGroupDialog.ascx" />
-    <EmbeddedResource Include="App_GlobalResources\ColumnHeaders.resx">
-      <Generator>GlobalResourceProxyGenerator</Generator>
-      <LastGenOutput>ColumnHeaders.Designer.cs</LastGenOutput>
-    </EmbeddedResource>
-    <EmbeddedResource Include="App_GlobalResources\InputLabels.resx">
-      <Generator>GlobalResourceProxyGenerator</Generator>
-      <LastGenOutput>InputLabels.Designer.cs</LastGenOutput>
-    </EmbeddedResource>
-    <EmbeddedResource Include="App_GlobalResources\SearchFieldLabels.resx">
-      <Generator>GlobalResourceProxyGenerator</Generator>
-      <LastGenOutput>SearchFieldLabels.Designer.cs</LastGenOutput>
-    </EmbeddedResource>
-    <EmbeddedResource Include="App_GlobalResources\InputValidation.resx">
-      <Generator>GlobalResourceProxyGenerator</Generator>
-      <LastGenOutput>InputValidation.designer.cs</LastGenOutput>
-    </EmbeddedResource>
-    <EmbeddedResource Include="App_GlobalResources\DetailedViewFieldLabels.resx">
-      <Generator>GlobalResourceProxyGenerator</Generator>
-      <LastGenOutput>DetailedViewFieldLabels.Designer.cs</LastGenOutput>
-    </EmbeddedResource>
-    <Content Include="App_Themes\Default\images\Controls\GridView\GridViewPagerFirstDisabled.png" />
-    <Content Include="App_Themes\Default\images\Controls\GridView\GridViewPagerFirstEnabled.png" />
-    <Content Include="App_Themes\Default\images\Controls\GridView\GridViewPagerLastDisabled.png" />
-    <Content Include="App_Themes\Default\images\Controls\GridView\GridViewPagerLastEnabled.png" />
-    <Content Include="App_Themes\Default\images\Controls\GridView\GridViewPagerNextEnabled.png" />
-    <Content Include="App_Themes\Default\images\Buttons\NoDisabled.png" />
-    <Content Include="App_Themes\Default\images\Buttons\NoEnabled.png" />
-    <Content Include="App_Themes\Default\images\Buttons\NoHover.png" />
-    <Content Include="App_Themes\Default\images\Buttons\OKDisabled.png" />
-    <Content Include="App_Themes\Default\images\Buttons\OKEnabled.png" />
-    <Content Include="App_Themes\Default\images\Buttons\OKHover.png" />
-    <Content Include="App_Themes\Default\images\Controls\GridView\GridViewPagerNextDisabled.png" />
-    <Content Include="App_Themes\Default\images\Controls\GridView\GridViewPagerPreviousDisabled.png" />
-    <Content Include="App_Themes\Default\images\Controls\GridView\GridViewPagerTotalStudiesLeft.png" />
-    <Content Include="App_Themes\Default\images\Controls\GridView\GridViewPagerTotalStudiesRight.png" />
-    <Content Include="App_Themes\Default\images\Controls\GridView\GridViewPagerPreviousEnabled.png" />
-    <Content Include="App_Themes\Default\images\Buttons\ReconcileDisabled.png" />
-    <Content Include="App_Themes\Default\images\Buttons\ReconcileEnabled.png" />
-    <Content Include="App_Themes\Default\images\Buttons\ReconcileHover.png" />
-    <Content Include="App_Themes\Default\images\Buttons\ReprocessDisabled.png" />
-    <Content Include="App_Themes\Default\images\Buttons\ReprocessEnabled.png" />
-    <Content Include="App_Themes\Default\images\Buttons\ReprocessHover.png" />
-    <Content Include="App_Themes\Default\images\Buttons\RescheduleHover.png" />
-    <Content Include="App_Themes\Default\images\Buttons\ResetHover.png" />
-    <Content Include="App_Themes\Default\images\Buttons\RestoreDisabled.png" />
-    <Content Include="App_Themes\Default\images\Buttons\RestoreEnabled.png" />
-    <Content Include="App_Themes\Default\images\Buttons\RestoreHover.png" />
-    <Content Include="App_Themes\Default\images\Buttons\RescheduleDisabled.png" />
-    <Content Include="App_Themes\Default\images\Buttons\RescheduleEnabled.png" />
-    <Content Include="App_Themes\Default\images\Buttons\ResetDisabled.png" />
-    <Content Include="App_Themes\Default\images\Buttons\ResetEnabled.png" />
-    <Content Include="App_Themes\Default\images\Buttons\SearchClicked.png" />
-    <Content Include="App_Themes\Default\images\Buttons\SearchDisabled.png" />
-    <Content Include="App_Themes\Default\images\Buttons\SearchEnabled.png" />
-    <Content Include="App_Themes\Default\images\Buttons\SearchHover.png" />
-    <Content Include="App_Themes\Default\images\Buttons\SearchIcon.png" />
-    <Content Include="App_Themes\Default\images\Buttons\SearchIconHover.png" />
-    <Content Include="App_Themes\Default\images\Buttons\UpdateDisabled.png" />
-    <Content Include="App_Themes\Default\images\Buttons\UpdateEnabled.png" />
-    <Content Include="App_Themes\Default\images\Buttons\UpdateHover.png" />
-    <Content Include="App_Themes\Default\images\Buttons\ViewDetailsDisabled.png" />
-    <Content Include="App_Themes\Default\images\Buttons\ViewDetailsEnabled.png" />
-    <Content Include="App_Themes\Default\images\Buttons\ViewDetailsHover.png" />
-    <Content Include="App_Themes\Default\images\Buttons\YesDisabled.png" />
-    <Content Include="App_Themes\Default\images\Buttons\YesEnabled.png" />
-    <Content Include="App_Themes\Default\images\Buttons\YesHover.png" />
-    <Content Include="App_Themes\Default\images\Controls\Calendar\calendar-arrow-left.gif" />
-    <Content Include="App_Themes\Default\images\Controls\Calendar\calendar-arrow-right.gif" />
-    <Content Include="App_Themes\Default\images\Controls\Calendar\TitleBackground.gif" />
-    <Content Include="App_Themes\Default\images\Controls\Dialog\DialogBodyBackground.png" />
-    <Content Include="App_Themes\Default\images\Controls\Dialog\HeadingBackground.png" />
-    <Content Include="App_Themes\Default\images\Controls\Dialog\LinkButtonBackground.png" />
-    <Content Include="App_Themes\Default\images\Controls\Dialog\DialogActiveTabLeft.png" />
-    <Content Include="App_Themes\Default\images\Controls\Dialog\DialogActiveTabMiddle.png" />
-    <Content Include="App_Themes\Default\images\Controls\Dialog\DialogActiveTabRight.png" />
-    <Content Include="App_Themes\Default\images\Controls\Dialog\DialogHoverTabLeft.png" />
-    <Content Include="App_Themes\Default\images\Controls\Dialog\DialogHoverTabMiddle.png" />
-    <Content Include="App_Themes\Default\images\Controls\Dialog\DialogHoverTabRight.png" />
-    <Content Include="App_Themes\Default\images\Controls\Dialog\DialogInactiveTabLeft.png" />
-    <Content Include="App_Themes\Default\images\Controls\Dialog\DialogInactiveTabMiddle.png" />
-    <Content Include="App_Themes\Default\images\Controls\Dialog\DialogInactiveTabRight.png" />
-    <Content Include="App_Themes\Default\images\Controls\Dialog\DialogTabContentBottom.png" />
-    <Content Include="App_Themes\Default\images\Controls\Dialog\ReconcileButtonBackground.png" />
-    <Content Include="App_Themes\Default\images\Controls\Dialog\SubHeadingBackground.png" />
-    <Content Include="App_Themes\Default\images\Controls\GridView\GridViewHeaderBackground.png" />
-    <Content Include="App_Themes\Default\images\Controls\GridView\GridViewPagerTopBackground.png" />
-    <Content Include="App_Themes\Default\images\Controls\GridView\GridViewSelectedBackground.png" />
-    <Content Include="App_Themes\Default\images\Controls\Tabs\TabActiveLeft.png" />
-    <Content Include="App_Themes\Default\images\Controls\Tabs\TabActiveMiddle.png" />
-    <Content Include="App_Themes\Default\images\Controls\Tabs\TabActiveRight.png" />
-    <Content Include="App_Themes\Default\images\Controls\Tabs\TabHeaderBackgroundTop.png" />
-    <Content Include="App_Themes\Default\images\Controls\Tabs\TabHoverLeft.png" />
-    <Content Include="App_Themes\Default\images\Controls\Tabs\TabHoverMiddle.png" />
-    <Content Include="App_Themes\Default\images\Controls\Tabs\TabHoverRight.png" />
-    <Content Include="App_Themes\Default\images\Controls\Tabs\TabInactiveLeft.png" />
-    <Content Include="App_Themes\Default\images\Controls\Tabs\TabInactiveMiddle.png" />
-    <Content Include="App_Themes\Default\images\Controls\Tabs\TabInactiveRight.png" />
-    <Content Include="App_Themes\Default\images\Error\ErrorDescriptionBackground.png" />
-    <Content Include="App_Themes\Default\images\Error\ErrorMessageBackground.png" />
-    <Content Include="App_Themes\Default\images\Error\UserEscapeLinkBackground.png" />
-    <Content Include="App_Themes\Default\images\Header\ClearCanvasLogo.png" />
-    <Content Include="App_Themes\Default\images\Header\LocationEdge.png" />
-    <Content Include="App_Themes\Default\images\Header\MenuHoverBackground.png" />
-    <Content Include="App_Themes\Default\images\Indicators\AcceptKOPRFeature.png" />
-    <Content Include="App_Themes\Default\images\Indicators\ajax-loader-blue.gif" />
-    <Content Include="App_Themes\Default\images\Indicators\ajax-loader-green.gif" />
-    <Content Include="App_Themes\Default\images\Indicators\ajax-loader.gif" />
-    <Content Include="App_Themes\Default\images\Indicators\AlertIndicatorBackground.png" />
-    <Content Include="App_Themes\Default\images\Indicators\IdeographicName.gif" />
-    <Content Include="App_Themes\Default\images\Indicators\AutoRouteFeature.png" />
-    <Content Include="App_Themes\Default\images\Indicators\MenuArrow.gif" />
-    <Content Include="App_Themes\Default\images\Indicators\QueryFeature.png" />
-    <Content Include="App_Themes\Default\images\Indicators\RefreshEnabled.gif" />
-    <Content Include="App_Themes\Default\images\Indicators\RefreshEnabled.png" />
-    <Content Include="App_Themes\Default\images\Indicators\RetrieveFeature.png" />
-    <Content Include="App_Themes\Default\images\Indicators\Searching.gif" />
-    <Content Include="App_Themes\Default\images\Indicators\StoreFeature.png" />
-    <Content Include="App_Themes\Default\images\Indicators\usage.png" />
-    <Content Include="App_Themes\Default\images\Indicators\Warning.png" />
-    <Content Include="App_Themes\Default\images\Indicators\WarningSmall.png" />
-    <Content Include="Builds\SplashScreen\LoginSplash.png" />
-    <Content Include="App_Themes\Default\images\MainContent\dropdown.gif" />
-    <Content Include="App_Themes\Default\images\MainContent\Loading.gif" />
-    <Content Include="App_Themes\Default\images\MainContent\Loading.png" />
-    <Content Include="App_Themes\Default\images\MainContent\MainContentBottom.png" />
-    <Content Include="App_Themes\Default\images\MainContent\MainContentBottomLeftCorner.png" />
-    <Content Include="App_Themes\Default\images\MainContent\MainContentBottomRightCorner.png" />
-    <Content Include="App_Themes\Default\images\MainContent\MainContentLeftEdge.png" />
-    <Content Include="App_Themes\Default\images\MainContent\MainContentRightEdge.png" />
-    <Content Include="App_Themes\Default\images\Header\MenuBackground.png" />
-    <Content Include="App_Themes\Default\images\Header\LocationBackground.png" />
-    <Content Include="App_Themes\Default\images\Header\MenuEdge.png" />
-    <Content Include="App_Themes\Default\images\MainContent\PatientSummaryBackground.png" />
-    <Content Include="App_Themes\Default\images\MainContent\MainContentTitleBackground.png" />
-    <Content Include="App_Themes\Default\images\MainContent\SearchDropDownListBackground.png" />
-    <Content Include="App_Themes\Default\images\MainContent\SearchPanelBackground.png" />
-    <Content Include="App_Themes\Default\images\MainContent\SearchTextBoxBackground.png" />
-    <Content Include="App_Themes\Default\images\MainContent\ToolbarButtonPanelBackground.png" />
-    <Content Include="App_Themes\Default\images\Indicators\Watermark.gif" />
-    <Content Include="App_Themes\Default\images\Pages\About\AboutBackground.png" />
-    <Content Include="App_Themes\Default\images\Pages\Dashboard\SidebarItemBackground.png" />
-    <Content Include="App_Themes\Default\images\Pages\Dashboard\StudiesSummaryTotalBackground.png" />
-    <Content Include="App_Themes\Default\images\Pages\Dashboard\UserOverviewBackground.png" />
-    <Content Include="App_Themes\Default\StyleSheets\Admin.css" />
-    <Content Include="App_Themes\Default\StyleSheets\Controls\PartitionTabs.css" />
-    <Content Include="App_Themes\Default\StyleSheets\Controls\GridView.css" />
-    <Content Include="App_Themes\Default\StyleSheets\Controls\InvalidInputIndicator.css" />
-    <Content Include="App_Themes\Default\StyleSheets\Controls\jqueryMultiSelect.css" />
-    <Content Include="App_Themes\Default\StyleSheets\Controls\ReconcileDialog.css" />
-    <Content Include="App_Themes\Default\StyleSheets\Error.css" />
-    <Content Include="App_Themes\Default\StyleSheets\Global.css" />
-    <Content Include="App_Themes\Default\StyleSheets\Login.css" />
-    <Content Include="App_Themes\Default\StyleSheets\Studies.css" />
-    <Content Include="App_Themes\Default\StyleSheets\Controls\Calendar.css" />
-    <Content Include="App_Themes\Default\StyleSheets\Controls\Dialog.css" />
-    <Content Include="App_Themes\Default\StyleSheets\Controls\Tabs.css" />
-    <EmbeddedResource Include="App_GlobalResources\ErrorMessages.resx">
-      <SubType>Designer</SubType>
-      <Generator>GlobalResourceProxyGenerator</Generator>
-      <LastGenOutput>ErrorMessages.Designer.cs</LastGenOutput>
-    </EmbeddedResource>
-    <Content Include="App_Themes\Default\images\Indicators\checked.png" />
-    <Content Include="App_Themes\Default\images\Indicators\unchecked.png" />
-    <Content Include="App_Themes\Default\images\Controls\Dialog\DialogTitleBarBG-left.png" />
-    <Content Include="App_Themes\Default\images\Controls\Dialog\DialogTitleBarBG-right.png" />
-    <Content Include="App_Themes\Default\images\Controls\Dialog\DialogTitleBarBG.png" />
-    <Content Include="App_Themes\Default\StyleSheets\StudyIntegrityQueue.css" />
-    <Content Include="App_Themes\Default\StyleSheets\WorkQueue.css" />
-    <Content Include="ClientBin\SplashScreen\ClearCanvasWebViewerLogo.png">
-    </Content>
-    <Content Include="Controls\AlertIndicator.ascx" />
-    <Content Include="Controls\ApplicationAlertPanel.ascx" />
-    <Content Include="Controls\CheckJavascript.ascx" />
-    <Content Include="Controls\EmptySearchResultsMessage.ascx" />
-    <Content Include="Controls\JQuery.ascx" />
-    <Content Include="Controls\MessageBox.ascx" />
-    <Content Include="Controls\GridPager.ascx" />
-    <Content Include="Controls\InvalidInputIndicator.ascx" />
-    <Content Include="Controls\ModalDialog.ascx" />
-    <EmbeddedResource Include="App_GlobalResources\Tooltips.resx">
-      <SubType>Designer</SubType>
-      <Generator>GlobalResourceProxyGenerator</Generator>
-      <LastGenOutput>Tooltips.Designer.cs</LastGenOutput>
-    </EmbeddedResource>
-    <EmbeddedResource Include="Controls\PersonNameInputPanel.js" />
-    <Content Include="Controls\PersonNameInputPanel.ascx" />
-    <Content Include="Controls\SectionPanel.ascx" />
-    <Content Include="Controls\SessionTimeout.ascx" />
-    <Content Include="Controls\TimedDialog.ascx" />
-    <Content Include="Global.asax" />
-    <Content Include="KeepSessionAlive.aspx" />
-    <Content Include="Pages\Admin\Alerts\AlertHoverPopupDetails.ascx" />
-    <Content Include="Pages\Admin\Alerts\WorkQueueAlertContextDataView.ascx" />
-    <Content Include="Pages\Admin\Dashboard\AlertHoverPopupDetails.ascx" />
-    <Content Include="Pages\Admin\Dashboard\AlertsGridView.ascx" />
-    <Content Include="Pages\Admin\Dashboard\StudiesSummary.ascx" />
-    <Content Include="Pages\Admin\Dashboard\Default.aspx" />
-    <Content Include="Pages\Admin\Dashboard\FileSystemsGridView.ascx" />
-    <Content Include="Pages\Admin\Dashboard\ServerPartitionGridView.ascx" />
-    <Content Include="Pages\Admin\Dashboard\StudyIntegrityQueueSummary.ascx" />
-    <Content Include="Pages\Admin\Dashboard\WorkQueueAlertContextDataView.ascx" />
-    <Content Include="Pages\Admin\Dashboard\WorkQueueSummary.ascx" />
-    <Content Include="Pages\Error\CookiesRequired.aspx" />
-    <Content Include="Pages\Queues\StudyIntegrityQueue\DuplicateSopDialog.ascx" />
-    <EmbeddedResource Include="Pages\Queues\WorkQueue\Edit\WorkQueueItemDetailsPanel.js" />
-    <Content Include="Pages\Queues\WorkQueue\Edit\ProcessDuplicateWorkQueueDetailsView.ascx" />
-    <Content Include="Pages\Queues\WorkQueue\WorkQueueAlertPanel.ascx" />
-    <Content Include="Pages\Studies\MoveSeries\Default.aspx" />
-    <Content Include="Pages\Studies\MoveSeries\DeviceGridView.ascx" />
-    <Content Include="Pages\Studies\MoveSeries\MovePanel.ascx" />
-    <EmbeddedResource Include="Pages\Studies\MoveSeries\MovePanel.js" />
-    <Content Include="Pages\Studies\MoveSeries\PatientSummaryPanel.ascx" />
-    <Content Include="Pages\Studies\MoveSeries\SeriesGridView.ascx" />
-    <Content Include="Pages\Studies\SeriesDetails\Default.aspx" />
-    <Content Include="Pages\Studies\SeriesDetails\PatientSummaryPanel.ascx" />
-    <Content Include="Pages\Studies\SeriesDetails\SeriesDetailsPanel.ascx" />
-    <Content Include="Pages\Studies\SeriesDetails\SeriesDetailsView.ascx" />
-    <Content Include="Pages\Studies\SeriesDetails\StudySummaryPanel.ascx" />
-    <Content Include="Pages\Studies\StudyDetails\Controls\DeleteSeriesConfirmDialog.ascx" />
-    <Content Include="Pages\Studies\StudyDetails\Controls\DuplicateProcessChangeLog.ascx" />
-    <Content Include="Pages\Studies\StudyDetails\Controls\SeriesDeleteChangeLog.ascx" />
-    <Content Include="Pages\Studies\StudyDetails\Controls\StudyIntegrityQueueGridView.ascx" />
-    <Content Include="Pages\Studies\StudyDetails\Controls\StudyReprocessChangeLog.ascx" />
-    <Content Include="Scripts\date.js" />
-    <Content Include="Users.xml" />
-    <Content Include="Default.aspx" />
-    <Content Include="Images\favicon.ico" />
-    <Content Include="Images\ImageServerLogo.png" />
-    <EmbeddedResource Include="Pages\Admin\Alerts\AlertsPanel.js" />
-    <Content Include="Pages\Admin\Configure\Devices\ThrottleSettingsTab.ascx" />
-    <EmbeddedResource Include="Pages\Admin\Configure\Devices\DevicePanel.js" />
-    <EmbeddedResource Include="Pages\Admin\Configure\FileSystems\FileSystemsPanel.js" />
-    <EmbeddedResource Include="Pages\Admin\Configure\ServerPartitions\ServerPartitionPanel.js" />
-    <EmbeddedResource Include="Pages\Admin\Configure\ServerRules\ServerRulePanel.js" />
-    <EmbeddedResource Include="Pages\Admin\Configure\ServiceLocks\ServiceLockPanel.js" />
-    <EmbeddedResource Include="Pages\Admin\Configure\PartitionArchive\PartitionArchivePanel.js" />
-    <Content Include="Pages\Admin\UserManagement\UserGroups\AddEditUserGroupsDialog.ascx" />
-    <Content Include="Pages\Admin\UserManagement\UserGroups\Default.aspx" />
-    <Content Include="Pages\Admin\UserManagement\UserGroups\UserGroupsGridPanel.ascx" />
-    <Content Include="Pages\Admin\UserManagement\UserGroups\UserGroupsPanel.ascx" />
-    <EmbeddedResource Include="Pages\Admin\UserManagement\UserGroups\UserGroupsPanel.js" />
-    <Content Include="Pages\Admin\UserManagement\Users\AddEditUserDialog.ascx" />
-    <Content Include="Pages\Admin\UserManagement\Users\Default.aspx" />
-    <EmbeddedResource Include="Pages\Admin\UserManagement\Users\UserPanel.js" />
-    <Content Include="Pages\Admin\UserManagement\Users\UserGridPanel.ascx" />
-    <Content Include="Pages\Admin\UserManagement\Users\UserPanel.ascx" />
-    <Content Include="Pages\Login\ChangePasswordDialog.ascx" />
-    <Content Include="Pages\Login\Default.aspx" />
-    <Content Include="Pages\Error\AuthorizationErrorPage.aspx" />
-    <Content Include="Pages\Error\TimeoutErrorPage.aspx" />
-    <EmbeddedResource Include="Pages\Studies\Move\MovePanel.js" />
-    <Content Include="Pages\Login\PasswordExpiredDialog.ascx" />
-    <Content Include="Pages\Queues\ArchiveQueue\ResetArchiveQueueDialog.ascx" />
-    <Content Include="Pages\Studies\StudyDetails\Controls\EditHistoryDetailsColumn.ascx" />
-    <Content Include="Pages\Studies\StudyDetails\Controls\HistoryPanel.ascx" />
-    <Content Include="Pages\Studies\StudyDetails\Controls\ReconcileHistoryDetailsColumn.ascx" />
-    <Content Include="Pages\Studies\StudyDetails\Controls\StudyHistoryChangeDescPanel.ascx" />
-    <Content Include="Pages\Admin\Alerts\AlertsGridPanel.ascx" />
-    <Content Include="Pages\Admin\Alerts\AlertsPanel.ascx" />
-    <Content Include="Pages\Admin\Alerts\Default.aspx" />
-    <Content Include="Pages\Admin\ApplicationLog\ApplicationLogGridView.ascx" />
-    <Content Include="Pages\Admin\ApplicationLog\ApplicationLogPanel.ascx" />
-    <Content Include="Pages\Admin\ApplicationLog\Default.aspx" />
-    <Content Include="Pages\Admin\Audit\DeletedStudies\Default.aspx" />
-    <Content Include="Pages\Admin\Audit\DeletedStudies\DeletedStudiesSearchPanel.ascx" />
-    <Content Include="Pages\Admin\Audit\DeletedStudies\DeletedStudyArchiveInfoPanel.ascx" />
-    <Content Include="Pages\Admin\Audit\DeletedStudies\DeletedStudyDetailsDialog.ascx" />
-    <Content Include="Pages\Admin\Audit\DeletedStudies\DeletedStudyDetailsDialogGeneralPanel.ascx" />
-    <Content Include="Pages\Admin\Audit\DeletedStudies\DeletedStudyDetailsDialogPanel.ascx" />
-    <EmbeddedResource Include="Pages\Admin\Audit\DeletedStudies\DeletedStudySearchPanel.js" />
-    <Content Include="Pages\Admin\Audit\DeletedStudies\GeneralArchiveInfoPanel.ascx" />
-    <Content Include="Pages\Admin\Audit\DeletedStudies\HsmArchiveInfoPanel.ascx" />
-    <Content Include="Pages\Admin\Audit\DeletedStudies\SearchResultGridView.ascx" />
-    <Content Include="Pages\Common\BarChart.aspx" />
-    <Content Include="Pages\Common\BaseAdminPage.aspx" />
-    <Content Include="Pages\Common\BasePage.aspx" />
-    <Content Include="Pages\Common\Default.aspx" />
-    <Content Include="Pages\Admin\Configure\PartitionArchive\AddEditPartitionDialog.ascx" />
-    <Content Include="Pages\Admin\Configure\PartitionArchive\Default.aspx" />
-    <Content Include="Pages\Admin\Configure\PartitionArchive\PartitionArchivePanel.ascx" />
-    <Content Include="Pages\Admin\Configure\PartitionArchive\PartitionArchiveGridPanel.ascx" />
-    <Content Include="Pages\Admin\Configure\Devices\AddEditDeviceDialog.ascx" />
-    <Content Include="Pages\Admin\Configure\Devices\DeviceGridView.ascx" />
-    <Content Include="Pages\Admin\Configure\Devices\Default.aspx" />
-    <Content Include="Pages\Admin\Configure\Devices\DevicePanel.ascx" />
-    <Content Include="Pages\Admin\Configure\FileSystems\AddEditFileSystemDialog.ascx" />
-    <EmbeddedResource Include="App_GlobalResources\GridPager.resx">
-      <SubType>Designer</SubType>
-      <Generator>GlobalResourceProxyGenerator</Generator>
-      <LastGenOutput>GridPager.Designer.cs</LastGenOutput>
-    </EmbeddedResource>
-    <EmbeddedResource Include="App_GlobalResources\Titles.resx">
-      <SubType>Designer</SubType>
-      <Generator>GlobalResourceProxyGenerator</Generator>
-      <LastGenOutput>Titles.Designer.cs</LastGenOutput>
-    </EmbeddedResource>
-    <EmbeddedResource Include="App_GlobalResources\Labels.resx">
-      <SubType>Designer</SubType>
-      <Generator>GlobalResourceProxyGenerator</Generator>
-      <LastGenOutput>Labels.Designer.cs</LastGenOutput>
-    </EmbeddedResource>
-    <EmbeddedResource Include="Pages\Admin\Configure\FileSystems\Filesystem.js" />
-    <Content Include="Pages\Admin\Configure\FileSystems\FileSystemsGridView.ascx" />
-    <Content Include="Pages\Admin\Configure\FileSystems\Default.aspx" />
-    <Content Include="Pages\Admin\Configure\FileSystems\FileSystemsPanel.ascx" />
-    <Content Include="Pages\Admin\Configure\ServerPartitions\AddEditPartitionDialog.ascx" />
-    <Content Include="Pages\Admin\Configure\ServerPartitions\ServerPartitionGridPanel.ascx" />
-    <Content Include="Pages\Admin\Configure\ServerPartitions\Default.aspx" />
-    <Content Include="Pages\Admin\Configure\ServerPartitions\ServerPartitionPanel.ascx" />
-    <Content Include="Pages\Admin\Configure\ServerRules\AddEditServerRuleDialog.ascx" />
-    <Content Include="Pages\Admin\Configure\ServerRules\ServerRuleGridView.ascx" />
-    <Content Include="Pages\Admin\Configure\ServerRules\Default.aspx" />
-    <Content Include="Pages\Admin\Configure\ServerRules\ServerRulePanel.ascx" />
-    <Content Include="Pages\Admin\Configure\ServerRules\ServerRuleSamples.asmx" />
-    <Content Include="Pages\Admin\Configure\ServiceLocks\EditServiceLockDialog.ascx" />
-    <Content Include="Pages\Admin\Configure\ServiceLocks\ServiceLockGridView.ascx" />
-    <Content Include="Pages\Admin\Configure\ServiceLocks\Default.aspx" />
-    <Content Include="Pages\Admin\Configure\ServiceLocks\ServiceLockPanel.ascx" />
-    <Content Include="Pages\Error\JavascriptRequired.aspx" />
-    <Content Include="Pages\Error\Default.aspx" />
-    <Content Include="Pages\Error\ErrorPage.aspx" />
-    <Content Include="Pages\Help\About.aspx" />
-    <Content Include="Pages\Help\Default.aspx" />
-    <Content Include="Pages\Help\Documentation.aspx" />
-    <Content Include="Pages\Queues\ArchiveQueue\Default.aspx" />
-    <Content Include="Pages\Queues\ArchiveQueue\SearchPanel.ascx" />
-    <EmbeddedResource Include="Pages\Queues\ArchiveQueue\SearchPanel.js" />
-    <Content Include="Pages\Queues\ArchiveQueue\ArchiveQueueItemList.ascx" />
-    <Content Include="Pages\Queues\StudyIntegrityQueue\Default.aspx" />
-    <Content Include="Pages\Queues\StudyIntegrityQueue\ReconcileDialog.ascx" />
-    <Content Include="Pages\Queues\StudyIntegrityQueue\StudyIntegrityQueueItemList.ascx" />
-    <Content Include="Pages\Queues\StudyIntegrityQueue\SearchPanel.ascx" />
-    <EmbeddedResource Include="Pages\Queues\StudyIntegrityQueue\SearchPanel.js" />
-    <Content Include="Pages\Queues\RestoreQueue\RestoreQueueItemList.ascx" />
-    <EmbeddedResource Include="Pages\Queues\RestoreQueue\SearchPanel.js" />
-    <Content Include="Pages\Queues\RestoreQueue\Default.aspx" />
-    <Content Include="Pages\Queues\RestoreQueue\SearchPanel.ascx" />
-    <Content Include="Pages\Queues\WorkQueue\Edit\TierMigrationWorkQueueDetailsView.ascx" />
-    <Content Include="Pages\Queues\WorkQueue\Edit\WorkQueueItemDeleted.aspx" />
-    <Content Include="Pages\Queues\WorkQueue\Edit\WebEditStudyWorkQueueDetailsView.ascx" />
-    <Content Include="Pages\Queues\WorkQueue\Edit\GeneralWorkQueueDetailsView.ascx" />
-    <Content Include="Pages\Studies\Default.aspx" />
-    <Content Include="Pages\Studies\Move\Default.aspx" />
-    <Content Include="Pages\Studies\Move\DeviceGridView.ascx" />
-    <Content Include="Pages\Studies\Move\MovePanel.ascx" />
-    <Content Include="Pages\Studies\Move\StudyGridView.ascx" />
-    <Content Include="Pages\Studies\SearchPanel.ascx" />
-    <EmbeddedResource Include="Pages\Studies\SearchPanel.js" />
-    <Content Include="Pages\Studies\MoveSeries\StudySummaryPanel.ascx" />
-    <Content Include="Pages\Studies\StudyDetails\Controls\ArchivePanel.ascx" />
-    <Content Include="Pages\Studies\StudyDetails\Controls\DeleteStudyConfirmDialog.ascx" />
-    <Content Include="Pages\Studies\StudyDetails\Controls\EditStudyDetailsDialog.ascx" />
-    <Content Include="Pages\Studies\StudyDetails\Controls\FileSystemQueueGridView.ascx" />
-    <Content Include="Pages\Studies\StudyDetails\Controls\PatientSummaryPanel.ascx" />
-    <Content Include="Pages\Studies\StudyDetails\Controls\SeriesGridView.ascx" />
-    <Content Include="Pages\Studies\StudyDetails\Controls\StudyDetailsPanel.ascx" />
-    <Content Include="Pages\Studies\StudyDetails\Controls\StudyDetailsTabs.ascx" />
-    <Content Include="Pages\Studies\StudyDetails\Controls\StudyDetailsView.ascx" />
-    <Content Include="Pages\Studies\StudyDetails\Controls\StudyStateAlertPanel.ascx" />
-    <Content Include="Pages\Studies\StudyDetails\Controls\StudyStorageView.ascx" />
-    <Content Include="Pages\Studies\StudyDetails\Controls\WorkQueueGridView.ascx" />
-    <Content Include="Pages\Studies\StudyDetails\Default.aspx" />
-    <EmbeddedResource Include="Pages\Studies\StudyDetails\Scripts\FileSystemQueueGridView.js" />
-    <EmbeddedResource Include="Pages\Studies\StudyDetails\Scripts\SeriesGridView.js" />
-    <EmbeddedResource Include="Pages\Studies\StudyDetails\Scripts\StudyDetailsTabs.js" />
-    <EmbeddedResource Include="Pages\Studies\StudyDetails\Scripts\WorkQueueGridView.js" />
-    <Content Include="Pages\Studies\StudyListGridView.ascx" />
-    <Content Include="Pages\Queues\WorkQueue\Edit\AutoRouteWorkQueueDetailsView.ascx" />
-    <Content Include="Pages\Queues\WorkQueue\Edit\DeleteWorkQueueDialog.ascx" />
-    <Content Include="Pages\Queues\WorkQueue\Edit\ResetWorkQueueDialog.ascx" />
-    <Content Include="Pages\Queues\WorkQueue\Edit\ScheduleWorkQueueDialog.ascx" />
-    <Content Include="Pages\Queues\WorkQueue\Edit\Default.aspx" />
-    <Content Include="Pages\Queues\WorkQueue\Edit\WebMoveStudyWorkQueueDetailsView.ascx" />
-    <Content Include="Pages\Queues\WorkQueue\Edit\WorkQueueItemDetailsPanel.ascx" />
-    <Content Include="Pages\Queues\WorkQueue\Edit\WorkQueueSettingsPanel.ascx" />
-    <Content Include="Pages\Queues\WorkQueue\Default.aspx" />
-    <Content Include="Pages\Queues\WorkQueue\SearchPanel.ascx" />
-    <EmbeddedResource Include="Pages\Queues\WorkQueue\SearchPanel.js" />
-    <Content Include="Pages\Queues\WorkQueue\WorkQueueItemList.ascx" />
-    <Content Include="Scripts\ClearCanvas.js" />
-    <Content Include="Scripts\CodeMirror\css\csscolors.css" />
-    <Content Include="Scripts\CodeMirror\css\docs.css" />
-    <Content Include="Scripts\CodeMirror\css\jscolors.css" />
-    <Content Include="Scripts\CodeMirror\css\people.jpg" />
-    <Content Include="Scripts\CodeMirror\css\sparqlcolors.css" />
-    <Content Include="Scripts\CodeMirror\css\xmlcolors.css" />
-    <Content Include="Scripts\CodeMirror\js\codemirror.js" />
-    <Content Include="Scripts\CodeMirror\js\editor.js" />
-    <Content Include="Scripts\CodeMirror\js\mirrorframe.js" />
-    <Content Include="Scripts\CodeMirror\js\parsecss.js" />
-    <Content Include="Scripts\CodeMirror\js\parsehtmlmixed.js" />
-    <Content Include="Scripts\CodeMirror\js\parsejavascript.js" />
-    <Content Include="Scripts\CodeMirror\js\parsesparql.js" />
-    <Content Include="Scripts\CodeMirror\js\parsexml.js" />
-    <Content Include="Scripts\CodeMirror\js\select.js" />
-    <Content Include="Scripts\CodeMirror\js\stringstream.js" />
-    <Content Include="Scripts\CodeMirror\js\tokenize.js" />
-    <Content Include="Scripts\CodeMirror\js\tokenizejavascript.js" />
-    <Content Include="Scripts\CodeMirror\js\undo.js" />
-    <Content Include="Scripts\CodeMirror\js\util.js" />
-    <Content Include="Scripts\ErrorHandling.js" />
-    <Content Include="Scripts\jquery\jquery-1.2.6.min.js" />
-    <Content Include="Scripts\jquery\jquery-1.3.2.min.js" />
-    <Content Include="Scripts\jquery\jquery.dimensions.js" />
-    <Content Include="Scripts\jquery\jquery.dropshadow.js" />
-    <Content Include="Scripts\jquery\jquery.maskedinput-1.2.1.js" />
-    <Content Include="Scripts\jquery\jquery.multiselect.js" />
-    <Content Include="Scripts\NumberFormat154.js" />
-    <Content Include="GlobalMasterPage.master" />
-    <Content Include="Pages\Common\MainContentSection.Master" />
-    <Content Include="Pages\Error\ErrorPageMaster.Master" />
-    <None Include="Pages\Queues\WorkQueue\WorkQueueSettings.settings">
-      <Generator>SettingsSingleFileGenerator</Generator>
-      <LastGenOutput>WorkQueueSettings.Designer.cs</LastGenOutput>
-    </None>
-    <Content Include="PersistantImage.ashx" />
-    <None Include="Scripts\CodeMirror\LICENSE" />
-    <Content Include="App_Themes\Default\images\Indicators\HelpSmall.png" />
-    <EmbeddedResource Include="App_GlobalResources\SR.resx">
-      <SubType>Designer</SubType>
-      <LastGenOutput>SR.Designer.cs</LastGenOutput>
-      <Generator>GlobalResourceProxyGenerator</Generator>
-    </EmbeddedResource>
-    <Content Include="Services\FilesystemInfoService.asmx" />
-    <Content Include="Services\ValidationServices.asmx" />
-    <Content Include="Services\webservice.htc" />
-    <Content Include="Web.config" />
-    <Content Include="Web.sitemap" />
-  </ItemGroup>
-  <ItemGroup>
-    <ProjectReference Include="..\..\..\Common\ClearCanvas.Common.csproj">
-      <Project>{F6EAD428-E6CF-4DF6-B2F3-D33D532C5343}</Project>
-      <Name>ClearCanvas.Common</Name>
-      <Private>True</Private>
-    </ProjectReference>
-    <ProjectReference Include="..\..\..\Dicom\ClearCanvas.Dicom.csproj">
-      <Project>{AD9ECE2B-8268-4115-8DC8-860FBD011FFF}</Project>
-      <Name>ClearCanvas.Dicom</Name>
-    </ProjectReference>
-    <ProjectReference Include="..\..\..\Enterprise\Common\ClearCanvas.Enterprise.Common.csproj">
-      <Project>{B5EBFFD7-6641-4932-91C9-4C4322B41868}</Project>
-      <Name>ClearCanvas.Enterprise.Common</Name>
-      <Private>True</Private>
-    </ProjectReference>
-    <ProjectReference Include="..\..\..\Enterprise\Core\ClearCanvas.Enterprise.Core.csproj">
-      <Project>{431E9444-9915-4D49-B92D-9B7EC086622A}</Project>
-      <Name>ClearCanvas.Enterprise.Core</Name>
-      <Private>True</Private>
-    </ProjectReference>
-    <ProjectReference Include="..\..\..\Server\ShredHost\ClearCanvas.Server.ShredHost.csproj">
-      <Project>{8347B928-805E-42E7-B980-08D8AF1A0671}</Project>
-      <Name>ClearCanvas.Server.ShredHost</Name>
-    </ProjectReference>
-    <ProjectReference Include="..\..\..\Web\Enterprise\ClearCanvas.Web.Enterprise.csproj">
-      <Project>{22444EF5-740E-41C2-B6DD-0029BD616338}</Project>
-      <Name>ClearCanvas.Web.Enterprise</Name>
-    </ProjectReference>
-    <ProjectReference Include="..\..\Common\ClearCanvas.ImageServer.Common.csproj">
-      <Project>{DDFB1D25-75AE-43A6-A7A5-33D173EFFD04}</Project>
-      <Name>ClearCanvas.ImageServer.Common</Name>
-      <Private>True</Private>
-    </ProjectReference>
-    <ProjectReference Include="..\..\Core\ClearCanvas.ImageServer.Core.csproj">
-      <Project>{64DD80D0-2B72-46C0-8F6E-382CA1EAFF9D}</Project>
-      <Name>ClearCanvas.ImageServer.Core</Name>
-      <Private>True</Private>
-    </ProjectReference>
-    <ProjectReference Include="..\..\Enterprise\ClearCanvas.ImageServer.Enterprise.csproj">
-      <Project>{86CA6EDB-DE59-45E9-8BD8-832FBB3F8009}</Project>
-      <Name>ClearCanvas.ImageServer.Enterprise</Name>
-      <Private>True</Private>
-    </ProjectReference>
-    <ProjectReference Include="..\..\Model\ClearCanvas.ImageServer.Model.csproj">
-      <Project>{2C9126D3-5B73-4539-BBC9-D56E6097D335}</Project>
-      <Name>ClearCanvas.ImageServer.Model</Name>
-      <Private>True</Private>
-    </ProjectReference>
-    <ProjectReference Include="..\..\Rules\ClearCanvas.ImageServer.Rules.csproj">
-      <Project>{523EDDC1-7C6E-404D-A8ED-5F043F5E6BE3}</Project>
-      <Name>ClearCanvas.ImageServer.Rules</Name>
-      <Private>True</Private>
-    </ProjectReference>
-    <ProjectReference Include="..\..\Rules\JpegCodec\ClearCanvas.ImageServer.Rules.JpegCodec.csproj">
-      <Project>{2BAF49AA-F872-4CC5-A3B0-4B7555DC3244}</Project>
-      <Name>ClearCanvas.ImageServer.Rules.JpegCodec</Name>
-      <Private>True</Private>
-    </ProjectReference>
-    <ProjectReference Include="..\..\Rules\RleCodec\ClearCanvas.ImageServer.Rules.RleCodec.csproj">
-      <Project>{4E4B60EC-FFB9-49A9-A40F-385FC68D798F}</Project>
-      <Name>ClearCanvas.ImageServer.Rules.RleCodec</Name>
-      <Private>True</Private>
-    </ProjectReference>
-    <ProjectReference Include="..\..\Services\Archiving\ClearCanvas.ImageServer.Services.Archiving.csproj">
-      <Project>{90C91F02-8AD3-43D1-B8C3-C0469213E3E5}</Project>
-      <Name>ClearCanvas.ImageServer.Services.Archiving</Name>
-    </ProjectReference>
-    <ProjectReference Include="..\..\Services\Archiving\Hsm\ClearCanvas.ImageServer.Services.Archiving.Hsm.csproj">
-      <Project>{BE27922C-C8D7-4190-8F24-5D7C1623CAFA}</Project>
-      <Name>ClearCanvas.ImageServer.Services.Archiving.Hsm</Name>
-      <Private>True</Private>
-    </ProjectReference>
-    <ProjectReference Include="..\..\Services\Common\ClearCanvas.ImageServer.Services.Common.csproj">
-      <Project>{6863F5CE-F1D3-46A7-915C-DE02D1452EED}</Project>
-      <Name>ClearCanvas.ImageServer.Services.Common</Name>
-      <Private>True</Private>
-    </ProjectReference>
-    <ProjectReference Include="..\..\Services\WorkQueue\ClearCanvas.ImageServer.Services.WorkQueue.csproj">
-      <Project>{65B9B08C-EAE4-4EE2-B164-905B03134443}</Project>
-      <Name>ClearCanvas.ImageServer.Services.WorkQueue</Name>
-    </ProjectReference>
-    <ProjectReference Include="..\Common\ClearCanvas.ImageServer.Web.Common.csproj">
-      <Project>{9A4EF57B-2702-4931-9E94-B194707E87FA}</Project>
-      <Name>ClearCanvas.ImageServer.Web.Common</Name>
-      <Private>True</Private>
-    </ProjectReference>
-  </ItemGroup>
-  <PropertyGroup>
-    <VisualStudioVersion Condition="'$(VisualStudioVersion)' == ''">10.0</VisualStudioVersion>
-    <VSToolsPath Condition="'$(VSToolsPath)' == ''">$(MSBuildExtensionsPath32)\Microsoft\VisualStudio\v$(VisualStudioVersion)</VSToolsPath>
-  </PropertyGroup>
-  <Import Project="$(MSBuildBinPath)\Microsoft.CSharp.targets" />
-<<<<<<< HEAD
-  <Import Project="$(MSBuildExtensionsPath32)\Microsoft\VisualStudio\v10.0\WebApplications\Microsoft.WebApplication.targets" Condition="" />
-=======
-  <Import Project="$(VSToolsPath)\WebApplications\Microsoft.WebApplication.targets" Condition="'$(VSToolsPath)' != ''" />
-  <Import Project="$(MSBuildExtensionsPath32)\Microsoft\VisualStudio\v10.0\WebApplications\Microsoft.WebApplication.targets" Condition="false" />
->>>>>>> 0c62cc23
-  <PropertyGroup>
-    <Configuration Condition=" '$(Configuration)' == '' ">Debug</Configuration>
-    <DistributionBuild>false</DistributionBuild>
-  </PropertyGroup>
-  <Choose>
-    <When Condition="$(DistributionBuild)">
-      <PropertyGroup>
-        <DistributionDir>$(MSBuildProjectDirectory)\..\Distribution\Build\ImageServerWeb$(BuildSuffix)\$(PlatformSubFolder)\$(Configuration)</DistributionDir>
-      </PropertyGroup>
-    </When>
-    <Otherwise>
-      <PropertyGroup>
-        <DistributionDir>
-        </DistributionDir>
-      </PropertyGroup>
-    </Otherwise>
-  </Choose>
-  <Choose>
-    <When Condition="$(DistributionBuild) AND '$(Configuration)'=='Release' And '$(KeyFile)' != ''">
-      <PropertyGroup>
-        <ImageServerWebProperties>SolutionDir=$(SolutionDir);SolutionName=$(SolutionName);ProjectDir=$(ProjectDir);Configuration=$(Configuration);TargetPlatform=$(TargetPlatform);DistributionDir=$(DistributionDir);SignAssembly=true;DelaySign=false;AssemblyOriginatorKeyFile=$(KeyFile);Options=$(BuildOptions);Localizations=$(Localizations)</ImageServerWebProperties>
-      </PropertyGroup>
-    </When>
-    <Otherwise>
-      <PropertyGroup>
-        <ImageServerWebProperties>SolutionDir=$(SolutionDir);SolutionName=$(SolutionName);ProjectDir=$(ProjectDir);Configuration=$(Configuration);TargetPlatform=$(TargetPlatform);DistributionBuild=$(DistributionBuild);DistributionDir=$(DistributionDir);Options=$(BuildOptions);Localizations=$(Localizations)</ImageServerWebProperties>
-      </PropertyGroup>
-    </Otherwise>
-  </Choose>
-  <!-- To modify your build process, add your task inside one of the targets below and uncomment it. 
-       Other similar extension points exist, see Microsoft.Common.targets.  -->
-  <Target Name="BeforeBuild">
-    <MSBuild Projects="$(ProjectDir)\..\..\..\JScript\Build.proj" Properties="Configuration=$(Configuration)" />
-  </Target>
-  <Target Name="AfterBuild">
-  </Target>
-  <ProjectExtensions>
-    <VisualStudio>
-      <FlavorProperties GUID="{349c5851-65df-11da-9384-00065b846f21}">
-        <WebProjectProperties>
-          <SaveServerSettingsInUserFile>True</SaveServerSettingsInUserFile>
-        </WebProjectProperties>
-      </FlavorProperties>
-    </VisualStudio>
-  </ProjectExtensions>
-  <PropertyGroup>
-    <PreBuildEvent>
-    </PreBuildEvent>
-    <PostBuildEvent>REM Run PostBuild msbuild project
-
-C:\WINDOWS\Microsoft.NET\Framework\v4.0.30319\MSBuild.exe  "$(SolutionDir)\$(SolutionName)_WebPostBuild.proj" "/property:$(ImageServerWebProperties)"</PostBuildEvent>
-  </PropertyGroup>
-  <Import Project="$(VSToolsPath)\WebApplications\Microsoft.WebApplication.targets" Condition="'$(VSToolsPath)' != ''" />
-  <Import Project="$(MSBuildExtensionsPath32)\Microsoft\VisualStudio\v10.0\WebApplications\Microsoft.WebApplication.targets" Condition="false" />
+﻿<?xml version="1.0" encoding="utf-8"?>
+<Project DefaultTargets="Build" xmlns="http://schemas.microsoft.com/developer/msbuild/2003" ToolsVersion="4.0">
+  <Import Project="$(MSBuildExtensionsPath)\$(MSBuildToolsVersion)\Microsoft.Common.props" Condition="Exists('$(MSBuildExtensionsPath)\$(MSBuildToolsVersion)\Microsoft.Common.props')" />
+  <PropertyGroup>
+    <Configuration Condition=" '$(Configuration)' == '' ">Debug</Configuration>
+    <Platform Condition=" '$(Platform)' == '' ">AnyCPU</Platform>
+    <ProductVersion>9.0.30729</ProductVersion>
+    <SchemaVersion>2.0</SchemaVersion>
+    <ProjectGuid>{2719FA07-F89A-4FE1-A497-5FA4CDD08956}</ProjectGuid>
+    <ProjectTypeGuids>{349c5851-65df-11da-9384-00065b846f21};{fae04ec0-301f-11d3-bf4b-00c04f79efbc}</ProjectTypeGuids>
+    <OutputType>Library</OutputType>
+    <AppDesignerFolder>Properties</AppDesignerFolder>
+    <RootNamespace>ClearCanvas.ImageServer.Web.Application</RootNamespace>
+    <AssemblyName>ClearCanvas.ImageServer.Web.Application.Assembly</AssemblyName>
+    <FileUpgradeFlags>
+    </FileUpgradeFlags>
+    <OldToolsVersion>4.0</OldToolsVersion>
+    <UpgradeBackupLocation>
+    </UpgradeBackupLocation>
+    <RunPostBuildEvent>Always</RunPostBuildEvent>
+    <TargetFrameworkVersion>v4.0</TargetFrameworkVersion>
+    <TargetFrameworkProfile />
+  </PropertyGroup>
+  <PropertyGroup Condition=" '$(Configuration)|$(Platform)' == 'Debug|AnyCPU' ">
+    <DebugSymbols>true</DebugSymbols>
+    <DebugType>full</DebugType>
+    <Optimize>false</Optimize>
+    <OutputPath>bin\</OutputPath>
+    <DefineConstants>TRACE;DEBUG;SILVERLIGHT4</DefineConstants>
+    <ErrorReport>prompt</ErrorReport>
+    <WarningLevel>4</WarningLevel>
+    <CodeAnalysisRuleSet>AllRules.ruleset</CodeAnalysisRuleSet>
+  </PropertyGroup>
+  <PropertyGroup Condition=" '$(Configuration)|$(Platform)' == 'Release|AnyCPU' ">
+    <DebugType>pdbonly</DebugType>
+    <Optimize>true</Optimize>
+    <OutputPath>bin\</OutputPath>
+    <DefineConstants>TRACE</DefineConstants>
+    <ErrorReport>prompt</ErrorReport>
+    <WarningLevel>4</WarningLevel>
+    <CodeAnalysisRuleSet>AllRules.ruleset</CodeAnalysisRuleSet>
+  </PropertyGroup>
+  <ItemGroup>
+    <Reference Include="AjaxControlToolkit, Version=1.0.10920.32880, Culture=neutral, PublicKeyToken=28f01b0e84b6d53e, processorArchitecture=MSIL">
+      <SpecificVersion>False</SpecificVersion>
+      <HintPath>..\ReferencedAssemblies\AjaxControls\AjaxControlToolkit.dll</HintPath>
+    </Reference>
+    <Reference Include="log4net, Version=1.2.10.0, Culture=neutral, PublicKeyToken=1b44e1d426115821, processorArchitecture=MSIL">
+      <SpecificVersion>False</SpecificVersion>
+      <HintPath>..\..\..\ReferencedAssemblies\log4net.dll</HintPath>
+    </Reference>
+    <Reference Include="Microsoft.JScript" />
+    <Reference Include="nunit.framework, Version=2.2.7.0, Culture=neutral, PublicKeyToken=96d09a1eb7f44a77, processorArchitecture=MSIL">
+      <SpecificVersion>False</SpecificVersion>
+      <HintPath>..\..\..\ReferencedAssemblies\nunit.framework.dll</HintPath>
+    </Reference>
+    <Reference Include="PresentationCore" />
+    <Reference Include="PresentationFramework" />
+    <Reference Include="System" />
+    <Reference Include="System.Data" />
+    <Reference Include="System.Data.DataSetExtensions" />
+    <Reference Include="System.Design" />
+    <Reference Include="System.Drawing" />
+    <Reference Include="System.EnterpriseServices" />
+    <Reference Include="System.Runtime.Serialization" />
+    <Reference Include="System.ServiceModel" />
+    <Reference Include="System.Web" />
+    <Reference Include="System.Web.ApplicationServices" />
+    <Reference Include="System.Web.DynamicData" />
+    <Reference Include="System.Web.Entity" />
+    <Reference Include="System.Web.Extensions" />
+    <Reference Include="System.Xml" />
+    <Reference Include="System.Configuration" />
+    <Reference Include="System.Web.Services" />
+    <Reference Include="System.Web.Mobile" />
+    <Reference Include="System.Xml.Linq" />
+    <Reference Include="WindowsBase" />
+  </ItemGroup>
+  <ItemGroup>
+    <Compile Include="App_GlobalResources\ColumnHeaders.Designer.cs">
+      <AutoGen>True</AutoGen>
+      <DesignTime>True</DesignTime>
+      <DependentUpon>ColumnHeaders.resx</DependentUpon>
+    </Compile>
+    <Compile Include="App_GlobalResources\DetailedViewFieldLabels.Designer.cs">
+      <AutoGen>True</AutoGen>
+      <DesignTime>True</DesignTime>
+      <DependentUpon>DetailedViewFieldLabels.resx</DependentUpon>
+    </Compile>
+    <Compile Include="App_GlobalResources\ErrorMessages.Designer.cs">
+      <AutoGen>True</AutoGen>
+      <DesignTime>True</DesignTime>
+      <DependentUpon>ErrorMessages.resx</DependentUpon>
+    </Compile>
+    <Compile Include="App_GlobalResources\GridPager.Designer.cs">
+      <AutoGen>True</AutoGen>
+      <DesignTime>True</DesignTime>
+      <DependentUpon>GridPager.resx</DependentUpon>
+    </Compile>
+    <Compile Include="App_GlobalResources\InputLabels.Designer.cs">
+      <AutoGen>True</AutoGen>
+      <DesignTime>True</DesignTime>
+      <DependentUpon>InputLabels.resx</DependentUpon>
+    </Compile>
+    <Compile Include="App_GlobalResources\InputValidation.designer.cs">
+      <AutoGen>True</AutoGen>
+      <DesignTime>True</DesignTime>
+      <DependentUpon>InputValidation.resx</DependentUpon>
+    </Compile>
+    <Compile Include="App_GlobalResources\Labels.Designer.cs">
+      <AutoGen>True</AutoGen>
+      <DesignTime>True</DesignTime>
+      <DependentUpon>Labels.resx</DependentUpon>
+    </Compile>
+    <Compile Include="App_GlobalResources\SearchFieldLabels.Designer.cs">
+      <AutoGen>True</AutoGen>
+      <DesignTime>True</DesignTime>
+      <DependentUpon>SearchFieldLabels.resx</DependentUpon>
+    </Compile>
+    <Compile Include="App_GlobalResources\SR.Designer.cs">
+      <AutoGen>True</AutoGen>
+      <DesignTime>True</DesignTime>
+      <DependentUpon>SR.resx</DependentUpon>
+    </Compile>
+    <Compile Include="App_GlobalResources\Titles.Designer.cs">
+      <AutoGen>True</AutoGen>
+      <DesignTime>True</DesignTime>
+      <DependentUpon>Titles.resx</DependentUpon>
+    </Compile>
+    <Compile Include="App_GlobalResources\Tooltips.Designer.cs">
+      <AutoGen>True</AutoGen>
+      <DesignTime>True</DesignTime>
+      <DependentUpon>Tooltips.resx</DependentUpon>
+    </Compile>
+    <Compile Include="Controls\AlertIndicator.ascx.cs">
+      <DependentUpon>AlertIndicator.ascx</DependentUpon>
+      <SubType>ASPXCodeBehind</SubType>
+    </Compile>
+    <Compile Include="Controls\AlertIndicator.ascx.designer.cs">
+      <DependentUpon>AlertIndicator.ascx</DependentUpon>
+    </Compile>
+    <Compile Include="Controls\ApplicationAlertPanel.ascx.cs">
+      <DependentUpon>ApplicationAlertPanel.ascx</DependentUpon>
+      <SubType>ASPXCodeBehind</SubType>
+    </Compile>
+    <Compile Include="Controls\ApplicationAlertPanel.ascx.designer.cs">
+      <DependentUpon>ApplicationAlertPanel.ascx</DependentUpon>
+    </Compile>
+    <Compile Include="Controls\GridViewPanel.cs">
+      <SubType>ASPXCodeBehind</SubType>
+    </Compile>
+    <Compile Include="Controls\CheckJavascript.ascx.cs">
+      <DependentUpon>CheckJavascript.ascx</DependentUpon>
+      <SubType>ASPXCodeBehind</SubType>
+    </Compile>
+    <Compile Include="Controls\CheckJavascript.ascx.designer.cs">
+      <DependentUpon>CheckJavascript.ascx</DependentUpon>
+    </Compile>
+    <Compile Include="Controls\EmptySearchResultsMessage.ascx.cs">
+      <DependentUpon>EmptySearchResultsMessage.ascx</DependentUpon>
+      <SubType>ASPXCodeBehind</SubType>
+    </Compile>
+    <Compile Include="Controls\EmptySearchResultsMessage.ascx.designer.cs">
+      <DependentUpon>EmptySearchResultsMessage.ascx</DependentUpon>
+    </Compile>
+    <Compile Include="Controls\JQuery.ascx.cs">
+      <DependentUpon>JQuery.ascx</DependentUpon>
+      <SubType>ASPXCodeBehind</SubType>
+    </Compile>
+    <Compile Include="Controls\JQuery.ascx.designer.cs">
+      <DependentUpon>JQuery.ascx</DependentUpon>
+    </Compile>
+    <Compile Include="Controls\LoginWarningIndicator.ascx.cs">
+      <DependentUpon>LoginWarningIndicator.ascx</DependentUpon>
+      <SubType>ASPXCodeBehind</SubType>
+    </Compile>
+    <Compile Include="Controls\LoginWarningIndicator.ascx.designer.cs">
+      <DependentUpon>LoginWarningIndicator.ascx</DependentUpon>
+    </Compile>
+    <Compile Include="Controls\LoginWarningsDialog.ascx.cs">
+      <DependentUpon>LoginWarningsDialog.ascx</DependentUpon>
+      <SubType>ASPXCodeBehind</SubType>
+    </Compile>
+    <Compile Include="Controls\LoginWarningsDialog.ascx.designer.cs">
+      <DependentUpon>LoginWarningsDialog.ascx</DependentUpon>
+    </Compile>
+    <Compile Include="Controls\MessageBox.ascx.cs">
+      <DependentUpon>MessageBox.ascx</DependentUpon>
+      <SubType>ASPXCodeBehind</SubType>
+    </Compile>
+    <Compile Include="Controls\MessageBox.ascx.designer.cs">
+      <DependentUpon>MessageBox.ascx</DependentUpon>
+    </Compile>
+    <Compile Include="Controls\GridPager.ascx.cs">
+      <DependentUpon>GridPager.ascx</DependentUpon>
+      <SubType>ASPXCodeBehind</SubType>
+    </Compile>
+    <Compile Include="Controls\GridPager.ascx.designer.cs">
+      <DependentUpon>GridPager.ascx</DependentUpon>
+    </Compile>
+    <Compile Include="Controls\InvalidInputIndicator.ascx.cs">
+      <DependentUpon>InvalidInputIndicator.ascx</DependentUpon>
+      <SubType>ASPXCodeBehind</SubType>
+    </Compile>
+    <Compile Include="Controls\InvalidInputIndicator.ascx.designer.cs">
+      <DependentUpon>InvalidInputIndicator.ascx</DependentUpon>
+    </Compile>
+    <Compile Include="Controls\ModalDialog.ascx.cs">
+      <DependentUpon>ModalDialog.ascx</DependentUpon>
+      <SubType>ASPXCodeBehind</SubType>
+    </Compile>
+    <Compile Include="Controls\ModalDialog.ascx.designer.cs">
+      <DependentUpon>ModalDialog.ascx</DependentUpon>
+    </Compile>
+    <Compile Include="Controls\PersonNameInputPanel.ascx.cs">
+      <DependentUpon>PersonNameInputPanel.ascx</DependentUpon>
+      <SubType>ASPXCodeBehind</SubType>
+    </Compile>
+    <Compile Include="Controls\PersonNameInputPanel.ascx.designer.cs">
+      <DependentUpon>PersonNameInputPanel.ascx</DependentUpon>
+    </Compile>
+    <Compile Include="Controls\SectionPanel.ascx.cs">
+      <DependentUpon>SectionPanel.ascx</DependentUpon>
+      <SubType>ASPXCodeBehind</SubType>
+    </Compile>
+    <Compile Include="Controls\SectionPanel.ascx.designer.cs">
+      <DependentUpon>SectionPanel.ascx</DependentUpon>
+    </Compile>
+    <Compile Include="Controls\ServerPartitionSelector.ascx.cs">
+      <DependentUpon>ServerPartitionSelector.ascx</DependentUpon>
+      <SubType>ASPXCodeBehind</SubType>
+    </Compile>
+    <Compile Include="Controls\ServerPartitionSelector.ascx.designer.cs">
+      <DependentUpon>ServerPartitionSelector.ascx</DependentUpon>
+    </Compile>
+    <Compile Include="Controls\SessionTimeout.ascx.cs">
+      <DependentUpon>SessionTimeout.ascx</DependentUpon>
+      <SubType>ASPXCodeBehind</SubType>
+    </Compile>
+    <Compile Include="Controls\SessionTimeout.ascx.designer.cs">
+      <DependentUpon>SessionTimeout.ascx</DependentUpon>
+    </Compile>
+    <Compile Include="Controls\TimedDialog.ascx.cs">
+      <DependentUpon>TimedDialog.ascx</DependentUpon>
+      <SubType>ASPXCodeBehind</SubType>
+    </Compile>
+    <Compile Include="Controls\TimedDialog.ascx.designer.cs">
+      <DependentUpon>TimedDialog.ascx</DependentUpon>
+    </Compile>
+    <Compile Include="Controls\UsersGuideLink.ascx.cs">
+      <DependentUpon>UsersGuideLink.ascx</DependentUpon>
+      <SubType>ASPXCodeBehind</SubType>
+    </Compile>
+    <Compile Include="Controls\UsersGuideLink.ascx.designer.cs">
+      <DependentUpon>UsersGuideLink.ascx</DependentUpon>
+    </Compile>
+    <Compile Include="Default.aspx.cs">
+      <DependentUpon>Default.aspx</DependentUpon>
+      <SubType>ASPXCodeBehind</SubType>
+    </Compile>
+    <Compile Include="Default.aspx.designer.cs">
+      <DependentUpon>Default.aspx</DependentUpon>
+    </Compile>
+    <Compile Include="Global.asax.cs">
+      <DependentUpon>Global.asax</DependentUpon>
+    </Compile>
+    <Compile Include="GlobalMasterPage.master.cs">
+      <DependentUpon>GlobalMasterPage.master</DependentUpon>
+      <SubType>ASPXCodeBehind</SubType>
+    </Compile>
+    <Compile Include="GlobalMasterPage.master.designer.cs">
+      <DependentUpon>GlobalMasterPage.master</DependentUpon>
+    </Compile>
+    <Compile Include="Helpers\DicomValueValidator.cs" />
+    <Compile Include="Helpers\ExceptionTranslator.cs" />
+    <Compile Include="Helpers\SearchHelper.cs" />
+    <Compile Include="KeepSessionAlive.aspx.cs">
+      <DependentUpon>KeepSessionAlive.aspx</DependentUpon>
+      <SubType>ASPXCodeBehind</SubType>
+    </Compile>
+    <Compile Include="KeepSessionAlive.aspx.designer.cs">
+      <DependentUpon>KeepSessionAlive.aspx</DependentUpon>
+    </Compile>
+    <Compile Include="Pages\Admin\Alerts\AlertHoverPopupDetails.ascx.cs">
+      <DependentUpon>AlertHoverPopupDetails.ascx</DependentUpon>
+      <SubType>ASPXCodeBehind</SubType>
+    </Compile>
+    <Compile Include="Pages\Admin\Alerts\AlertHoverPopupDetails.ascx.designer.cs">
+      <DependentUpon>AlertHoverPopupDetails.ascx</DependentUpon>
+    </Compile>
+    <Compile Include="Pages\Admin\Alerts\IAlertPopupView.ascx.cs" />
+    <Compile Include="Pages\Admin\Alerts\StudyAlertContextInfoView.ascx.cs">
+      <DependentUpon>StudyAlertContextInfoView.ascx</DependentUpon>
+      <SubType>ASPXCodeBehind</SubType>
+    </Compile>
+    <Compile Include="Pages\Admin\Alerts\StudyAlertContextInfoView.ascx.designer.cs">
+      <DependentUpon>StudyAlertContextInfoView.ascx</DependentUpon>
+    </Compile>
+    <Compile Include="Pages\Admin\Alerts\WorkQueueAlertContextDataView.ascx.cs">
+      <DependentUpon>WorkQueueAlertContextDataView.ascx</DependentUpon>
+      <SubType>ASPXCodeBehind</SubType>
+    </Compile>
+    <Compile Include="Pages\Admin\Alerts\WorkQueueAlertContextDataView.ascx.designer.cs">
+      <DependentUpon>WorkQueueAlertContextDataView.ascx</DependentUpon>
+    </Compile>
+    <Compile Include="Pages\Admin\Configure\DataRules\AddEditDataRuleDialog.ascx.cs">
+      <DependentUpon>AddEditDataRuleDialog.ascx</DependentUpon>
+      <SubType>ASPXCodeBehind</SubType>
+    </Compile>
+    <Compile Include="Pages\Admin\Configure\DataRules\AddEditDataRuleDialog.ascx.designer.cs">
+      <DependentUpon>AddEditDataRuleDialog.ascx</DependentUpon>
+    </Compile>
+    <Compile Include="Pages\Admin\Configure\DataRules\DataRuleGridView.ascx.cs">
+      <DependentUpon>DataRuleGridView.ascx</DependentUpon>
+      <SubType>ASPXCodeBehind</SubType>
+    </Compile>
+    <Compile Include="Pages\Admin\Configure\DataRules\DataRuleGridView.ascx.designer.cs">
+      <DependentUpon>DataRuleGridView.ascx</DependentUpon>
+    </Compile>
+    <Compile Include="Pages\Admin\Configure\DataRules\DataRulePanel.ascx.cs">
+      <DependentUpon>DataRulePanel.ascx</DependentUpon>
+      <SubType>ASPXCodeBehind</SubType>
+    </Compile>
+    <Compile Include="Pages\Admin\Configure\DataRules\DataRulePanel.ascx.designer.cs">
+      <DependentUpon>DataRulePanel.ascx</DependentUpon>
+    </Compile>
+    <Compile Include="Pages\Admin\Configure\DataRules\DataRuleSamples.asmx.cs">
+      <DependentUpon>DataRuleSamples.asmx</DependentUpon>
+      <SubType>Component</SubType>
+    </Compile>
+    <Compile Include="Pages\Admin\Configure\DataRules\Default.aspx.cs">
+      <DependentUpon>Default.aspx</DependentUpon>
+      <SubType>ASPXCodeBehind</SubType>
+    </Compile>
+    <Compile Include="Pages\Admin\Configure\DataRules\Default.aspx.designer.cs">
+      <DependentUpon>Default.aspx</DependentUpon>
+    </Compile>
+    <Compile Include="Pages\Admin\Configure\Devices\ThrottleSettingsTab.ascx.cs">
+      <DependentUpon>ThrottleSettingsTab.ascx</DependentUpon>
+      <SubType>ASPXCodeBehind</SubType>
+    </Compile>
+    <Compile Include="Pages\Admin\Configure\Devices\ThrottleSettingsTab.ascx.designer.cs">
+      <DependentUpon>ThrottleSettingsTab.ascx</DependentUpon>
+    </Compile>
+    <Compile Include="Pages\Admin\Configure\ServerPartitions\DataAccessGroupPanel.ascx.cs">
+      <DependentUpon>DataAccessGroupPanel.ascx</DependentUpon>
+      <SubType>ASPXCodeBehind</SubType>
+    </Compile>
+    <Compile Include="Pages\Admin\Configure\ServerPartitions\DataAccessGroupPanel.ascx.designer.cs">
+      <DependentUpon>DataAccessGroupPanel.ascx</DependentUpon>
+    </Compile>
+    <Compile Include="Pages\Admin\Dashboard\AlertHoverPopupDetails.ascx.cs">
+      <DependentUpon>AlertHoverPopupDetails.ascx</DependentUpon>
+      <SubType>ASPXCodeBehind</SubType>
+    </Compile>
+    <Compile Include="Pages\Admin\Dashboard\AlertHoverPopupDetails.ascx.designer.cs">
+      <DependentUpon>AlertHoverPopupDetails.ascx</DependentUpon>
+    </Compile>
+    <Compile Include="Pages\Admin\Dashboard\AlertsGridView.ascx.cs">
+      <DependentUpon>AlertsGridView.ascx</DependentUpon>
+      <SubType>ASPXCodeBehind</SubType>
+    </Compile>
+    <Compile Include="Pages\Admin\Dashboard\AlertsGridView.ascx.designer.cs">
+      <DependentUpon>AlertsGridView.ascx</DependentUpon>
+    </Compile>
+    <Compile Include="Pages\Admin\Dashboard\StudiesSummary.ascx.cs">
+      <DependentUpon>StudiesSummary.ascx</DependentUpon>
+      <SubType>ASPXCodeBehind</SubType>
+    </Compile>
+    <Compile Include="Pages\Admin\Dashboard\StudiesSummary.ascx.designer.cs">
+      <DependentUpon>StudiesSummary.ascx</DependentUpon>
+    </Compile>
+    <Compile Include="Pages\Admin\Dashboard\Default.aspx.cs">
+      <DependentUpon>Default.aspx</DependentUpon>
+      <SubType>ASPXCodeBehind</SubType>
+    </Compile>
+    <Compile Include="Pages\Admin\Dashboard\Default.aspx.designer.cs">
+      <DependentUpon>Default.aspx</DependentUpon>
+    </Compile>
+    <Compile Include="Pages\Admin\Dashboard\FileSystemsGridView.ascx.cs">
+      <DependentUpon>FileSystemsGridView.ascx</DependentUpon>
+      <SubType>ASPXCodeBehind</SubType>
+    </Compile>
+    <Compile Include="Pages\Admin\Dashboard\FileSystemsGridView.ascx.designer.cs">
+      <DependentUpon>FileSystemsGridView.ascx</DependentUpon>
+    </Compile>
+    <Compile Include="Pages\Admin\Dashboard\ServerPartitionGridView.ascx.cs">
+      <DependentUpon>ServerPartitionGridView.ascx</DependentUpon>
+      <SubType>ASPXCodeBehind</SubType>
+    </Compile>
+    <Compile Include="Pages\Admin\Dashboard\ServerPartitionGridView.ascx.designer.cs">
+      <DependentUpon>ServerPartitionGridView.ascx</DependentUpon>
+    </Compile>
+    <Compile Include="Pages\Admin\Dashboard\StudyIntegrityQueueSummary.ascx.cs">
+      <DependentUpon>StudyIntegrityQueueSummary.ascx</DependentUpon>
+      <SubType>ASPXCodeBehind</SubType>
+    </Compile>
+    <Compile Include="Pages\Admin\Dashboard\StudyIntegrityQueueSummary.ascx.designer.cs">
+      <DependentUpon>StudyIntegrityQueueSummary.ascx</DependentUpon>
+    </Compile>
+    <Compile Include="Pages\Admin\Dashboard\WorkQueueAlertContextDataView.ascx.cs">
+      <DependentUpon>WorkQueueAlertContextDataView.ascx</DependentUpon>
+      <SubType>ASPXCodeBehind</SubType>
+    </Compile>
+    <Compile Include="Pages\Admin\Dashboard\WorkQueueAlertContextDataView.ascx.designer.cs">
+      <DependentUpon>WorkQueueAlertContextDataView.ascx</DependentUpon>
+    </Compile>
+    <Compile Include="Pages\Admin\Dashboard\WorkQueueSummary.ascx.cs">
+      <DependentUpon>WorkQueueSummary.ascx</DependentUpon>
+      <SubType>ASPXCodeBehind</SubType>
+    </Compile>
+    <Compile Include="Pages\Admin\Dashboard\WorkQueueSummary.ascx.designer.cs">
+      <DependentUpon>WorkQueueSummary.ascx</DependentUpon>
+    </Compile>
+    <Compile Include="Pages\Admin\UserManagement\UserGroups\AddEditUserGroupsDialog.ascx.cs">
+      <DependentUpon>AddEditUserGroupsDialog.ascx</DependentUpon>
+      <SubType>ASPXCodeBehind</SubType>
+    </Compile>
+    <Compile Include="Pages\Admin\UserManagement\UserGroups\AddEditUserGroupsDialog.ascx.designer.cs">
+      <DependentUpon>AddEditUserGroupsDialog.ascx</DependentUpon>
+    </Compile>
+    <Compile Include="Pages\Admin\UserManagement\UserGroups\Default.aspx.cs">
+      <DependentUpon>Default.aspx</DependentUpon>
+      <SubType>ASPXCodeBehind</SubType>
+    </Compile>
+    <Compile Include="Pages\Admin\UserManagement\UserGroups\Default.aspx.designer.cs">
+      <DependentUpon>Default.aspx</DependentUpon>
+    </Compile>
+    <Compile Include="Pages\Admin\UserManagement\UserGroups\PasswordConfirmDialog.ascx.cs">
+      <DependentUpon>PasswordConfirmDialog.ascx</DependentUpon>
+      <SubType>ASPXCodeBehind</SubType>
+    </Compile>
+    <Compile Include="Pages\Admin\UserManagement\UserGroups\PasswordConfirmDialog.ascx.designer.cs">
+      <DependentUpon>PasswordConfirmDialog.ascx</DependentUpon>
+    </Compile>
+    <Compile Include="Pages\Admin\UserManagement\UserGroups\UserGroupsGridPanel.ascx.cs">
+      <DependentUpon>UserGroupsGridPanel.ascx</DependentUpon>
+      <SubType>ASPXCodeBehind</SubType>
+    </Compile>
+    <Compile Include="Pages\Admin\UserManagement\UserGroups\UserGroupsGridPanel.ascx.designer.cs">
+      <DependentUpon>UserGroupsGridPanel.ascx</DependentUpon>
+    </Compile>
+    <Compile Include="Pages\Admin\UserManagement\UserGroups\UserGroupsPanel.ascx.cs">
+      <DependentUpon>UserGroupsPanel.ascx</DependentUpon>
+      <SubType>ASPXCodeBehind</SubType>
+    </Compile>
+    <Compile Include="Pages\Admin\UserManagement\UserGroups\UserGroupsPanel.ascx.designer.cs">
+      <DependentUpon>UserGroupsPanel.ascx</DependentUpon>
+    </Compile>
+    <Compile Include="Pages\Admin\UserManagement\Users\AddEditUserDialog.ascx.cs">
+      <DependentUpon>AddEditUserDialog.ascx</DependentUpon>
+      <SubType>ASPXCodeBehind</SubType>
+    </Compile>
+    <Compile Include="Pages\Admin\UserManagement\Users\AddEditUserDialog.ascx.designer.cs">
+      <DependentUpon>AddEditUserDialog.ascx</DependentUpon>
+    </Compile>
+    <Compile Include="Pages\Admin\UserManagement\Users\Default.aspx.cs">
+      <DependentUpon>Default.aspx</DependentUpon>
+      <SubType>ASPXCodeBehind</SubType>
+    </Compile>
+    <Compile Include="Pages\Admin\UserManagement\Users\Default.aspx.designer.cs">
+      <DependentUpon>Default.aspx</DependentUpon>
+    </Compile>
+    <Compile Include="Pages\Admin\UserManagement\Users\UserGridPanel.ascx.cs">
+      <DependentUpon>UserGridPanel.ascx</DependentUpon>
+      <SubType>ASPXCodeBehind</SubType>
+    </Compile>
+    <Compile Include="Pages\Admin\UserManagement\Users\UserGridPanel.ascx.designer.cs">
+      <DependentUpon>UserGridPanel.ascx</DependentUpon>
+    </Compile>
+    <Compile Include="Pages\Admin\UserManagement\Users\UserPanel.ascx.cs">
+      <DependentUpon>UserPanel.ascx</DependentUpon>
+      <SubType>ASPXCodeBehind</SubType>
+    </Compile>
+    <Compile Include="Pages\Admin\UserManagement\Users\UserPanel.ascx.designer.cs">
+      <DependentUpon>UserPanel.ascx</DependentUpon>
+    </Compile>
+    <Compile Include="Pages\Common\IMasterProperties.cs" />
+    <Compile Include="Pages\Error\CookiesRequired.aspx.cs">
+      <DependentUpon>CookiesRequired.aspx</DependentUpon>
+      <SubType>ASPXCodeBehind</SubType>
+    </Compile>
+    <Compile Include="Pages\Error\CookiesRequired.aspx.designer.cs">
+      <DependentUpon>CookiesRequired.aspx</DependentUpon>
+    </Compile>
+    <Compile Include="Pages\Error\SoftwareExpiredErrorPage.aspx.cs">
+      <DependentUpon>SoftwareExpiredErrorPage.aspx</DependentUpon>
+      <SubType>ASPXCodeBehind</SubType>
+    </Compile>
+    <Compile Include="Pages\Error\SoftwareExpiredErrorPage.aspx.designer.cs">
+      <DependentUpon>SoftwareExpiredErrorPage.aspx</DependentUpon>
+    </Compile>
+    <Compile Include="Pages\Error\LicenseErrorPage.aspx.cs">
+      <DependentUpon>LicenseErrorPage.aspx</DependentUpon>
+      <SubType>ASPXCodeBehind</SubType>
+    </Compile>
+    <Compile Include="Pages\Error\LicenseErrorPage.aspx.designer.cs">
+      <DependentUpon>LicenseErrorPage.aspx</DependentUpon>
+    </Compile>
+    <Compile Include="Pages\Help\Contact.ascx.cs">
+      <DependentUpon>Contact.ascx</DependentUpon>
+      <SubType>ASPXCodeBehind</SubType>
+    </Compile>
+    <Compile Include="Pages\Help\Contact.ascx.designer.cs">
+      <DependentUpon>Contact.ascx</DependentUpon>
+    </Compile>
+    <Compile Include="Pages\Login\ChangePasswordDialog.ascx.cs">
+      <DependentUpon>ChangePasswordDialog.ascx</DependentUpon>
+      <SubType>ASPXCodeBehind</SubType>
+    </Compile>
+    <Compile Include="Pages\Login\ChangePasswordDialog.ascx.designer.cs">
+      <DependentUpon>ChangePasswordDialog.ascx</DependentUpon>
+    </Compile>
+    <Compile Include="Pages\Login\Default.aspx.cs">
+      <DependentUpon>Default.aspx</DependentUpon>
+      <SubType>ASPXCodeBehind</SubType>
+    </Compile>
+    <Compile Include="Pages\Error\AuthorizationErrorPage.aspx.cs">
+      <DependentUpon>AuthorizationErrorPage.aspx</DependentUpon>
+      <SubType>ASPXCodeBehind</SubType>
+    </Compile>
+    <Compile Include="Pages\Error\AuthorizationErrorPage.aspx.designer.cs">
+      <DependentUpon>AuthorizationErrorPage.aspx</DependentUpon>
+    </Compile>
+    <Compile Include="Pages\Error\TimeoutErrorPage.aspx.cs">
+      <DependentUpon>TimeoutErrorPage.aspx</DependentUpon>
+      <SubType>ASPXCodeBehind</SubType>
+    </Compile>
+    <Compile Include="Pages\Error\TimeoutErrorPage.aspx.designer.cs">
+      <DependentUpon>TimeoutErrorPage.aspx</DependentUpon>
+    </Compile>
+    <Compile Include="Helpers\DialogHelper.cs" />
+    <Compile Include="Helpers\HtmlEncoder.cs" />
+    <Compile Include="Helpers\ScriptHelper.cs" />
+    <Compile Include="Pages\Login\Default.aspx.designer.cs">
+      <DependentUpon>Default.aspx</DependentUpon>
+    </Compile>
+    <Compile Include="Pages\Login\Logout.aspx.cs">
+      <DependentUpon>Logout.aspx</DependentUpon>
+      <SubType>ASPXCodeBehind</SubType>
+    </Compile>
+    <Compile Include="Pages\Login\Logout.aspx.designer.cs">
+      <DependentUpon>Logout.aspx</DependentUpon>
+    </Compile>
+    <Compile Include="Pages\Login\PasswordExpiredDialog.ascx.cs">
+      <DependentUpon>PasswordExpiredDialog.ascx</DependentUpon>
+      <SubType>ASPXCodeBehind</SubType>
+    </Compile>
+    <Compile Include="Pages\Login\PasswordExpiredDialog.ascx.designer.cs">
+      <DependentUpon>PasswordExpiredDialog.ascx</DependentUpon>
+    </Compile>
+    <Compile Include="Pages\Queues\ArchiveQueue\ResetArchiveQueueDialog.ascx.cs">
+      <DependentUpon>ResetArchiveQueueDialog.ascx</DependentUpon>
+      <SubType>ASPXCodeBehind</SubType>
+    </Compile>
+    <Compile Include="Pages\Queues\ArchiveQueue\ResetArchiveQueueDialog.ascx.designer.cs">
+      <DependentUpon>ResetArchiveQueueDialog.ascx</DependentUpon>
+    </Compile>
+    <Compile Include="Pages\Queues\StudyIntegrityQueue\DuplicateSopDialog.ascx.cs">
+      <DependentUpon>DuplicateSopDialog.ascx</DependentUpon>
+      <SubType>ASPXCodeBehind</SubType>
+    </Compile>
+    <Compile Include="Pages\Queues\StudyIntegrityQueue\DuplicateSopDialog.ascx.designer.cs">
+      <DependentUpon>DuplicateSopDialog.ascx</DependentUpon>
+    </Compile>
+    <Compile Include="Pages\Queues\StudyIntegrityQueue\SIQEntryTooltip.ascx.cs">
+      <DependentUpon>SIQEntryTooltip.ascx</DependentUpon>
+      <SubType>ASPXCodeBehind</SubType>
+    </Compile>
+    <Compile Include="Pages\Queues\StudyIntegrityQueue\SIQEntryTooltip.ascx.designer.cs">
+      <DependentUpon>SIQEntryTooltip.ascx</DependentUpon>
+    </Compile>
+    <Compile Include="Pages\Queues\WorkQueue\Edit\EditWorkQueueDetailsView.ascx.cs">
+      <DependentUpon>EditWorkQueueDetailsView.ascx</DependentUpon>
+      <SubType>ASPXCodeBehind</SubType>
+    </Compile>
+    <Compile Include="Pages\Queues\WorkQueue\Edit\EditWorkQueueDetailsView.ascx.designer.cs">
+      <DependentUpon>EditWorkQueueDetailsView.ascx</DependentUpon>
+    </Compile>
+    <Compile Include="Pages\Queues\WorkQueue\Edit\ProcessDuplicateWorkQueueDetailsView.ascx.cs">
+      <DependentUpon>ProcessDuplicateWorkQueueDetailsView.ascx</DependentUpon>
+      <SubType>ASPXCodeBehind</SubType>
+    </Compile>
+    <Compile Include="Pages\Queues\WorkQueue\Edit\ProcessDuplicateWorkQueueDetailsView.ascx.designer.cs">
+      <DependentUpon>ProcessDuplicateWorkQueueDetailsView.ascx</DependentUpon>
+    </Compile>
+    <Compile Include="Pages\Queues\WorkQueue\WorkQueueAlertPanel.ascx.cs">
+      <DependentUpon>WorkQueueAlertPanel.ascx</DependentUpon>
+      <SubType>ASPXCodeBehind</SubType>
+    </Compile>
+    <Compile Include="Pages\Queues\WorkQueue\WorkQueueAlertPanel.ascx.designer.cs">
+      <DependentUpon>WorkQueueAlertPanel.ascx</DependentUpon>
+    </Compile>
+    <Compile Include="Pages\Studies\MoveSeries\Default.aspx.cs">
+      <DependentUpon>Default.aspx</DependentUpon>
+      <SubType>ASPXCodeBehind</SubType>
+    </Compile>
+    <Compile Include="Pages\Studies\MoveSeries\Default.aspx.designer.cs">
+      <DependentUpon>Default.aspx</DependentUpon>
+    </Compile>
+    <Compile Include="Pages\Studies\MoveSeries\DeviceGridView.ascx.cs">
+      <DependentUpon>DeviceGridView.ascx</DependentUpon>
+      <SubType>ASPXCodeBehind</SubType>
+    </Compile>
+    <Compile Include="Pages\Studies\MoveSeries\DeviceGridView.ascx.designer.cs">
+      <DependentUpon>DeviceGridView.ascx</DependentUpon>
+    </Compile>
+    <Compile Include="Pages\Studies\MoveSeries\MovePanel.ascx.cs">
+      <DependentUpon>MovePanel.ascx</DependentUpon>
+      <SubType>ASPXCodeBehind</SubType>
+    </Compile>
+    <Compile Include="Pages\Studies\MoveSeries\MovePanel.ascx.designer.cs">
+      <DependentUpon>MovePanel.ascx</DependentUpon>
+    </Compile>
+    <Compile Include="Pages\Studies\MoveSeries\PatientSummary.cs" />
+    <Compile Include="Pages\Studies\MoveSeries\PatientSummaryAssembler.cs" />
+    <Compile Include="Pages\Studies\MoveSeries\PatientSummaryPanel.ascx.cs">
+      <DependentUpon>PatientSummaryPanel.ascx</DependentUpon>
+      <SubType>ASPXCodeBehind</SubType>
+    </Compile>
+    <Compile Include="Pages\Studies\MoveSeries\PatientSummaryPanel.ascx.designer.cs">
+      <DependentUpon>PatientSummaryPanel.ascx</DependentUpon>
+    </Compile>
+    <Compile Include="Pages\Studies\MoveSeries\SeriesGridView.ascx.cs">
+      <DependentUpon>SeriesGridView.ascx</DependentUpon>
+      <SubType>ASPXCodeBehind</SubType>
+    </Compile>
+    <Compile Include="Pages\Studies\MoveSeries\SeriesGridView.ascx.designer.cs">
+      <DependentUpon>SeriesGridView.ascx</DependentUpon>
+    </Compile>
+    <Compile Include="Pages\Studies\SeriesDetails\Default.aspx.cs">
+      <DependentUpon>Default.aspx</DependentUpon>
+      <SubType>ASPXCodeBehind</SubType>
+    </Compile>
+    <Compile Include="Pages\Studies\SeriesDetails\Default.aspx.designer.cs">
+      <DependentUpon>Default.aspx</DependentUpon>
+    </Compile>
+    <Compile Include="Pages\Studies\SeriesDetails\PatientSummary.cs" />
+    <Compile Include="Pages\Studies\SeriesDetails\PatientSummaryAssembler.cs" />
+    <Compile Include="Pages\Studies\SeriesDetails\PatientSummaryPanel.ascx.cs">
+      <DependentUpon>PatientSummaryPanel.ascx</DependentUpon>
+      <SubType>ASPXCodeBehind</SubType>
+    </Compile>
+    <Compile Include="Pages\Studies\SeriesDetails\PatientSummaryPanel.ascx.designer.cs">
+      <DependentUpon>PatientSummaryPanel.ascx</DependentUpon>
+    </Compile>
+    <Compile Include="Pages\Studies\SeriesDetails\SeriesDetails.cs" />
+    <Compile Include="Pages\Studies\SeriesDetails\SeriesDetailsAssembler.cs" />
+    <Compile Include="Pages\Studies\SeriesDetails\SeriesDetailsPanel.ascx.cs">
+      <DependentUpon>SeriesDetailsPanel.ascx</DependentUpon>
+      <SubType>ASPXCodeBehind</SubType>
+    </Compile>
+    <Compile Include="Pages\Studies\SeriesDetails\SeriesDetailsPanel.ascx.designer.cs">
+      <DependentUpon>SeriesDetailsPanel.ascx</DependentUpon>
+    </Compile>
+    <Compile Include="Pages\Studies\SeriesDetails\SeriesDetailsView.ascx.cs">
+      <DependentUpon>SeriesDetailsView.ascx</DependentUpon>
+      <SubType>ASPXCodeBehind</SubType>
+    </Compile>
+    <Compile Include="Pages\Studies\SeriesDetails\SeriesDetailsView.ascx.designer.cs">
+      <DependentUpon>SeriesDetailsView.ascx</DependentUpon>
+    </Compile>
+    <Compile Include="Pages\Studies\SeriesDetails\StudySummaryPanel.ascx.cs">
+      <DependentUpon>StudySummaryPanel.ascx</DependentUpon>
+      <SubType>ASPXCodeBehind</SubType>
+    </Compile>
+    <Compile Include="Pages\Studies\SeriesDetails\StudySummaryPanel.ascx.designer.cs">
+      <DependentUpon>StudySummaryPanel.ascx</DependentUpon>
+    </Compile>
+    <Compile Include="Pages\Studies\StudyDetails\Code\CompressionHistoryRendererFactory.cs" />
+    <Compile Include="Pages\Studies\StudyDetails\Controls\AddAuthorityGroupsDialog.ascx.cs">
+      <DependentUpon>AddAuthorityGroupsDialog.ascx</DependentUpon>
+      <SubType>ASPXCodeBehind</SubType>
+    </Compile>
+    <Compile Include="Pages\Studies\StudyDetails\Controls\AddAuthorityGroupsDialog.ascx.designer.cs">
+      <DependentUpon>AddAuthorityGroupsDialog.ascx</DependentUpon>
+    </Compile>
+    <Compile Include="Pages\Studies\StudyDetails\Controls\CompressionHistory.ascx.cs">
+      <DependentUpon>CompressionHistory.ascx</DependentUpon>
+      <SubType>ASPXCodeBehind</SubType>
+    </Compile>
+    <Compile Include="Pages\Studies\StudyDetails\Controls\CompressionHistory.ascx.designer.cs">
+      <DependentUpon>CompressionHistory.ascx</DependentUpon>
+    </Compile>
+    <Compile Include="Pages\Studies\StudyDetails\Controls\UpdateAuthorityGroupDialog.ascx.cs">
+      <DependentUpon>UpdateAuthorityGroupDialog.ascx</DependentUpon>
+      <SubType>ASPXCodeBehind</SubType>
+    </Compile>
+    <Compile Include="Pages\Studies\StudyDetails\Controls\UpdateAuthorityGroupDialog.ascx.designer.cs">
+      <DependentUpon>UpdateAuthorityGroupDialog.ascx</DependentUpon>
+    </Compile>
+    <Compile Include="Pages\Studies\StudyDetails\Controls\DeleteSeriesConfirmDialog.ascx.cs">
+      <DependentUpon>DeleteSeriesConfirmDialog.ascx</DependentUpon>
+      <SubType>ASPXCodeBehind</SubType>
+    </Compile>
+    <Compile Include="Pages\Studies\StudyDetails\Controls\DeleteSeriesConfirmDialog.ascx.designer.cs">
+      <DependentUpon>DeleteSeriesConfirmDialog.ascx</DependentUpon>
+    </Compile>
+    <Compile Include="Pages\Studies\StudyDetails\Code\DefaultStudyHistoryRendererFactory.cs" />
+    <Compile Include="Pages\Studies\StudyDetails\Code\IStudyHistoryColumnControlFactory.cs" />
+    <Compile Include="Pages\Studies\StudyDetails\Code\ProcessDuplicateChangeLogRendererFactory.cs" />
+    <Compile Include="Pages\Studies\StudyDetails\Code\ReconcileStudyRendererFactory.cs" />
+    <Compile Include="Pages\Studies\StudyDetails\Code\SeriesDeletionChangeLogRendererFactory.cs" />
+    <Compile Include="Pages\Studies\StudyDetails\Code\StudyEditRendererFactory.cs" />
+    <Compile Include="Pages\Studies\StudyDetails\Code\StudyHistoryDecoder.cs" />
+    <Compile Include="Pages\Studies\StudyDetails\Code\StudyReprocessedChangeLogRendererFactory.cs" />
+    <Compile Include="Pages\Studies\StudyDetails\Controls\DuplicateProcessChangeLog.ascx.cs">
+      <DependentUpon>DuplicateProcessChangeLog.ascx</DependentUpon>
+      <SubType>ASPXCodeBehind</SubType>
+    </Compile>
+    <Compile Include="Pages\Studies\StudyDetails\Controls\DuplicateProcessChangeLog.ascx.designer.cs">
+      <DependentUpon>DuplicateProcessChangeLog.ascx</DependentUpon>
+    </Compile>
+    <Compile Include="Pages\Studies\StudyDetails\Controls\EditHistoryDetailsColumn.ascx.cs">
+      <DependentUpon>EditHistoryDetailsColumn.ascx</DependentUpon>
+      <SubType>ASPXCodeBehind</SubType>
+    </Compile>
+    <Compile Include="Pages\Studies\StudyDetails\Controls\EditHistoryDetailsColumn.ascx.designer.cs">
+      <DependentUpon>EditHistoryDetailsColumn.ascx</DependentUpon>
+    </Compile>
+    <Compile Include="Pages\Studies\StudyDetails\Controls\HistoryPanel.ascx.cs">
+      <DependentUpon>HistoryPanel.ascx</DependentUpon>
+      <SubType>ASPXCodeBehind</SubType>
+    </Compile>
+    <Compile Include="Pages\Studies\StudyDetails\Controls\HistoryPanel.ascx.designer.cs">
+      <DependentUpon>HistoryPanel.ascx</DependentUpon>
+    </Compile>
+    <Compile Include="Pages\Studies\StudyDetails\Controls\ReconcileHistoryDetailsColumn.ascx.cs">
+      <DependentUpon>ReconcileHistoryDetailsColumn.ascx</DependentUpon>
+      <SubType>ASPXCodeBehind</SubType>
+    </Compile>
+    <Compile Include="Pages\Studies\StudyDetails\Controls\ReconcileHistoryDetailsColumn.ascx.designer.cs">
+      <DependentUpon>ReconcileHistoryDetailsColumn.ascx</DependentUpon>
+    </Compile>
+    <Compile Include="Pages\Studies\StudyDetails\Controls\SeriesDeleteChangeLog.ascx.cs">
+      <DependentUpon>SeriesDeleteChangeLog.ascx</DependentUpon>
+      <SubType>ASPXCodeBehind</SubType>
+    </Compile>
+    <Compile Include="Pages\Studies\StudyDetails\Controls\SeriesDeleteChangeLog.ascx.designer.cs">
+      <DependentUpon>SeriesDeleteChangeLog.ascx</DependentUpon>
+    </Compile>
+    <Compile Include="Pages\Studies\StudyDetails\Controls\StudyHistoryChangeDescPanel.ascx.cs">
+      <DependentUpon>StudyHistoryChangeDescPanel.ascx</DependentUpon>
+      <SubType>ASPXCodeBehind</SubType>
+    </Compile>
+    <Compile Include="Pages\Studies\StudyDetails\Controls\StudyHistoryChangeDescPanel.ascx.designer.cs">
+      <DependentUpon>StudyHistoryChangeDescPanel.ascx</DependentUpon>
+    </Compile>
+    <Compile Include="Pages\Admin\Alerts\AlertItemCollection.cs" />
+    <Compile Include="Pages\Admin\Alerts\AlertsGridPanel.ascx.cs">
+      <DependentUpon>AlertsGridPanel.ascx</DependentUpon>
+      <SubType>ASPXCodeBehind</SubType>
+    </Compile>
+    <Compile Include="Pages\Admin\Alerts\AlertsGridPanel.ascx.designer.cs">
+      <DependentUpon>AlertsGridPanel.ascx</DependentUpon>
+    </Compile>
+    <Compile Include="Pages\Admin\Alerts\AlertsPanel.ascx.cs">
+      <DependentUpon>AlertsPanel.ascx</DependentUpon>
+      <SubType>ASPXCodeBehind</SubType>
+    </Compile>
+    <Compile Include="Pages\Admin\Alerts\AlertsPanel.ascx.designer.cs">
+      <DependentUpon>AlertsPanel.ascx</DependentUpon>
+    </Compile>
+    <Compile Include="Pages\Admin\Alerts\Default.aspx.cs">
+      <DependentUpon>Default.aspx</DependentUpon>
+      <SubType>ASPXCodeBehind</SubType>
+    </Compile>
+    <Compile Include="Pages\Admin\Alerts\Default.aspx.designer.cs">
+      <DependentUpon>Default.aspx</DependentUpon>
+    </Compile>
+    <Compile Include="Pages\Admin\ApplicationLog\ApplicationLogGridView.ascx.cs">
+      <DependentUpon>ApplicationLogGridView.ascx</DependentUpon>
+      <SubType>ASPXCodeBehind</SubType>
+    </Compile>
+    <Compile Include="Pages\Admin\ApplicationLog\ApplicationLogGridView.ascx.designer.cs">
+      <DependentUpon>ApplicationLogGridView.ascx</DependentUpon>
+    </Compile>
+    <Compile Include="Pages\Admin\ApplicationLog\ApplicationLogPanel.ascx.cs">
+      <DependentUpon>ApplicationLogPanel.ascx</DependentUpon>
+      <SubType>ASPXCodeBehind</SubType>
+    </Compile>
+    <Compile Include="Pages\Admin\ApplicationLog\ApplicationLogPanel.ascx.designer.cs">
+      <DependentUpon>ApplicationLogPanel.ascx</DependentUpon>
+    </Compile>
+    <Compile Include="Pages\Admin\ApplicationLog\Default.aspx.cs">
+      <DependentUpon>Default.aspx</DependentUpon>
+      <SubType>ASPXCodeBehind</SubType>
+    </Compile>
+    <Compile Include="Pages\Admin\ApplicationLog\Default.aspx.designer.cs">
+      <DependentUpon>Default.aspx</DependentUpon>
+    </Compile>
+    <Compile Include="Pages\Admin\Audit\DeletedStudies\Default.aspx.cs">
+      <DependentUpon>Default.aspx</DependentUpon>
+      <SubType>ASPXCodeBehind</SubType>
+    </Compile>
+    <Compile Include="Pages\Admin\Audit\DeletedStudies\Default.aspx.designer.cs">
+      <DependentUpon>Default.aspx</DependentUpon>
+    </Compile>
+    <Compile Include="Pages\Admin\Audit\DeletedStudies\DeletedStudiesSearchPanel.ascx.cs">
+      <DependentUpon>DeletedStudiesSearchPanel.ascx</DependentUpon>
+      <SubType>ASPXCodeBehind</SubType>
+    </Compile>
+    <Compile Include="Pages\Admin\Audit\DeletedStudies\DeletedStudiesSearchPanel.ascx.designer.cs">
+      <DependentUpon>DeletedStudiesSearchPanel.ascx</DependentUpon>
+    </Compile>
+    <Compile Include="Pages\Admin\Audit\DeletedStudies\DeletedStudyArchiveInfoPanel.ascx.cs">
+      <DependentUpon>DeletedStudyArchiveInfoPanel.ascx</DependentUpon>
+      <SubType>ASPXCodeBehind</SubType>
+    </Compile>
+    <Compile Include="Pages\Admin\Audit\DeletedStudies\DeletedStudyArchiveInfoPanel.ascx.designer.cs">
+      <DependentUpon>DeletedStudyArchiveInfoPanel.ascx</DependentUpon>
+    </Compile>
+    <Compile Include="Pages\Admin\Audit\DeletedStudies\DeletedStudyDetailsDialog.ascx.cs">
+      <DependentUpon>DeletedStudyDetailsDialog.ascx</DependentUpon>
+      <SubType>ASPXCodeBehind</SubType>
+    </Compile>
+    <Compile Include="Pages\Admin\Audit\DeletedStudies\DeletedStudyDetailsDialog.ascx.designer.cs">
+      <DependentUpon>DeletedStudyDetailsDialog.ascx</DependentUpon>
+    </Compile>
+    <Compile Include="Pages\Admin\Audit\DeletedStudies\DeletedStudyDetailsDialogGeneralPanel.ascx.cs">
+      <DependentUpon>DeletedStudyDetailsDialogGeneralPanel.ascx</DependentUpon>
+      <SubType>ASPXCodeBehind</SubType>
+    </Compile>
+    <Compile Include="Pages\Admin\Audit\DeletedStudies\DeletedStudyDetailsDialogGeneralPanel.ascx.designer.cs">
+      <DependentUpon>DeletedStudyDetailsDialogGeneralPanel.ascx</DependentUpon>
+    </Compile>
+    <Compile Include="Pages\Admin\Audit\DeletedStudies\DeletedStudyDetailsDialogPanel.ascx.cs">
+      <DependentUpon>DeletedStudyDetailsDialogPanel.ascx</DependentUpon>
+      <SubType>ASPXCodeBehind</SubType>
+    </Compile>
+    <Compile Include="Pages\Admin\Audit\DeletedStudies\DeletedStudyDetailsDialogPanel.ascx.designer.cs">
+      <DependentUpon>DeletedStudyDetailsDialogPanel.ascx</DependentUpon>
+    </Compile>
+    <Compile Include="Pages\Admin\Audit\DeletedStudies\GeneralArchiveInfoPanel.ascx.cs">
+      <DependentUpon>GeneralArchiveInfoPanel.ascx</DependentUpon>
+      <SubType>ASPXCodeBehind</SubType>
+    </Compile>
+    <Compile Include="Pages\Admin\Audit\DeletedStudies\GeneralArchiveInfoPanel.ascx.designer.cs">
+      <DependentUpon>GeneralArchiveInfoPanel.ascx</DependentUpon>
+    </Compile>
+    <Compile Include="Pages\Admin\Audit\DeletedStudies\HsmArchiveInfoPanel.ascx.cs">
+      <DependentUpon>HsmArchiveInfoPanel.ascx</DependentUpon>
+      <SubType>ASPXCodeBehind</SubType>
+    </Compile>
+    <Compile Include="Pages\Admin\Audit\DeletedStudies\HsmArchiveInfoPanel.ascx.designer.cs">
+      <DependentUpon>HsmArchiveInfoPanel.ascx</DependentUpon>
+    </Compile>
+    <Compile Include="Pages\Admin\Audit\DeletedStudies\SearchResultGridView.ascx.cs">
+      <DependentUpon>SearchResultGridView.ascx</DependentUpon>
+      <SubType>ASPXCodeBehind</SubType>
+    </Compile>
+    <Compile Include="Pages\Admin\Audit\DeletedStudies\SearchResultGridView.ascx.designer.cs">
+      <DependentUpon>SearchResultGridView.ascx</DependentUpon>
+    </Compile>
+    <Compile Include="Pages\Common\BarChart.aspx.cs">
+      <DependentUpon>BarChart.aspx</DependentUpon>
+      <SubType>ASPXCodeBehind</SubType>
+    </Compile>
+    <Compile Include="Pages\Common\BarChart.aspx.designer.cs">
+      <DependentUpon>BarChart.aspx</DependentUpon>
+    </Compile>
+    <Compile Include="Pages\Common\BaseAdminPage.aspx.cs">
+      <DependentUpon>BaseAdminPage.aspx</DependentUpon>
+      <SubType>ASPXCodeBehind</SubType>
+    </Compile>
+    <Compile Include="Pages\Common\BaseAdminPage.aspx.designer.cs">
+      <DependentUpon>BaseAdminPage.aspx</DependentUpon>
+    </Compile>
+    <Compile Include="Pages\Common\BasePage.aspx.cs">
+      <DependentUpon>BasePage.aspx</DependentUpon>
+      <SubType>ASPXCodeBehind</SubType>
+    </Compile>
+    <Compile Include="Pages\Common\BasePage.aspx.designer.cs">
+      <DependentUpon>BasePage.aspx</DependentUpon>
+    </Compile>
+    <Compile Include="Pages\Common\Default.aspx.cs">
+      <SubType>ASPXCodeBehind</SubType>
+      <DependentUpon>Default.aspx</DependentUpon>
+    </Compile>
+    <Compile Include="Pages\Common\Default.aspx.designer.cs">
+      <DependentUpon>Default.aspx</DependentUpon>
+    </Compile>
+    <Compile Include="Pages\Common\MainContentSection.Master.cs">
+      <DependentUpon>MainContentSection.Master</DependentUpon>
+      <SubType>ASPXCodeBehind</SubType>
+    </Compile>
+    <Compile Include="Pages\Common\MainContentSection.Master.designer.cs">
+      <DependentUpon>MainContentSection.Master</DependentUpon>
+    </Compile>
+    <Compile Include="Pages\Admin\Configure\PartitionArchive\AddEditPartitionDialog.ascx.cs">
+      <DependentUpon>AddEditPartitionDialog.ascx</DependentUpon>
+      <SubType>ASPXCodeBehind</SubType>
+    </Compile>
+    <Compile Include="Pages\Admin\Configure\PartitionArchive\AddEditPartitionDialog.ascx.designer.cs">
+      <DependentUpon>AddEditPartitionDialog.ascx</DependentUpon>
+    </Compile>
+    <Compile Include="Pages\Admin\Configure\PartitionArchive\Default.aspx.cs">
+      <DependentUpon>Default.aspx</DependentUpon>
+      <SubType>ASPXCodeBehind</SubType>
+    </Compile>
+    <Compile Include="Pages\Admin\Configure\PartitionArchive\Default.aspx.designer.cs">
+      <DependentUpon>Default.aspx</DependentUpon>
+    </Compile>
+    <Compile Include="Pages\Admin\Configure\PartitionArchive\PartitionArchivePanel.ascx.cs">
+      <DependentUpon>PartitionArchivePanel.ascx</DependentUpon>
+      <SubType>ASPXCodeBehind</SubType>
+    </Compile>
+    <Compile Include="Pages\Admin\Configure\PartitionArchive\PartitionArchivePanel.ascx.designer.cs">
+      <DependentUpon>PartitionArchivePanel.ascx</DependentUpon>
+    </Compile>
+    <Compile Include="Pages\Admin\Configure\PartitionArchive\PartitionArchiveGridPanel.ascx.cs">
+      <DependentUpon>PartitionArchiveGridPanel.ascx</DependentUpon>
+      <SubType>ASPXCodeBehind</SubType>
+    </Compile>
+    <Compile Include="Pages\Admin\Configure\PartitionArchive\PartitionArchiveGridPanel.ascx.designer.cs">
+      <DependentUpon>PartitionArchiveGridPanel.ascx</DependentUpon>
+    </Compile>
+    <Compile Include="Pages\Admin\Configure\Devices\AddEditDeviceDialog.ascx.cs">
+      <DependentUpon>AddEditDeviceDialog.ascx</DependentUpon>
+      <SubType>ASPXCodeBehind</SubType>
+    </Compile>
+    <Compile Include="Pages\Admin\Configure\Devices\AddEditDeviceDialog.ascx.designer.cs">
+      <DependentUpon>AddEditDeviceDialog.ascx</DependentUpon>
+    </Compile>
+    <Compile Include="Pages\Admin\Configure\Devices\DeviceGridView.ascx.cs">
+      <DependentUpon>DeviceGridView.ascx</DependentUpon>
+      <SubType>ASPXCodeBehind</SubType>
+    </Compile>
+    <Compile Include="Pages\Admin\Configure\Devices\DeviceGridView.ascx.designer.cs">
+      <DependentUpon>DeviceGridView.ascx</DependentUpon>
+    </Compile>
+    <Compile Include="Pages\Admin\Configure\Devices\Default.aspx.cs">
+      <DependentUpon>Default.aspx</DependentUpon>
+      <SubType>ASPXCodeBehind</SubType>
+    </Compile>
+    <Compile Include="Pages\Admin\Configure\Devices\Default.aspx.designer.cs">
+      <DependentUpon>Default.aspx</DependentUpon>
+    </Compile>
+    <Compile Include="Pages\Admin\Configure\Devices\DevicePanel.ascx.cs">
+      <DependentUpon>DevicePanel.ascx</DependentUpon>
+      <SubType>ASPXCodeBehind</SubType>
+    </Compile>
+    <Compile Include="Pages\Admin\Configure\Devices\DevicePanel.ascx.designer.cs">
+      <DependentUpon>DevicePanel.ascx</DependentUpon>
+    </Compile>
+    <Compile Include="Pages\Admin\Configure\FileSystems\AddEditFileSystemDialog.ascx.cs">
+      <DependentUpon>AddEditFileSystemDialog.ascx</DependentUpon>
+      <SubType>ASPXCodeBehind</SubType>
+    </Compile>
+    <Compile Include="Pages\Admin\Configure\FileSystems\AddEditFileSystemDialog.ascx.designer.cs">
+      <DependentUpon>AddEditFileSystemDialog.ascx</DependentUpon>
+    </Compile>
+    <Compile Include="Pages\Admin\Configure\FileSystems\FileSystemsGridView.ascx.cs">
+      <DependentUpon>FileSystemsGridView.ascx</DependentUpon>
+      <SubType>ASPXCodeBehind</SubType>
+    </Compile>
+    <Compile Include="Pages\Admin\Configure\FileSystems\FileSystemsGridView.ascx.designer.cs">
+      <DependentUpon>FileSystemsGridView.ascx</DependentUpon>
+    </Compile>
+    <Compile Include="Pages\Admin\Configure\FileSystems\Default.aspx.cs">
+      <DependentUpon>Default.aspx</DependentUpon>
+      <SubType>ASPXCodeBehind</SubType>
+    </Compile>
+    <Compile Include="Pages\Admin\Configure\FileSystems\Default.aspx.designer.cs">
+      <DependentUpon>Default.aspx</DependentUpon>
+    </Compile>
+    <Compile Include="Pages\Admin\Configure\FileSystems\FileSystemsPanel.ascx.cs">
+      <DependentUpon>FileSystemsPanel.ascx</DependentUpon>
+      <SubType>ASPXCodeBehind</SubType>
+    </Compile>
+    <Compile Include="Pages\Admin\Configure\FileSystems\FileSystemsPanel.ascx.designer.cs">
+      <DependentUpon>FileSystemsPanel.ascx</DependentUpon>
+    </Compile>
+    <Compile Include="Pages\Admin\Configure\ServerPartitions\AddEditPartitionDialog.ascx.cs">
+      <DependentUpon>AddEditPartitionDialog.ascx</DependentUpon>
+      <SubType>ASPXCodeBehind</SubType>
+    </Compile>
+    <Compile Include="Pages\Admin\Configure\ServerPartitions\AddEditPartitionDialog.ascx.designer.cs">
+      <DependentUpon>AddEditPartitionDialog.ascx</DependentUpon>
+    </Compile>
+    <Compile Include="Pages\Admin\Configure\ServerPartitions\ServerPartitionGridPanel.ascx.cs">
+      <DependentUpon>ServerPartitionGridPanel.ascx</DependentUpon>
+      <SubType>ASPXCodeBehind</SubType>
+    </Compile>
+    <Compile Include="Pages\Admin\Configure\ServerPartitions\ServerPartitionGridPanel.ascx.designer.cs">
+      <DependentUpon>ServerPartitionGridPanel.ascx</DependentUpon>
+    </Compile>
+    <Compile Include="Pages\Admin\Configure\ServerPartitions\Default.aspx.cs">
+      <DependentUpon>Default.aspx</DependentUpon>
+      <SubType>ASPXCodeBehind</SubType>
+    </Compile>
+    <Compile Include="Pages\Admin\Configure\ServerPartitions\Default.aspx.designer.cs">
+      <DependentUpon>Default.aspx</DependentUpon>
+    </Compile>
+    <Compile Include="Pages\Admin\Configure\ServerPartitions\ServerPartitionPanel.ascx.cs">
+      <DependentUpon>ServerPartitionPanel.ascx</DependentUpon>
+      <SubType>ASPXCodeBehind</SubType>
+    </Compile>
+    <Compile Include="Pages\Admin\Configure\ServerPartitions\ServerPartitionPanel.ascx.designer.cs">
+      <DependentUpon>ServerPartitionPanel.ascx</DependentUpon>
+    </Compile>
+    <Compile Include="Pages\Admin\Configure\ServerRules\AddEditServerRuleDialog.ascx.cs">
+      <DependentUpon>AddEditServerRuleDialog.ascx</DependentUpon>
+      <SubType>ASPXCodeBehind</SubType>
+    </Compile>
+    <Compile Include="Pages\Admin\Configure\ServerRules\AddEditServerRuleDialog.ascx.designer.cs">
+      <DependentUpon>AddEditServerRuleDialog.ascx</DependentUpon>
+    </Compile>
+    <Compile Include="Pages\Admin\Configure\ServerRules\ServerRuleGridView.ascx.cs">
+      <DependentUpon>ServerRuleGridView.ascx</DependentUpon>
+      <SubType>ASPXCodeBehind</SubType>
+    </Compile>
+    <Compile Include="Pages\Admin\Configure\ServerRules\ServerRuleGridView.ascx.designer.cs">
+      <DependentUpon>ServerRuleGridView.ascx</DependentUpon>
+    </Compile>
+    <Compile Include="Pages\Admin\Configure\ServerRules\Default.aspx.cs">
+      <DependentUpon>Default.aspx</DependentUpon>
+      <SubType>ASPXCodeBehind</SubType>
+    </Compile>
+    <Compile Include="Pages\Admin\Configure\ServerRules\Default.aspx.designer.cs">
+      <DependentUpon>Default.aspx</DependentUpon>
+    </Compile>
+    <Compile Include="Pages\Admin\Configure\ServerRules\ServerRulePanel.ascx.cs">
+      <DependentUpon>ServerRulePanel.ascx</DependentUpon>
+      <SubType>ASPXCodeBehind</SubType>
+    </Compile>
+    <Compile Include="Pages\Admin\Configure\ServerRules\ServerRulePanel.ascx.designer.cs">
+      <DependentUpon>ServerRulePanel.ascx</DependentUpon>
+    </Compile>
+    <Compile Include="Pages\Admin\Configure\ServerRules\ServerRuleSamples.asmx.cs">
+      <DependentUpon>ServerRuleSamples.asmx</DependentUpon>
+      <SubType>Component</SubType>
+    </Compile>
+    <Compile Include="Pages\Admin\Configure\ServiceLocks\EditServiceLockDialog.ascx.cs">
+      <DependentUpon>EditServiceLockDialog.ascx</DependentUpon>
+      <SubType>ASPXCodeBehind</SubType>
+    </Compile>
+    <Compile Include="Pages\Admin\Configure\ServiceLocks\EditServiceLockDialog.ascx.designer.cs">
+      <DependentUpon>EditServiceLockDialog.ascx</DependentUpon>
+    </Compile>
+    <Compile Include="Pages\Admin\Configure\ServiceLocks\ServiceLockCollection.cs" />
+    <Compile Include="Pages\Admin\Configure\ServiceLocks\ServiceLockGridView.ascx.cs">
+      <DependentUpon>ServiceLockGridView.ascx</DependentUpon>
+      <SubType>ASPXCodeBehind</SubType>
+    </Compile>
+    <Compile Include="Pages\Admin\Configure\ServiceLocks\ServiceLockGridView.ascx.designer.cs">
+      <DependentUpon>ServiceLockGridView.ascx</DependentUpon>
+    </Compile>
+    <Compile Include="Pages\Admin\Configure\ServiceLocks\Default.aspx.cs">
+      <DependentUpon>Default.aspx</DependentUpon>
+      <SubType>ASPXCodeBehind</SubType>
+    </Compile>
+    <Compile Include="Pages\Admin\Configure\ServiceLocks\Default.aspx.designer.cs">
+      <DependentUpon>Default.aspx</DependentUpon>
+    </Compile>
+    <Compile Include="Pages\Admin\Configure\ServiceLocks\ServiceLockPanel.ascx.cs">
+      <DependentUpon>ServiceLockPanel.ascx</DependentUpon>
+      <SubType>ASPXCodeBehind</SubType>
+    </Compile>
+    <Compile Include="Pages\Admin\Configure\ServiceLocks\ServiceLockPanel.ascx.designer.cs">
+      <DependentUpon>ServiceLockPanel.ascx</DependentUpon>
+    </Compile>
+    <Compile Include="Pages\Error\JavascriptRequired.aspx.cs">
+      <DependentUpon>JavascriptRequired.aspx</DependentUpon>
+      <SubType>ASPXCodeBehind</SubType>
+    </Compile>
+    <Compile Include="Pages\Error\JavascriptRequired.aspx.designer.cs">
+      <DependentUpon>JavascriptRequired.aspx</DependentUpon>
+    </Compile>
+    <Compile Include="Pages\Error\Default.aspx.cs">
+      <DependentUpon>Default.aspx</DependentUpon>
+      <SubType>ASPXCodeBehind</SubType>
+    </Compile>
+    <Compile Include="Pages\Error\Default.aspx.designer.cs">
+      <DependentUpon>Default.aspx</DependentUpon>
+    </Compile>
+    <Compile Include="Pages\Error\ErrorPage.aspx.cs">
+      <DependentUpon>ErrorPage.aspx</DependentUpon>
+      <SubType>ASPXCodeBehind</SubType>
+    </Compile>
+    <Compile Include="Pages\Error\ErrorPage.aspx.designer.cs">
+      <DependentUpon>ErrorPage.aspx</DependentUpon>
+    </Compile>
+    <Compile Include="Pages\Error\ErrorPageMaster.Master.cs">
+      <DependentUpon>ErrorPageMaster.Master</DependentUpon>
+      <SubType>ASPXCodeBehind</SubType>
+    </Compile>
+    <Compile Include="Pages\Error\ErrorPageMaster.Master.designer.cs">
+      <DependentUpon>ErrorPageMaster.Master</DependentUpon>
+    </Compile>
+    <Compile Include="Pages\Help\About.aspx.cs">
+      <DependentUpon>About.aspx</DependentUpon>
+      <SubType>ASPXCodeBehind</SubType>
+    </Compile>
+    <Compile Include="Pages\Help\About.aspx.designer.cs">
+      <DependentUpon>About.aspx</DependentUpon>
+    </Compile>
+    <Compile Include="Pages\Help\Default.aspx.cs">
+      <DependentUpon>Default.aspx</DependentUpon>
+      <SubType>ASPXCodeBehind</SubType>
+    </Compile>
+    <Compile Include="Pages\Help\Default.aspx.designer.cs">
+      <DependentUpon>Default.aspx</DependentUpon>
+    </Compile>
+    <Compile Include="Pages\Help\Documentation.aspx.cs">
+      <DependentUpon>Documentation.aspx</DependentUpon>
+      <SubType>ASPXCodeBehind</SubType>
+    </Compile>
+    <Compile Include="Pages\Help\Documentation.aspx.designer.cs">
+      <DependentUpon>Documentation.aspx</DependentUpon>
+    </Compile>
+    <Compile Include="Pages\Queues\ArchiveQueue\Default.aspx.cs">
+      <DependentUpon>Default.aspx</DependentUpon>
+      <SubType>ASPXCodeBehind</SubType>
+    </Compile>
+    <Compile Include="Pages\Queues\ArchiveQueue\Default.aspx.designer.cs">
+      <DependentUpon>Default.aspx</DependentUpon>
+    </Compile>
+    <Compile Include="Pages\Queues\ArchiveQueue\SearchPanel.ascx.cs">
+      <DependentUpon>SearchPanel.ascx</DependentUpon>
+      <SubType>ASPXCodeBehind</SubType>
+    </Compile>
+    <Compile Include="Pages\Queues\ArchiveQueue\SearchPanel.ascx.designer.cs">
+      <DependentUpon>SearchPanel.ascx</DependentUpon>
+    </Compile>
+    <Compile Include="Pages\Queues\ArchiveQueue\ArchiveQueueItemList.ascx.cs">
+      <DependentUpon>ArchiveQueueItemList.ascx</DependentUpon>
+      <SubType>ASPXCodeBehind</SubType>
+    </Compile>
+    <Compile Include="Pages\Queues\ArchiveQueue\ArchiveQueueItemList.ascx.designer.cs">
+      <DependentUpon>ArchiveQueueItemList.ascx</DependentUpon>
+    </Compile>
+    <Compile Include="Pages\Queues\StudyIntegrityQueue\Default.aspx.cs">
+      <DependentUpon>Default.aspx</DependentUpon>
+      <SubType>ASPXCodeBehind</SubType>
+    </Compile>
+    <Compile Include="Pages\Queues\StudyIntegrityQueue\Default.aspx.designer.cs">
+      <DependentUpon>Default.aspx</DependentUpon>
+    </Compile>
+    <Compile Include="Pages\Queues\StudyIntegrityQueue\ReconcileDetailsAssembler.cs" />
+    <Compile Include="Pages\Queues\StudyIntegrityQueue\ReconcileDialog.ascx.cs">
+      <DependentUpon>ReconcileDialog.ascx</DependentUpon>
+      <SubType>ASPXCodeBehind</SubType>
+    </Compile>
+    <Compile Include="Pages\Queues\StudyIntegrityQueue\ReconcileDialog.ascx.designer.cs">
+      <DependentUpon>ReconcileDialog.ascx</DependentUpon>
+    </Compile>
+    <Compile Include="Pages\Queues\StudyIntegrityQueue\StudyIntegrityQueueItemList.ascx.cs">
+      <DependentUpon>StudyIntegrityQueueItemList.ascx</DependentUpon>
+      <SubType>ASPXCodeBehind</SubType>
+    </Compile>
+    <Compile Include="Pages\Queues\StudyIntegrityQueue\StudyIntegrityQueueItemList.ascx.designer.cs">
+      <DependentUpon>StudyIntegrityQueueItemList.ascx</DependentUpon>
+    </Compile>
+    <Compile Include="Pages\Queues\StudyIntegrityQueue\SearchPanel.ascx.cs">
+      <DependentUpon>SearchPanel.ascx</DependentUpon>
+      <SubType>ASPXCodeBehind</SubType>
+    </Compile>
+    <Compile Include="Pages\Queues\StudyIntegrityQueue\SearchPanel.ascx.designer.cs">
+      <DependentUpon>SearchPanel.ascx</DependentUpon>
+    </Compile>
+    <Compile Include="Pages\Queues\RestoreQueue\RestoreQueueItemList.ascx.cs">
+      <DependentUpon>RestoreQueueItemList.ascx</DependentUpon>
+      <SubType>ASPXCodeBehind</SubType>
+    </Compile>
+    <Compile Include="Pages\Queues\RestoreQueue\RestoreQueueItemList.ascx.designer.cs">
+      <DependentUpon>RestoreQueueItemList.ascx</DependentUpon>
+    </Compile>
+    <Compile Include="Pages\Queues\RestoreQueue\Default.aspx.cs">
+      <DependentUpon>Default.aspx</DependentUpon>
+      <SubType>ASPXCodeBehind</SubType>
+    </Compile>
+    <Compile Include="Pages\Queues\RestoreQueue\Default.aspx.designer.cs">
+      <DependentUpon>Default.aspx</DependentUpon>
+    </Compile>
+    <Compile Include="Pages\Queues\RestoreQueue\SearchPanel.ascx.cs">
+      <DependentUpon>SearchPanel.ascx</DependentUpon>
+      <SubType>ASPXCodeBehind</SubType>
+    </Compile>
+    <Compile Include="Pages\Queues\RestoreQueue\SearchPanel.ascx.designer.cs">
+      <DependentUpon>SearchPanel.ascx</DependentUpon>
+    </Compile>
+    <Compile Include="Pages\Queues\WorkQueue\Edit\TierMigrationWorkQueueDetailsView.ascx.cs">
+      <DependentUpon>TierMigrationWorkQueueDetailsView.ascx</DependentUpon>
+      <SubType>ASPXCodeBehind</SubType>
+    </Compile>
+    <Compile Include="Pages\Queues\WorkQueue\Edit\TierMigrationWorkQueueDetailsView.ascx.designer.cs">
+      <DependentUpon>TierMigrationWorkQueueDetailsView.ascx</DependentUpon>
+    </Compile>
+    <Compile Include="Pages\Queues\WorkQueue\Edit\WorkQueueItemDeleted.aspx.cs">
+      <DependentUpon>WorkQueueItemDeleted.aspx</DependentUpon>
+      <SubType>ASPXCodeBehind</SubType>
+    </Compile>
+    <Compile Include="Pages\Queues\WorkQueue\Edit\WorkQueueItemDeleted.aspx.designer.cs">
+      <DependentUpon>WorkQueueItemDeleted.aspx</DependentUpon>
+    </Compile>
+    <Compile Include="Pages\Queues\WorkQueue\Edit\WebEditStudyWorkQueueDetailsView.ascx.cs">
+      <DependentUpon>WebEditStudyWorkQueueDetailsView.ascx</DependentUpon>
+      <SubType>ASPXCodeBehind</SubType>
+    </Compile>
+    <Compile Include="Pages\Queues\WorkQueue\Edit\WebEditStudyWorkQueueDetailsView.ascx.designer.cs">
+      <DependentUpon>WebEditStudyWorkQueueDetailsView.ascx</DependentUpon>
+    </Compile>
+    <Compile Include="Pages\Queues\WorkQueue\Edit\GeneralWorkQueueDetailsView.ascx.cs">
+      <DependentUpon>GeneralWorkQueueDetailsView.ascx</DependentUpon>
+      <SubType>ASPXCodeBehind</SubType>
+    </Compile>
+    <Compile Include="Pages\Queues\WorkQueue\Edit\GeneralWorkQueueDetailsView.ascx.designer.cs">
+      <DependentUpon>GeneralWorkQueueDetailsView.ascx</DependentUpon>
+    </Compile>
+    <Compile Include="Pages\Studies\Default.aspx.cs">
+      <DependentUpon>Default.aspx</DependentUpon>
+      <SubType>ASPXCodeBehind</SubType>
+    </Compile>
+    <Compile Include="Pages\Studies\Default.aspx.designer.cs">
+      <DependentUpon>Default.aspx</DependentUpon>
+    </Compile>
+    <Compile Include="Pages\Studies\Move\Default.aspx.cs">
+      <DependentUpon>Default.aspx</DependentUpon>
+      <SubType>ASPXCodeBehind</SubType>
+    </Compile>
+    <Compile Include="Pages\Studies\Move\Default.aspx.designer.cs">
+      <DependentUpon>Default.aspx</DependentUpon>
+    </Compile>
+    <Compile Include="Pages\Studies\Move\DeviceGridView.ascx.cs">
+      <DependentUpon>DeviceGridView.ascx</DependentUpon>
+      <SubType>ASPXCodeBehind</SubType>
+    </Compile>
+    <Compile Include="Pages\Studies\Move\DeviceGridView.ascx.designer.cs">
+      <DependentUpon>DeviceGridView.ascx</DependentUpon>
+    </Compile>
+    <Compile Include="Pages\Studies\Move\MovePanel.ascx.cs">
+      <DependentUpon>MovePanel.ascx</DependentUpon>
+      <SubType>ASPXCodeBehind</SubType>
+    </Compile>
+    <Compile Include="Pages\Studies\Move\MovePanel.ascx.designer.cs">
+      <DependentUpon>MovePanel.ascx</DependentUpon>
+    </Compile>
+    <Compile Include="Pages\Studies\Move\StudyGridView.ascx.cs">
+      <DependentUpon>StudyGridView.ascx</DependentUpon>
+      <SubType>ASPXCodeBehind</SubType>
+    </Compile>
+    <Compile Include="Pages\Studies\Move\StudyGridView.ascx.designer.cs">
+      <DependentUpon>StudyGridView.ascx</DependentUpon>
+    </Compile>
+    <Compile Include="Pages\Studies\SearchPanel.ascx.cs">
+      <DependentUpon>SearchPanel.ascx</DependentUpon>
+      <SubType>ASPXCodeBehind</SubType>
+    </Compile>
+    <Compile Include="Pages\Studies\SearchPanel.ascx.designer.cs">
+      <DependentUpon>SearchPanel.ascx</DependentUpon>
+    </Compile>
+    <Compile Include="Pages\Studies\MoveSeries\StudySummaryPanel.ascx.cs">
+      <DependentUpon>StudySummaryPanel.ascx</DependentUpon>
+      <SubType>ASPXCodeBehind</SubType>
+    </Compile>
+    <Compile Include="Pages\Studies\MoveSeries\StudySummaryPanel.ascx.designer.cs">
+      <DependentUpon>StudySummaryPanel.ascx</DependentUpon>
+    </Compile>
+    <Compile Include="Pages\Studies\StudyDetails\Code\PatientSummary.cs" />
+    <Compile Include="Pages\Studies\StudyDetails\Code\PatientSummaryAssembler.cs" />
+    <Compile Include="Pages\Studies\StudyDetails\Controls\ArchivePanel.ascx.cs">
+      <DependentUpon>ArchivePanel.ascx</DependentUpon>
+      <SubType>ASPXCodeBehind</SubType>
+    </Compile>
+    <Compile Include="Pages\Studies\StudyDetails\Controls\ArchivePanel.ascx.designer.cs">
+      <DependentUpon>ArchivePanel.ascx</DependentUpon>
+    </Compile>
+    <Compile Include="Pages\Studies\StudyDetails\Controls\DeleteStudyConfirmDialog.ascx.cs">
+      <DependentUpon>DeleteStudyConfirmDialog.ascx</DependentUpon>
+      <SubType>ASPXCodeBehind</SubType>
+    </Compile>
+    <Compile Include="Pages\Studies\StudyDetails\Controls\DeleteStudyConfirmDialog.ascx.designer.cs">
+      <DependentUpon>DeleteStudyConfirmDialog.ascx</DependentUpon>
+    </Compile>
+    <Compile Include="Pages\Studies\StudyDetails\Controls\EditStudyDetailsDialog.ascx.cs">
+      <DependentUpon>EditStudyDetailsDialog.ascx</DependentUpon>
+      <SubType>ASPXCodeBehind</SubType>
+    </Compile>
+    <Compile Include="Pages\Studies\StudyDetails\Controls\EditStudyDetailsDialog.ascx.designer.cs">
+      <DependentUpon>EditStudyDetailsDialog.ascx</DependentUpon>
+    </Compile>
+    <Compile Include="Pages\Studies\StudyDetails\Controls\FileSystemQueueGridView.ascx.cs">
+      <DependentUpon>FileSystemQueueGridView.ascx</DependentUpon>
+      <SubType>ASPXCodeBehind</SubType>
+    </Compile>
+    <Compile Include="Pages\Studies\StudyDetails\Controls\FileSystemQueueGridView.ascx.designer.cs">
+      <DependentUpon>FileSystemQueueGridView.ascx</DependentUpon>
+    </Compile>
+    <Compile Include="Pages\Studies\StudyDetails\Controls\PatientSummaryPanel.ascx.cs">
+      <DependentUpon>PatientSummaryPanel.ascx</DependentUpon>
+      <SubType>ASPXCodeBehind</SubType>
+    </Compile>
+    <Compile Include="Pages\Studies\StudyDetails\Controls\PatientSummaryPanel.ascx.designer.cs">
+      <DependentUpon>PatientSummaryPanel.ascx</DependentUpon>
+    </Compile>
+    <Compile Include="Pages\Studies\StudyDetails\Controls\SeriesGridView.ascx.cs">
+      <DependentUpon>SeriesGridView.ascx</DependentUpon>
+      <SubType>ASPXCodeBehind</SubType>
+    </Compile>
+    <Compile Include="Pages\Studies\StudyDetails\Controls\SeriesGridView.ascx.designer.cs">
+      <DependentUpon>SeriesGridView.ascx</DependentUpon>
+    </Compile>
+    <Compile Include="Pages\Studies\StudyDetails\Controls\StudyDetailsPanel.ascx.cs">
+      <DependentUpon>StudyDetailsPanel.ascx</DependentUpon>
+      <SubType>ASPXCodeBehind</SubType>
+    </Compile>
+    <Compile Include="Pages\Studies\StudyDetails\Controls\StudyDetailsPanel.ascx.designer.cs">
+      <DependentUpon>StudyDetailsPanel.ascx</DependentUpon>
+    </Compile>
+    <Compile Include="Pages\Studies\StudyDetails\Controls\StudyDetailsTabs.ascx.cs">
+      <DependentUpon>StudyDetailsTabs.ascx</DependentUpon>
+      <SubType>ASPXCodeBehind</SubType>
+    </Compile>
+    <Compile Include="Pages\Studies\StudyDetails\Controls\StudyDetailsTabs.ascx.designer.cs">
+      <DependentUpon>StudyDetailsTabs.ascx</DependentUpon>
+    </Compile>
+    <Compile Include="Pages\Studies\StudyDetails\Controls\StudyDetailsView.ascx.cs">
+      <DependentUpon>StudyDetailsView.ascx</DependentUpon>
+      <SubType>ASPXCodeBehind</SubType>
+    </Compile>
+    <Compile Include="Pages\Studies\StudyDetails\Controls\StudyDetailsView.ascx.designer.cs">
+      <DependentUpon>StudyDetailsView.ascx</DependentUpon>
+    </Compile>
+    <Compile Include="Pages\Studies\StudyDetails\Controls\StudyIntegrityQueueGridView.ascx.cs">
+      <DependentUpon>StudyIntegrityQueueGridView.ascx</DependentUpon>
+      <SubType>ASPXCodeBehind</SubType>
+    </Compile>
+    <Compile Include="Pages\Studies\StudyDetails\Controls\StudyIntegrityQueueGridView.ascx.designer.cs">
+      <DependentUpon>StudyIntegrityQueueGridView.ascx</DependentUpon>
+    </Compile>
+    <Compile Include="Pages\Studies\StudyDetails\Controls\StudyReprocessChangeLog.ascx.cs">
+      <DependentUpon>StudyReprocessChangeLog.ascx</DependentUpon>
+      <SubType>ASPXCodeBehind</SubType>
+    </Compile>
+    <Compile Include="Pages\Studies\StudyDetails\Controls\StudyReprocessChangeLog.ascx.designer.cs">
+      <DependentUpon>StudyReprocessChangeLog.ascx</DependentUpon>
+    </Compile>
+    <Compile Include="Pages\Studies\StudyDetails\Controls\StudyStateAlertPanel.ascx.cs">
+      <DependentUpon>StudyStateAlertPanel.ascx</DependentUpon>
+      <SubType>ASPXCodeBehind</SubType>
+    </Compile>
+    <Compile Include="Pages\Studies\StudyDetails\Controls\StudyStateAlertPanel.ascx.designer.cs">
+      <DependentUpon>StudyStateAlertPanel.ascx</DependentUpon>
+    </Compile>
+    <Compile Include="Pages\Studies\StudyDetails\Controls\StudyStorageView.ascx.cs">
+      <DependentUpon>StudyStorageView.ascx</DependentUpon>
+      <SubType>ASPXCodeBehind</SubType>
+    </Compile>
+    <Compile Include="Pages\Studies\StudyDetails\Controls\StudyStorageView.ascx.designer.cs">
+      <DependentUpon>StudyStorageView.ascx</DependentUpon>
+    </Compile>
+    <Compile Include="Pages\Studies\StudyDetails\Controls\WorkQueueGridView.ascx.cs">
+      <DependentUpon>WorkQueueGridView.ascx</DependentUpon>
+      <SubType>ASPXCodeBehind</SubType>
+    </Compile>
+    <Compile Include="Pages\Studies\StudyDetails\Controls\WorkQueueGridView.ascx.designer.cs">
+      <DependentUpon>WorkQueueGridView.ascx</DependentUpon>
+    </Compile>
+    <Compile Include="Pages\Studies\StudyDetails\Default.aspx.cs">
+      <DependentUpon>Default.aspx</DependentUpon>
+      <SubType>ASPXCodeBehind</SubType>
+    </Compile>
+    <Compile Include="Pages\Studies\StudyDetails\Default.aspx.designer.cs">
+      <DependentUpon>Default.aspx</DependentUpon>
+    </Compile>
+    <Compile Include="Pages\Studies\StudyListGridView.ascx.cs">
+      <DependentUpon>StudyListGridView.ascx</DependentUpon>
+      <SubType>ASPXCodeBehind</SubType>
+    </Compile>
+    <Compile Include="Pages\Studies\StudyListGridView.ascx.designer.cs">
+      <DependentUpon>StudyListGridView.ascx</DependentUpon>
+    </Compile>
+    <Compile Include="Pages\Queues\WorkQueue\Edit\AutoRouteWorkQueueDetails.cs" />
+    <Compile Include="Pages\Queues\WorkQueue\Edit\AutoRouteWorkQueueDetailsView.ascx.cs">
+      <DependentUpon>AutoRouteWorkQueueDetailsView.ascx</DependentUpon>
+      <SubType>ASPXCodeBehind</SubType>
+    </Compile>
+    <Compile Include="Pages\Queues\WorkQueue\Edit\AutoRouteWorkQueueDetailsView.ascx.designer.cs">
+      <DependentUpon>AutoRouteWorkQueueDetailsView.ascx</DependentUpon>
+    </Compile>
+    <Compile Include="Pages\Queues\WorkQueue\Edit\DeleteWorkQueueDialog.ascx.cs">
+      <DependentUpon>DeleteWorkQueueDialog.ascx</DependentUpon>
+      <SubType>ASPXCodeBehind</SubType>
+    </Compile>
+    <Compile Include="Pages\Queues\WorkQueue\Edit\DeleteWorkQueueDialog.ascx.designer.cs">
+      <DependentUpon>DeleteWorkQueueDialog.ascx</DependentUpon>
+    </Compile>
+    <Compile Include="Pages\Queues\WorkQueue\Edit\ResetWorkQueueDialog.ascx.cs">
+      <DependentUpon>ResetWorkQueueDialog.ascx</DependentUpon>
+      <SubType>ASPXCodeBehind</SubType>
+    </Compile>
+    <Compile Include="Pages\Queues\WorkQueue\Edit\ResetWorkQueueDialog.ascx.designer.cs">
+      <DependentUpon>ResetWorkQueueDialog.ascx</DependentUpon>
+    </Compile>
+    <Compile Include="Pages\Queues\WorkQueue\Edit\ScheduleWorkQueueDialog.ascx.cs">
+      <DependentUpon>ScheduleWorkQueueDialog.ascx</DependentUpon>
+      <SubType>ASPXCodeBehind</SubType>
+    </Compile>
+    <Compile Include="Pages\Queues\WorkQueue\Edit\ScheduleWorkQueueDialog.ascx.designer.cs">
+      <DependentUpon>ScheduleWorkQueueDialog.ascx</DependentUpon>
+    </Compile>
+    <Compile Include="Pages\Queues\WorkQueue\Edit\StudyDetails.cs" />
+    <Compile Include="Pages\Queues\WorkQueue\Edit\StudyDetailsAssembler.cs" />
+    <Compile Include="Pages\Queues\WorkQueue\Edit\Default.aspx.cs">
+      <DependentUpon>Default.aspx</DependentUpon>
+      <SubType>ASPXCodeBehind</SubType>
+    </Compile>
+    <Compile Include="Pages\Queues\WorkQueue\Edit\Default.aspx.designer.cs">
+      <DependentUpon>Default.aspx</DependentUpon>
+    </Compile>
+    <Compile Include="Pages\Queues\WorkQueue\Edit\WebMoveStudyWorkQueueDetails.cs" />
+    <Compile Include="Pages\Queues\WorkQueue\Edit\WebMoveStudyWorkQueueDetailsView.ascx.cs">
+      <DependentUpon>WebMoveStudyWorkQueueDetailsView.ascx</DependentUpon>
+      <SubType>ASPXCodeBehind</SubType>
+    </Compile>
+    <Compile Include="Pages\Queues\WorkQueue\Edit\WebMoveStudyWorkQueueDetailsView.ascx.designer.cs">
+      <DependentUpon>WebMoveStudyWorkQueueDetailsView.ascx</DependentUpon>
+    </Compile>
+    <Compile Include="Pages\Queues\WorkQueue\Edit\WorkQueueDetails.cs" />
+    <Compile Include="Pages\Queues\WorkQueue\Edit\WorkQueueDetailsAssembler.cs" />
+    <Compile Include="Pages\Queues\WorkQueue\Edit\WorkQueueDetailsViewBase.cs">
+      <SubType>ASPXCodeBehind</SubType>
+    </Compile>
+    <Compile Include="Pages\Queues\WorkQueue\Edit\WorkQueueItemDetailsPanel.ascx.cs">
+      <DependentUpon>WorkQueueItemDetailsPanel.ascx</DependentUpon>
+      <SubType>ASPXCodeBehind</SubType>
+    </Compile>
+    <Compile Include="Pages\Queues\WorkQueue\Edit\WorkQueueItemDetailsPanel.ascx.designer.cs">
+      <DependentUpon>WorkQueueItemDetailsPanel.ascx</DependentUpon>
+    </Compile>
+    <Compile Include="Pages\Queues\WorkQueue\Edit\WorkQueueSettingsPanel.ascx.cs">
+      <DependentUpon>WorkQueueSettingsPanel.ascx</DependentUpon>
+      <SubType>ASPXCodeBehind</SubType>
+    </Compile>
+    <Compile Include="Pages\Queues\WorkQueue\Edit\WorkQueueSettingsPanel.ascx.designer.cs">
+      <DependentUpon>WorkQueueSettingsPanel.ascx</DependentUpon>
+    </Compile>
+    <Compile Include="Pages\Queues\WorkQueue\Default.aspx.cs">
+      <DependentUpon>Default.aspx</DependentUpon>
+      <SubType>ASPXCodeBehind</SubType>
+    </Compile>
+    <Compile Include="Pages\Queues\WorkQueue\Default.aspx.designer.cs">
+      <DependentUpon>Default.aspx</DependentUpon>
+    </Compile>
+    <Compile Include="Pages\Queues\WorkQueue\SearchPanel.ascx.cs">
+      <DependentUpon>SearchPanel.ascx</DependentUpon>
+      <SubType>ASPXCodeBehind</SubType>
+    </Compile>
+    <Compile Include="Pages\Queues\WorkQueue\SearchPanel.ascx.designer.cs">
+      <DependentUpon>SearchPanel.ascx</DependentUpon>
+    </Compile>
+    <Compile Include="Pages\Queues\WorkQueue\WorkQueueItemCollection.cs" />
+    <Compile Include="Pages\Queues\WorkQueue\WorkQueueItemList.ascx.cs">
+      <DependentUpon>WorkQueueItemList.ascx</DependentUpon>
+      <SubType>ASPXCodeBehind</SubType>
+    </Compile>
+    <Compile Include="Pages\Queues\WorkQueue\WorkQueueItemList.ascx.designer.cs">
+      <DependentUpon>WorkQueueItemList.ascx</DependentUpon>
+    </Compile>
+    <Compile Include="Pages\Queues\WorkQueue\WorkQueueSettings.Designer.cs">
+      <AutoGen>True</AutoGen>
+      <DesignTimeSharedInput>True</DesignTimeSharedInput>
+      <DependentUpon>WorkQueueSettings.settings</DependentUpon>
+    </Compile>
+    <Compile Include="PersistantImage.ashx.cs">
+      <DependentUpon>PersistantImage.ashx</DependentUpon>
+    </Compile>
+    <Compile Include="Properties\AssemblyInfo.cs" />
+    <Compile Include="Services\FilesystemInfoService.asmx.cs">
+      <DependentUpon>FilesystemInfoService.asmx</DependentUpon>
+      <SubType>Component</SubType>
+    </Compile>
+    <Compile Include="Services\ValidationServices.asmx.cs">
+      <DependentUpon>ValidationServices.asmx</DependentUpon>
+      <SubType>Component</SubType>
+    </Compile>
+  </ItemGroup>
+  <ItemGroup>
+    <Content Include="App_Themes\Default\Global.skin" />
+    <Content Include="App_Themes\Default\images\AboutBackground.png" />
+    <Content Include="App_Themes\Default\images\Background.png" />
+    <Content Include="App_Themes\Default\images\blank.gif" />
+    <Content Include="App_Themes\Default\images\Buttons\AddDataAccessDisabled.png" />
+    <Content Include="App_Themes\Default\images\Buttons\AddDataAccessEnabled.png" />
+    <Content Include="App_Themes\Default\images\Buttons\AddDataAccessHover.png" />
+    <Content Include="App_Themes\Default\images\Buttons\AddDisabled.png" />
+    <Content Include="App_Themes\Default\images\Buttons\AddEnabled.png" />
+    <Content Include="App_Themes\Default\images\Buttons\AddHover.png" />
+    <Content Include="App_Themes\Default\images\Buttons\ApplyDisabled.png" />
+    <Content Include="App_Themes\Default\images\Buttons\ApplyEnabled.png" />
+    <Content Include="App_Themes\Default\images\Buttons\ApplyHover.png" />
+    <Content Include="App_Themes\Default\images\Buttons\CalendarIcon.png" />
+    <Content Include="App_Themes\Default\images\Buttons\CancelDisabled.png" />
+    <Content Include="App_Themes\Default\images\Buttons\CancelEnabled.png" />
+    <Content Include="App_Themes\Default\images\Buttons\CancelHover.png" />
+    <Content Include="App_Themes\Default\images\Buttons\ClearButtonBackground.png" />
+    <Content Include="App_Themes\Default\images\Buttons\CopyDisabled.png" />
+    <Content Include="App_Themes\Default\images\Buttons\CopyEnabled.png" />
+    <Content Include="App_Themes\Default\images\Buttons\CopyHover.png" />
+    <Content Include="App_Themes\Default\images\Buttons\DeleteAllDisabled.png" />
+    <Content Include="App_Themes\Default\images\Buttons\DeleteAllEnabled.png" />
+    <Content Include="App_Themes\Default\images\Buttons\DeleteAllHover.png" />
+    <Content Include="App_Themes\Default\images\Buttons\DeleteDisabled.png" />
+    <Content Include="App_Themes\Default\images\Buttons\DeleteEnabled.png" />
+    <Content Include="App_Themes\Default\images\Buttons\DeleteHover.png" />
+    <Content Include="App_Themes\Default\images\Buttons\DeleteSeriesDisabled.png" />
+    <Content Include="App_Themes\Default\images\Buttons\DeleteSeriesEnabled.png" />
+    <Content Include="App_Themes\Default\images\Buttons\DeleteSeriesHover.png" />
+    <Content Include="App_Themes\Default\images\Buttons\DeleteStudyDisabled.png" />
+    <Content Include="App_Themes\Default\images\Buttons\DeleteStudyEnabled.png" />
+    <Content Include="App_Themes\Default\images\Buttons\DeleteStudyHover.png" />
+    <Content Include="App_Themes\Default\images\Buttons\DiscardDisabled.png" />
+    <Content Include="App_Themes\Default\images\Buttons\DiscardEnabled.png" />
+    <Content Include="App_Themes\Default\images\Buttons\DiscardHover.png" />
+    <Content Include="App_Themes\Default\images\Buttons\DoneDisabled.png" />
+    <Content Include="App_Themes\Default\images\Buttons\DoneEnabled.png" />
+    <Content Include="App_Themes\Default\images\Buttons\DoneHover.png" />
+    <Content Include="App_Themes\Default\images\Buttons\EditDisabled.png" />
+    <Content Include="App_Themes\Default\images\Buttons\EditEnabled.png" />
+    <Content Include="App_Themes\Default\images\Buttons\EditHover.png" />
+    <Content Include="App_Themes\Default\images\Buttons\EditStudyDisabled.png" />
+    <Content Include="App_Themes\Default\images\Buttons\EditStudyEnabled.png" />
+    <Content Include="App_Themes\Default\images\Buttons\EditStudyHover.png" />
+    <Content Include="App_Themes\Default\images\Buttons\MoveDisabled.png" />
+    <Content Include="App_Themes\Default\images\Buttons\MoveEnabled.png" />
+    <Content Include="App_Themes\Default\images\Buttons\MoveHover.png" />
+    <Content Include="App_Themes\Default\images\Buttons\MoveSeriesDisabled.png" />
+    <Content Include="App_Themes\Default\images\Buttons\MoveSeriesEnabled.png" />
+    <Content Include="App_Themes\Default\images\Buttons\MoveSeriesHover.png" />
+    <Content Include="App_Themes\Default\images\Buttons\NewStudyDisabled.png" />
+    <Content Include="App_Themes\Default\images\Buttons\NewStudyEnabled.png" />
+    <Content Include="App_Themes\Default\images\Buttons\NewStudyHover.png" />
+    <Content Include="App_Themes\Default\images\Buttons\ReprocessStudyDisabled.png" />
+    <Content Include="App_Themes\Default\images\Buttons\ReprocessStudyEnabled.png" />
+    <Content Include="App_Themes\Default\images\Buttons\ReprocessStudyHover.png" />
+    <Content Include="App_Themes\Default\images\Buttons\ResetPasswordDisabled.png" />
+    <Content Include="App_Themes\Default\images\Buttons\ResetPasswordEnabled.png" />
+    <Content Include="App_Themes\Default\images\Buttons\ResetPasswordHover.png" />
+    <Content Include="App_Themes\Default\images\Buttons\ViewImagesDisabled.png" />
+    <Content Include="App_Themes\Default\images\Buttons\ViewImagesEnabled.png" />
+    <Content Include="App_Themes\Default\images\Buttons\ViewImagesHover.png" />
+    <Content Include="App_Themes\Default\images\Buttons\ViewSeriesDisabled.png" />
+    <Content Include="App_Themes\Default\images\Buttons\ViewSeriesEnabled.png" />
+    <Content Include="App_Themes\Default\images\Buttons\ViewSeriesHover.png" />
+    <Content Include="App_Themes\Default\images\Buttons\ViewStudyDisabled.png" />
+    <Content Include="App_Themes\Default\images\Buttons\ViewStudyEnabled.png" />
+    <Content Include="App_Themes\Default\images\Buttons\ViewStudyHover.png" />
+    <Content Include="App_Themes\Default\images\Controls\Dialog\DialogBodyBackgroundTall.png" />
+    <Content Include="App_Themes\Default\images\MainContent\SelectedPartitionTabBackground.png" />
+    <Content Include="Builds\SplashScreen\ClearCanvasWebViewerLogo.png" />
+    <Content Include="Controls\LoginWarningIndicator.ascx" />
+    <Content Include="Controls\LoginWarningsDialog.ascx" />
+    <Content Include="Controls\ServerPartitionSelector.ascx" />
+    <Content Include="Controls\UsersGuideLink.ascx" />
+    <Content Include="Pages\Admin\Alerts\StudyAlertContextInfoView.ascx" />
+    <Content Include="Pages\Admin\Configure\DataRules\AddEditDataRuleDialog.ascx" />
+    <Content Include="Pages\Admin\Configure\DataRules\DataRuleGridView.ascx" />
+    <Content Include="Pages\Admin\Configure\DataRules\DataRulePanel.ascx" />
+    <EmbeddedResource Include="Pages\Admin\Configure\DataRules\DataRulePanel.js" />
+    <Content Include="Pages\Admin\Configure\DataRules\DataRuleSamples.asmx" />
+    <Content Include="Pages\Admin\Configure\DataRules\Default.aspx" />
+    <Content Include="Pages\Admin\Configure\ServerPartitions\DataAccessGroupPanel.ascx" />
+    <Content Include="Pages\Admin\UserManagement\UserGroups\PasswordConfirmDialog.ascx" />
+    <Content Include="Pages\Error\SoftwareExpiredErrorPage.aspx" />
+    <Content Include="Pages\Error\LicenseErrorPage.aspx" />
+    <Content Include="Pages\Help\Contact.ascx" />
+    <Content Include="Pages\Login\Logout.aspx" />
+    <Content Include="Pages\Queues\StudyIntegrityQueue\SIQEntryTooltip.ascx" />
+    <Content Include="Pages\Queues\WorkQueue\Edit\EditWorkQueueDetailsView.ascx" />
+    <Content Include="Pages\Studies\StudyDetails\Controls\AddAuthorityGroupsDialog.ascx" />
+    <Content Include="Pages\Studies\StudyDetails\Controls\CompressionHistory.ascx" />
+    <Content Include="Pages\Studies\StudyDetails\Controls\UpdateAuthorityGroupDialog.ascx" />
+    <EmbeddedResource Include="App_GlobalResources\ColumnHeaders.resx">
+      <Generator>GlobalResourceProxyGenerator</Generator>
+      <LastGenOutput>ColumnHeaders.Designer.cs</LastGenOutput>
+    </EmbeddedResource>
+    <EmbeddedResource Include="App_GlobalResources\InputLabels.resx">
+      <Generator>GlobalResourceProxyGenerator</Generator>
+      <LastGenOutput>InputLabels.Designer.cs</LastGenOutput>
+    </EmbeddedResource>
+    <EmbeddedResource Include="App_GlobalResources\SearchFieldLabels.resx">
+      <Generator>GlobalResourceProxyGenerator</Generator>
+      <LastGenOutput>SearchFieldLabels.Designer.cs</LastGenOutput>
+    </EmbeddedResource>
+    <EmbeddedResource Include="App_GlobalResources\InputValidation.resx">
+      <Generator>GlobalResourceProxyGenerator</Generator>
+      <LastGenOutput>InputValidation.designer.cs</LastGenOutput>
+    </EmbeddedResource>
+    <EmbeddedResource Include="App_GlobalResources\DetailedViewFieldLabels.resx">
+      <Generator>GlobalResourceProxyGenerator</Generator>
+      <LastGenOutput>DetailedViewFieldLabels.Designer.cs</LastGenOutput>
+    </EmbeddedResource>
+    <Content Include="App_Themes\Default\images\Controls\GridView\GridViewPagerFirstDisabled.png" />
+    <Content Include="App_Themes\Default\images\Controls\GridView\GridViewPagerFirstEnabled.png" />
+    <Content Include="App_Themes\Default\images\Controls\GridView\GridViewPagerLastDisabled.png" />
+    <Content Include="App_Themes\Default\images\Controls\GridView\GridViewPagerLastEnabled.png" />
+    <Content Include="App_Themes\Default\images\Controls\GridView\GridViewPagerNextEnabled.png" />
+    <Content Include="App_Themes\Default\images\Buttons\NoDisabled.png" />
+    <Content Include="App_Themes\Default\images\Buttons\NoEnabled.png" />
+    <Content Include="App_Themes\Default\images\Buttons\NoHover.png" />
+    <Content Include="App_Themes\Default\images\Buttons\OKDisabled.png" />
+    <Content Include="App_Themes\Default\images\Buttons\OKEnabled.png" />
+    <Content Include="App_Themes\Default\images\Buttons\OKHover.png" />
+    <Content Include="App_Themes\Default\images\Controls\GridView\GridViewPagerNextDisabled.png" />
+    <Content Include="App_Themes\Default\images\Controls\GridView\GridViewPagerPreviousDisabled.png" />
+    <Content Include="App_Themes\Default\images\Controls\GridView\GridViewPagerTotalStudiesLeft.png" />
+    <Content Include="App_Themes\Default\images\Controls\GridView\GridViewPagerTotalStudiesRight.png" />
+    <Content Include="App_Themes\Default\images\Controls\GridView\GridViewPagerPreviousEnabled.png" />
+    <Content Include="App_Themes\Default\images\Buttons\ReconcileDisabled.png" />
+    <Content Include="App_Themes\Default\images\Buttons\ReconcileEnabled.png" />
+    <Content Include="App_Themes\Default\images\Buttons\ReconcileHover.png" />
+    <Content Include="App_Themes\Default\images\Buttons\ReprocessDisabled.png" />
+    <Content Include="App_Themes\Default\images\Buttons\ReprocessEnabled.png" />
+    <Content Include="App_Themes\Default\images\Buttons\ReprocessHover.png" />
+    <Content Include="App_Themes\Default\images\Buttons\RescheduleHover.png" />
+    <Content Include="App_Themes\Default\images\Buttons\ResetHover.png" />
+    <Content Include="App_Themes\Default\images\Buttons\RestoreDisabled.png" />
+    <Content Include="App_Themes\Default\images\Buttons\RestoreEnabled.png" />
+    <Content Include="App_Themes\Default\images\Buttons\RestoreHover.png" />
+    <Content Include="App_Themes\Default\images\Buttons\RescheduleDisabled.png" />
+    <Content Include="App_Themes\Default\images\Buttons\RescheduleEnabled.png" />
+    <Content Include="App_Themes\Default\images\Buttons\ResetDisabled.png" />
+    <Content Include="App_Themes\Default\images\Buttons\ResetEnabled.png" />
+    <Content Include="App_Themes\Default\images\Buttons\SearchClicked.png" />
+    <Content Include="App_Themes\Default\images\Buttons\SearchDisabled.png" />
+    <Content Include="App_Themes\Default\images\Buttons\SearchEnabled.png" />
+    <Content Include="App_Themes\Default\images\Buttons\SearchHover.png" />
+    <Content Include="App_Themes\Default\images\Buttons\SearchIcon.png" />
+    <Content Include="App_Themes\Default\images\Buttons\SearchIconHover.png" />
+    <Content Include="App_Themes\Default\images\Buttons\UpdateDisabled.png" />
+    <Content Include="App_Themes\Default\images\Buttons\UpdateEnabled.png" />
+    <Content Include="App_Themes\Default\images\Buttons\UpdateHover.png" />
+    <Content Include="App_Themes\Default\images\Buttons\ViewDetailsDisabled.png" />
+    <Content Include="App_Themes\Default\images\Buttons\ViewDetailsEnabled.png" />
+    <Content Include="App_Themes\Default\images\Buttons\ViewDetailsHover.png" />
+    <Content Include="App_Themes\Default\images\Buttons\YesDisabled.png" />
+    <Content Include="App_Themes\Default\images\Buttons\YesEnabled.png" />
+    <Content Include="App_Themes\Default\images\Buttons\YesHover.png" />
+    <Content Include="App_Themes\Default\images\Controls\Calendar\calendar-arrow-left.gif" />
+    <Content Include="App_Themes\Default\images\Controls\Calendar\calendar-arrow-right.gif" />
+    <Content Include="App_Themes\Default\images\Controls\Calendar\TitleBackground.gif" />
+    <Content Include="App_Themes\Default\images\Controls\Dialog\DialogBodyBackground.png" />
+    <Content Include="App_Themes\Default\images\Controls\Dialog\HeadingBackground.png" />
+    <Content Include="App_Themes\Default\images\Controls\Dialog\LinkButtonBackground.png" />
+    <Content Include="App_Themes\Default\images\Controls\Dialog\DialogActiveTabLeft.png" />
+    <Content Include="App_Themes\Default\images\Controls\Dialog\DialogActiveTabMiddle.png" />
+    <Content Include="App_Themes\Default\images\Controls\Dialog\DialogActiveTabRight.png" />
+    <Content Include="App_Themes\Default\images\Controls\Dialog\DialogHoverTabLeft.png" />
+    <Content Include="App_Themes\Default\images\Controls\Dialog\DialogHoverTabMiddle.png" />
+    <Content Include="App_Themes\Default\images\Controls\Dialog\DialogHoverTabRight.png" />
+    <Content Include="App_Themes\Default\images\Controls\Dialog\DialogInactiveTabLeft.png" />
+    <Content Include="App_Themes\Default\images\Controls\Dialog\DialogInactiveTabMiddle.png" />
+    <Content Include="App_Themes\Default\images\Controls\Dialog\DialogInactiveTabRight.png" />
+    <Content Include="App_Themes\Default\images\Controls\Dialog\DialogTabContentBottom.png" />
+    <Content Include="App_Themes\Default\images\Controls\Dialog\ReconcileButtonBackground.png" />
+    <Content Include="App_Themes\Default\images\Controls\Dialog\SubHeadingBackground.png" />
+    <Content Include="App_Themes\Default\images\Controls\GridView\GridViewHeaderBackground.png" />
+    <Content Include="App_Themes\Default\images\Controls\GridView\GridViewPagerTopBackground.png" />
+    <Content Include="App_Themes\Default\images\Controls\GridView\GridViewSelectedBackground.png" />
+    <Content Include="App_Themes\Default\images\Controls\Tabs\TabActiveLeft.png" />
+    <Content Include="App_Themes\Default\images\Controls\Tabs\TabActiveMiddle.png" />
+    <Content Include="App_Themes\Default\images\Controls\Tabs\TabActiveRight.png" />
+    <Content Include="App_Themes\Default\images\Controls\Tabs\TabHeaderBackgroundTop.png" />
+    <Content Include="App_Themes\Default\images\Controls\Tabs\TabHoverLeft.png" />
+    <Content Include="App_Themes\Default\images\Controls\Tabs\TabHoverMiddle.png" />
+    <Content Include="App_Themes\Default\images\Controls\Tabs\TabHoverRight.png" />
+    <Content Include="App_Themes\Default\images\Controls\Tabs\TabInactiveLeft.png" />
+    <Content Include="App_Themes\Default\images\Controls\Tabs\TabInactiveMiddle.png" />
+    <Content Include="App_Themes\Default\images\Controls\Tabs\TabInactiveRight.png" />
+    <Content Include="App_Themes\Default\images\Error\ErrorDescriptionBackground.png" />
+    <Content Include="App_Themes\Default\images\Error\ErrorMessageBackground.png" />
+    <Content Include="App_Themes\Default\images\Error\UserEscapeLinkBackground.png" />
+    <Content Include="App_Themes\Default\images\Header\ClearCanvasLogo.png" />
+    <Content Include="App_Themes\Default\images\Header\LocationEdge.png" />
+    <Content Include="App_Themes\Default\images\Header\MenuHoverBackground.png" />
+    <Content Include="App_Themes\Default\images\Indicators\AcceptKOPRFeature.png" />
+    <Content Include="App_Themes\Default\images\Indicators\ajax-loader-blue.gif" />
+    <Content Include="App_Themes\Default\images\Indicators\ajax-loader-green.gif" />
+    <Content Include="App_Themes\Default\images\Indicators\ajax-loader.gif" />
+    <Content Include="App_Themes\Default\images\Indicators\AlertIndicatorBackground.png" />
+    <Content Include="App_Themes\Default\images\Indicators\IdeographicName.gif" />
+    <Content Include="App_Themes\Default\images\Indicators\AutoRouteFeature.png" />
+    <Content Include="App_Themes\Default\images\Indicators\MenuArrow.gif" />
+    <Content Include="App_Themes\Default\images\Indicators\QueryFeature.png" />
+    <Content Include="App_Themes\Default\images\Indicators\RefreshEnabled.gif" />
+    <Content Include="App_Themes\Default\images\Indicators\RefreshEnabled.png" />
+    <Content Include="App_Themes\Default\images\Indicators\RetrieveFeature.png" />
+    <Content Include="App_Themes\Default\images\Indicators\Searching.gif" />
+    <Content Include="App_Themes\Default\images\Indicators\StoreFeature.png" />
+    <Content Include="App_Themes\Default\images\Indicators\usage.png" />
+    <Content Include="App_Themes\Default\images\Indicators\Warning.png" />
+    <Content Include="App_Themes\Default\images\Indicators\WarningSmall.png" />
+    <Content Include="Builds\SplashScreen\LoginSplash.png" />
+    <Content Include="App_Themes\Default\images\MainContent\dropdown.gif" />
+    <Content Include="App_Themes\Default\images\MainContent\Loading.gif" />
+    <Content Include="App_Themes\Default\images\MainContent\Loading.png" />
+    <Content Include="App_Themes\Default\images\MainContent\MainContentBottom.png" />
+    <Content Include="App_Themes\Default\images\MainContent\MainContentBottomLeftCorner.png" />
+    <Content Include="App_Themes\Default\images\MainContent\MainContentBottomRightCorner.png" />
+    <Content Include="App_Themes\Default\images\MainContent\MainContentLeftEdge.png" />
+    <Content Include="App_Themes\Default\images\MainContent\MainContentRightEdge.png" />
+    <Content Include="App_Themes\Default\images\Header\MenuBackground.png" />
+    <Content Include="App_Themes\Default\images\Header\LocationBackground.png" />
+    <Content Include="App_Themes\Default\images\Header\MenuEdge.png" />
+    <Content Include="App_Themes\Default\images\MainContent\PatientSummaryBackground.png" />
+    <Content Include="App_Themes\Default\images\MainContent\MainContentTitleBackground.png" />
+    <Content Include="App_Themes\Default\images\MainContent\SearchDropDownListBackground.png" />
+    <Content Include="App_Themes\Default\images\MainContent\SearchPanelBackground.png" />
+    <Content Include="App_Themes\Default\images\MainContent\SearchTextBoxBackground.png" />
+    <Content Include="App_Themes\Default\images\MainContent\ToolbarButtonPanelBackground.png" />
+    <Content Include="App_Themes\Default\images\Indicators\Watermark.gif" />
+    <Content Include="App_Themes\Default\images\Pages\About\AboutBackground.png" />
+    <Content Include="App_Themes\Default\images\Pages\Dashboard\SidebarItemBackground.png" />
+    <Content Include="App_Themes\Default\images\Pages\Dashboard\StudiesSummaryTotalBackground.png" />
+    <Content Include="App_Themes\Default\images\Pages\Dashboard\UserOverviewBackground.png" />
+    <Content Include="App_Themes\Default\StyleSheets\Admin.css" />
+    <Content Include="App_Themes\Default\StyleSheets\Controls\PartitionTabs.css" />
+    <Content Include="App_Themes\Default\StyleSheets\Controls\GridView.css" />
+    <Content Include="App_Themes\Default\StyleSheets\Controls\InvalidInputIndicator.css" />
+    <Content Include="App_Themes\Default\StyleSheets\Controls\jqueryMultiSelect.css" />
+    <Content Include="App_Themes\Default\StyleSheets\Controls\ReconcileDialog.css" />
+    <Content Include="App_Themes\Default\StyleSheets\Error.css" />
+    <Content Include="App_Themes\Default\StyleSheets\Global.css" />
+    <Content Include="App_Themes\Default\StyleSheets\Login.css" />
+    <Content Include="App_Themes\Default\StyleSheets\Studies.css" />
+    <Content Include="App_Themes\Default\StyleSheets\Controls\Calendar.css" />
+    <Content Include="App_Themes\Default\StyleSheets\Controls\Dialog.css" />
+    <Content Include="App_Themes\Default\StyleSheets\Controls\Tabs.css" />
+    <EmbeddedResource Include="App_GlobalResources\ErrorMessages.resx">
+      <SubType>Designer</SubType>
+      <Generator>GlobalResourceProxyGenerator</Generator>
+      <LastGenOutput>ErrorMessages.Designer.cs</LastGenOutput>
+    </EmbeddedResource>
+    <Content Include="App_Themes\Default\images\Indicators\checked.png" />
+    <Content Include="App_Themes\Default\images\Indicators\unchecked.png" />
+    <Content Include="App_Themes\Default\images\Controls\Dialog\DialogTitleBarBG-left.png" />
+    <Content Include="App_Themes\Default\images\Controls\Dialog\DialogTitleBarBG-right.png" />
+    <Content Include="App_Themes\Default\images\Controls\Dialog\DialogTitleBarBG.png" />
+    <Content Include="App_Themes\Default\StyleSheets\StudyIntegrityQueue.css" />
+    <Content Include="App_Themes\Default\StyleSheets\WorkQueue.css" />
+    <Content Include="ClientBin\SplashScreen\ClearCanvasWebViewerLogo.png">
+    </Content>
+    <Content Include="Controls\AlertIndicator.ascx" />
+    <Content Include="Controls\ApplicationAlertPanel.ascx" />
+    <Content Include="Controls\CheckJavascript.ascx" />
+    <Content Include="Controls\EmptySearchResultsMessage.ascx" />
+    <Content Include="Controls\JQuery.ascx" />
+    <Content Include="Controls\MessageBox.ascx" />
+    <Content Include="Controls\GridPager.ascx" />
+    <Content Include="Controls\InvalidInputIndicator.ascx" />
+    <Content Include="Controls\ModalDialog.ascx" />
+    <EmbeddedResource Include="App_GlobalResources\Tooltips.resx">
+      <SubType>Designer</SubType>
+      <Generator>GlobalResourceProxyGenerator</Generator>
+      <LastGenOutput>Tooltips.Designer.cs</LastGenOutput>
+    </EmbeddedResource>
+    <EmbeddedResource Include="Controls\PersonNameInputPanel.js" />
+    <Content Include="Controls\PersonNameInputPanel.ascx" />
+    <Content Include="Controls\SectionPanel.ascx" />
+    <Content Include="Controls\SessionTimeout.ascx" />
+    <Content Include="Controls\TimedDialog.ascx" />
+    <Content Include="Global.asax" />
+    <Content Include="KeepSessionAlive.aspx" />
+    <Content Include="Pages\Admin\Alerts\AlertHoverPopupDetails.ascx" />
+    <Content Include="Pages\Admin\Alerts\WorkQueueAlertContextDataView.ascx" />
+    <Content Include="Pages\Admin\Dashboard\AlertHoverPopupDetails.ascx" />
+    <Content Include="Pages\Admin\Dashboard\AlertsGridView.ascx" />
+    <Content Include="Pages\Admin\Dashboard\StudiesSummary.ascx" />
+    <Content Include="Pages\Admin\Dashboard\Default.aspx" />
+    <Content Include="Pages\Admin\Dashboard\FileSystemsGridView.ascx" />
+    <Content Include="Pages\Admin\Dashboard\ServerPartitionGridView.ascx" />
+    <Content Include="Pages\Admin\Dashboard\StudyIntegrityQueueSummary.ascx" />
+    <Content Include="Pages\Admin\Dashboard\WorkQueueAlertContextDataView.ascx" />
+    <Content Include="Pages\Admin\Dashboard\WorkQueueSummary.ascx" />
+    <Content Include="Pages\Error\CookiesRequired.aspx" />
+    <Content Include="Pages\Queues\StudyIntegrityQueue\DuplicateSopDialog.ascx" />
+    <EmbeddedResource Include="Pages\Queues\WorkQueue\Edit\WorkQueueItemDetailsPanel.js" />
+    <Content Include="Pages\Queues\WorkQueue\Edit\ProcessDuplicateWorkQueueDetailsView.ascx" />
+    <Content Include="Pages\Queues\WorkQueue\WorkQueueAlertPanel.ascx" />
+    <Content Include="Pages\Studies\MoveSeries\Default.aspx" />
+    <Content Include="Pages\Studies\MoveSeries\DeviceGridView.ascx" />
+    <Content Include="Pages\Studies\MoveSeries\MovePanel.ascx" />
+    <EmbeddedResource Include="Pages\Studies\MoveSeries\MovePanel.js" />
+    <Content Include="Pages\Studies\MoveSeries\PatientSummaryPanel.ascx" />
+    <Content Include="Pages\Studies\MoveSeries\SeriesGridView.ascx" />
+    <Content Include="Pages\Studies\SeriesDetails\Default.aspx" />
+    <Content Include="Pages\Studies\SeriesDetails\PatientSummaryPanel.ascx" />
+    <Content Include="Pages\Studies\SeriesDetails\SeriesDetailsPanel.ascx" />
+    <Content Include="Pages\Studies\SeriesDetails\SeriesDetailsView.ascx" />
+    <Content Include="Pages\Studies\SeriesDetails\StudySummaryPanel.ascx" />
+    <Content Include="Pages\Studies\StudyDetails\Controls\DeleteSeriesConfirmDialog.ascx" />
+    <Content Include="Pages\Studies\StudyDetails\Controls\DuplicateProcessChangeLog.ascx" />
+    <Content Include="Pages\Studies\StudyDetails\Controls\SeriesDeleteChangeLog.ascx" />
+    <Content Include="Pages\Studies\StudyDetails\Controls\StudyIntegrityQueueGridView.ascx" />
+    <Content Include="Pages\Studies\StudyDetails\Controls\StudyReprocessChangeLog.ascx" />
+    <Content Include="Scripts\date.js" />
+    <Content Include="Users.xml" />
+    <Content Include="Default.aspx" />
+    <Content Include="Images\favicon.ico" />
+    <Content Include="Images\ImageServerLogo.png" />
+    <EmbeddedResource Include="Pages\Admin\Alerts\AlertsPanel.js" />
+    <Content Include="Pages\Admin\Configure\Devices\ThrottleSettingsTab.ascx" />
+    <EmbeddedResource Include="Pages\Admin\Configure\Devices\DevicePanel.js" />
+    <EmbeddedResource Include="Pages\Admin\Configure\FileSystems\FileSystemsPanel.js" />
+    <EmbeddedResource Include="Pages\Admin\Configure\ServerPartitions\ServerPartitionPanel.js" />
+    <EmbeddedResource Include="Pages\Admin\Configure\ServerRules\ServerRulePanel.js" />
+    <EmbeddedResource Include="Pages\Admin\Configure\ServiceLocks\ServiceLockPanel.js" />
+    <EmbeddedResource Include="Pages\Admin\Configure\PartitionArchive\PartitionArchivePanel.js" />
+    <Content Include="Pages\Admin\UserManagement\UserGroups\AddEditUserGroupsDialog.ascx" />
+    <Content Include="Pages\Admin\UserManagement\UserGroups\Default.aspx" />
+    <Content Include="Pages\Admin\UserManagement\UserGroups\UserGroupsGridPanel.ascx" />
+    <Content Include="Pages\Admin\UserManagement\UserGroups\UserGroupsPanel.ascx" />
+    <EmbeddedResource Include="Pages\Admin\UserManagement\UserGroups\UserGroupsPanel.js" />
+    <Content Include="Pages\Admin\UserManagement\Users\AddEditUserDialog.ascx" />
+    <Content Include="Pages\Admin\UserManagement\Users\Default.aspx" />
+    <EmbeddedResource Include="Pages\Admin\UserManagement\Users\UserPanel.js" />
+    <Content Include="Pages\Admin\UserManagement\Users\UserGridPanel.ascx" />
+    <Content Include="Pages\Admin\UserManagement\Users\UserPanel.ascx" />
+    <Content Include="Pages\Login\ChangePasswordDialog.ascx" />
+    <Content Include="Pages\Login\Default.aspx" />
+    <Content Include="Pages\Error\AuthorizationErrorPage.aspx" />
+    <Content Include="Pages\Error\TimeoutErrorPage.aspx" />
+    <EmbeddedResource Include="Pages\Studies\Move\MovePanel.js" />
+    <Content Include="Pages\Login\PasswordExpiredDialog.ascx" />
+    <Content Include="Pages\Queues\ArchiveQueue\ResetArchiveQueueDialog.ascx" />
+    <Content Include="Pages\Studies\StudyDetails\Controls\EditHistoryDetailsColumn.ascx" />
+    <Content Include="Pages\Studies\StudyDetails\Controls\HistoryPanel.ascx" />
+    <Content Include="Pages\Studies\StudyDetails\Controls\ReconcileHistoryDetailsColumn.ascx" />
+    <Content Include="Pages\Studies\StudyDetails\Controls\StudyHistoryChangeDescPanel.ascx" />
+    <Content Include="Pages\Admin\Alerts\AlertsGridPanel.ascx" />
+    <Content Include="Pages\Admin\Alerts\AlertsPanel.ascx" />
+    <Content Include="Pages\Admin\Alerts\Default.aspx" />
+    <Content Include="Pages\Admin\ApplicationLog\ApplicationLogGridView.ascx" />
+    <Content Include="Pages\Admin\ApplicationLog\ApplicationLogPanel.ascx" />
+    <Content Include="Pages\Admin\ApplicationLog\Default.aspx" />
+    <Content Include="Pages\Admin\Audit\DeletedStudies\Default.aspx" />
+    <Content Include="Pages\Admin\Audit\DeletedStudies\DeletedStudiesSearchPanel.ascx" />
+    <Content Include="Pages\Admin\Audit\DeletedStudies\DeletedStudyArchiveInfoPanel.ascx" />
+    <Content Include="Pages\Admin\Audit\DeletedStudies\DeletedStudyDetailsDialog.ascx" />
+    <Content Include="Pages\Admin\Audit\DeletedStudies\DeletedStudyDetailsDialogGeneralPanel.ascx" />
+    <Content Include="Pages\Admin\Audit\DeletedStudies\DeletedStudyDetailsDialogPanel.ascx" />
+    <EmbeddedResource Include="Pages\Admin\Audit\DeletedStudies\DeletedStudySearchPanel.js" />
+    <Content Include="Pages\Admin\Audit\DeletedStudies\GeneralArchiveInfoPanel.ascx" />
+    <Content Include="Pages\Admin\Audit\DeletedStudies\HsmArchiveInfoPanel.ascx" />
+    <Content Include="Pages\Admin\Audit\DeletedStudies\SearchResultGridView.ascx" />
+    <Content Include="Pages\Common\BarChart.aspx" />
+    <Content Include="Pages\Common\BaseAdminPage.aspx" />
+    <Content Include="Pages\Common\BasePage.aspx" />
+    <Content Include="Pages\Common\Default.aspx" />
+    <Content Include="Pages\Admin\Configure\PartitionArchive\AddEditPartitionDialog.ascx" />
+    <Content Include="Pages\Admin\Configure\PartitionArchive\Default.aspx" />
+    <Content Include="Pages\Admin\Configure\PartitionArchive\PartitionArchivePanel.ascx" />
+    <Content Include="Pages\Admin\Configure\PartitionArchive\PartitionArchiveGridPanel.ascx" />
+    <Content Include="Pages\Admin\Configure\Devices\AddEditDeviceDialog.ascx" />
+    <Content Include="Pages\Admin\Configure\Devices\DeviceGridView.ascx" />
+    <Content Include="Pages\Admin\Configure\Devices\Default.aspx" />
+    <Content Include="Pages\Admin\Configure\Devices\DevicePanel.ascx" />
+    <Content Include="Pages\Admin\Configure\FileSystems\AddEditFileSystemDialog.ascx" />
+    <EmbeddedResource Include="App_GlobalResources\GridPager.resx">
+      <SubType>Designer</SubType>
+      <Generator>GlobalResourceProxyGenerator</Generator>
+      <LastGenOutput>GridPager.Designer.cs</LastGenOutput>
+    </EmbeddedResource>
+    <EmbeddedResource Include="App_GlobalResources\Titles.resx">
+      <SubType>Designer</SubType>
+      <Generator>GlobalResourceProxyGenerator</Generator>
+      <LastGenOutput>Titles.Designer.cs</LastGenOutput>
+    </EmbeddedResource>
+    <EmbeddedResource Include="App_GlobalResources\Labels.resx">
+      <SubType>Designer</SubType>
+      <Generator>GlobalResourceProxyGenerator</Generator>
+      <LastGenOutput>Labels.Designer.cs</LastGenOutput>
+    </EmbeddedResource>
+    <EmbeddedResource Include="Pages\Admin\Configure\FileSystems\Filesystem.js" />
+    <Content Include="Pages\Admin\Configure\FileSystems\FileSystemsGridView.ascx" />
+    <Content Include="Pages\Admin\Configure\FileSystems\Default.aspx" />
+    <Content Include="Pages\Admin\Configure\FileSystems\FileSystemsPanel.ascx" />
+    <Content Include="Pages\Admin\Configure\ServerPartitions\AddEditPartitionDialog.ascx" />
+    <Content Include="Pages\Admin\Configure\ServerPartitions\ServerPartitionGridPanel.ascx" />
+    <Content Include="Pages\Admin\Configure\ServerPartitions\Default.aspx" />
+    <Content Include="Pages\Admin\Configure\ServerPartitions\ServerPartitionPanel.ascx" />
+    <Content Include="Pages\Admin\Configure\ServerRules\AddEditServerRuleDialog.ascx" />
+    <Content Include="Pages\Admin\Configure\ServerRules\ServerRuleGridView.ascx" />
+    <Content Include="Pages\Admin\Configure\ServerRules\Default.aspx" />
+    <Content Include="Pages\Admin\Configure\ServerRules\ServerRulePanel.ascx" />
+    <Content Include="Pages\Admin\Configure\ServerRules\ServerRuleSamples.asmx" />
+    <Content Include="Pages\Admin\Configure\ServiceLocks\EditServiceLockDialog.ascx" />
+    <Content Include="Pages\Admin\Configure\ServiceLocks\ServiceLockGridView.ascx" />
+    <Content Include="Pages\Admin\Configure\ServiceLocks\Default.aspx" />
+    <Content Include="Pages\Admin\Configure\ServiceLocks\ServiceLockPanel.ascx" />
+    <Content Include="Pages\Error\JavascriptRequired.aspx" />
+    <Content Include="Pages\Error\Default.aspx" />
+    <Content Include="Pages\Error\ErrorPage.aspx" />
+    <Content Include="Pages\Help\About.aspx" />
+    <Content Include="Pages\Help\Default.aspx" />
+    <Content Include="Pages\Help\Documentation.aspx" />
+    <Content Include="Pages\Queues\ArchiveQueue\Default.aspx" />
+    <Content Include="Pages\Queues\ArchiveQueue\SearchPanel.ascx" />
+    <EmbeddedResource Include="Pages\Queues\ArchiveQueue\SearchPanel.js" />
+    <Content Include="Pages\Queues\ArchiveQueue\ArchiveQueueItemList.ascx" />
+    <Content Include="Pages\Queues\StudyIntegrityQueue\Default.aspx" />
+    <Content Include="Pages\Queues\StudyIntegrityQueue\ReconcileDialog.ascx" />
+    <Content Include="Pages\Queues\StudyIntegrityQueue\StudyIntegrityQueueItemList.ascx" />
+    <Content Include="Pages\Queues\StudyIntegrityQueue\SearchPanel.ascx" />
+    <EmbeddedResource Include="Pages\Queues\StudyIntegrityQueue\SearchPanel.js" />
+    <Content Include="Pages\Queues\RestoreQueue\RestoreQueueItemList.ascx" />
+    <EmbeddedResource Include="Pages\Queues\RestoreQueue\SearchPanel.js" />
+    <Content Include="Pages\Queues\RestoreQueue\Default.aspx" />
+    <Content Include="Pages\Queues\RestoreQueue\SearchPanel.ascx" />
+    <Content Include="Pages\Queues\WorkQueue\Edit\TierMigrationWorkQueueDetailsView.ascx" />
+    <Content Include="Pages\Queues\WorkQueue\Edit\WorkQueueItemDeleted.aspx" />
+    <Content Include="Pages\Queues\WorkQueue\Edit\WebEditStudyWorkQueueDetailsView.ascx" />
+    <Content Include="Pages\Queues\WorkQueue\Edit\GeneralWorkQueueDetailsView.ascx" />
+    <Content Include="Pages\Studies\Default.aspx" />
+    <Content Include="Pages\Studies\Move\Default.aspx" />
+    <Content Include="Pages\Studies\Move\DeviceGridView.ascx" />
+    <Content Include="Pages\Studies\Move\MovePanel.ascx" />
+    <Content Include="Pages\Studies\Move\StudyGridView.ascx" />
+    <Content Include="Pages\Studies\SearchPanel.ascx" />
+    <EmbeddedResource Include="Pages\Studies\SearchPanel.js" />
+    <Content Include="Pages\Studies\MoveSeries\StudySummaryPanel.ascx" />
+    <Content Include="Pages\Studies\StudyDetails\Controls\ArchivePanel.ascx" />
+    <Content Include="Pages\Studies\StudyDetails\Controls\DeleteStudyConfirmDialog.ascx" />
+    <Content Include="Pages\Studies\StudyDetails\Controls\EditStudyDetailsDialog.ascx" />
+    <Content Include="Pages\Studies\StudyDetails\Controls\FileSystemQueueGridView.ascx" />
+    <Content Include="Pages\Studies\StudyDetails\Controls\PatientSummaryPanel.ascx" />
+    <Content Include="Pages\Studies\StudyDetails\Controls\SeriesGridView.ascx" />
+    <Content Include="Pages\Studies\StudyDetails\Controls\StudyDetailsPanel.ascx" />
+    <Content Include="Pages\Studies\StudyDetails\Controls\StudyDetailsTabs.ascx" />
+    <Content Include="Pages\Studies\StudyDetails\Controls\StudyDetailsView.ascx" />
+    <Content Include="Pages\Studies\StudyDetails\Controls\StudyStateAlertPanel.ascx" />
+    <Content Include="Pages\Studies\StudyDetails\Controls\StudyStorageView.ascx" />
+    <Content Include="Pages\Studies\StudyDetails\Controls\WorkQueueGridView.ascx" />
+    <Content Include="Pages\Studies\StudyDetails\Default.aspx" />
+    <EmbeddedResource Include="Pages\Studies\StudyDetails\Scripts\FileSystemQueueGridView.js" />
+    <EmbeddedResource Include="Pages\Studies\StudyDetails\Scripts\SeriesGridView.js" />
+    <EmbeddedResource Include="Pages\Studies\StudyDetails\Scripts\StudyDetailsTabs.js" />
+    <EmbeddedResource Include="Pages\Studies\StudyDetails\Scripts\WorkQueueGridView.js" />
+    <Content Include="Pages\Studies\StudyListGridView.ascx" />
+    <Content Include="Pages\Queues\WorkQueue\Edit\AutoRouteWorkQueueDetailsView.ascx" />
+    <Content Include="Pages\Queues\WorkQueue\Edit\DeleteWorkQueueDialog.ascx" />
+    <Content Include="Pages\Queues\WorkQueue\Edit\ResetWorkQueueDialog.ascx" />
+    <Content Include="Pages\Queues\WorkQueue\Edit\ScheduleWorkQueueDialog.ascx" />
+    <Content Include="Pages\Queues\WorkQueue\Edit\Default.aspx" />
+    <Content Include="Pages\Queues\WorkQueue\Edit\WebMoveStudyWorkQueueDetailsView.ascx" />
+    <Content Include="Pages\Queues\WorkQueue\Edit\WorkQueueItemDetailsPanel.ascx" />
+    <Content Include="Pages\Queues\WorkQueue\Edit\WorkQueueSettingsPanel.ascx" />
+    <Content Include="Pages\Queues\WorkQueue\Default.aspx" />
+    <Content Include="Pages\Queues\WorkQueue\SearchPanel.ascx" />
+    <EmbeddedResource Include="Pages\Queues\WorkQueue\SearchPanel.js" />
+    <Content Include="Pages\Queues\WorkQueue\WorkQueueItemList.ascx" />
+    <Content Include="Scripts\ClearCanvas.js" />
+    <Content Include="Scripts\CodeMirror\css\csscolors.css" />
+    <Content Include="Scripts\CodeMirror\css\docs.css" />
+    <Content Include="Scripts\CodeMirror\css\jscolors.css" />
+    <Content Include="Scripts\CodeMirror\css\people.jpg" />
+    <Content Include="Scripts\CodeMirror\css\sparqlcolors.css" />
+    <Content Include="Scripts\CodeMirror\css\xmlcolors.css" />
+    <Content Include="Scripts\CodeMirror\js\codemirror.js" />
+    <Content Include="Scripts\CodeMirror\js\editor.js" />
+    <Content Include="Scripts\CodeMirror\js\mirrorframe.js" />
+    <Content Include="Scripts\CodeMirror\js\parsecss.js" />
+    <Content Include="Scripts\CodeMirror\js\parsehtmlmixed.js" />
+    <Content Include="Scripts\CodeMirror\js\parsejavascript.js" />
+    <Content Include="Scripts\CodeMirror\js\parsesparql.js" />
+    <Content Include="Scripts\CodeMirror\js\parsexml.js" />
+    <Content Include="Scripts\CodeMirror\js\select.js" />
+    <Content Include="Scripts\CodeMirror\js\stringstream.js" />
+    <Content Include="Scripts\CodeMirror\js\tokenize.js" />
+    <Content Include="Scripts\CodeMirror\js\tokenizejavascript.js" />
+    <Content Include="Scripts\CodeMirror\js\undo.js" />
+    <Content Include="Scripts\CodeMirror\js\util.js" />
+    <Content Include="Scripts\ErrorHandling.js" />
+    <Content Include="Scripts\jquery\jquery-1.2.6.min.js" />
+    <Content Include="Scripts\jquery\jquery-1.3.2.min.js" />
+    <Content Include="Scripts\jquery\jquery.dimensions.js" />
+    <Content Include="Scripts\jquery\jquery.dropshadow.js" />
+    <Content Include="Scripts\jquery\jquery.maskedinput-1.2.1.js" />
+    <Content Include="Scripts\jquery\jquery.multiselect.js" />
+    <Content Include="Scripts\NumberFormat154.js" />
+    <Content Include="GlobalMasterPage.master" />
+    <Content Include="Pages\Common\MainContentSection.Master" />
+    <Content Include="Pages\Error\ErrorPageMaster.Master" />
+    <None Include="Pages\Queues\WorkQueue\WorkQueueSettings.settings">
+      <Generator>SettingsSingleFileGenerator</Generator>
+      <LastGenOutput>WorkQueueSettings.Designer.cs</LastGenOutput>
+    </None>
+    <Content Include="PersistantImage.ashx" />
+    <None Include="Scripts\CodeMirror\LICENSE" />
+    <Content Include="App_Themes\Default\images\Indicators\HelpSmall.png" />
+    <EmbeddedResource Include="App_GlobalResources\SR.resx">
+      <SubType>Designer</SubType>
+      <LastGenOutput>SR.Designer.cs</LastGenOutput>
+      <Generator>GlobalResourceProxyGenerator</Generator>
+    </EmbeddedResource>
+    <Content Include="Services\FilesystemInfoService.asmx" />
+    <Content Include="Services\ValidationServices.asmx" />
+    <Content Include="Services\webservice.htc" />
+    <Content Include="Web.config" />
+    <Content Include="Web.sitemap" />
+  </ItemGroup>
+  <ItemGroup>
+    <ProjectReference Include="..\..\..\Common\ClearCanvas.Common.csproj">
+      <Project>{F6EAD428-E6CF-4DF6-B2F3-D33D532C5343}</Project>
+      <Name>ClearCanvas.Common</Name>
+      <Private>True</Private>
+    </ProjectReference>
+    <ProjectReference Include="..\..\..\Dicom\ClearCanvas.Dicom.csproj">
+      <Project>{AD9ECE2B-8268-4115-8DC8-860FBD011FFF}</Project>
+      <Name>ClearCanvas.Dicom</Name>
+    </ProjectReference>
+    <ProjectReference Include="..\..\..\Enterprise\Common\ClearCanvas.Enterprise.Common.csproj">
+      <Project>{B5EBFFD7-6641-4932-91C9-4C4322B41868}</Project>
+      <Name>ClearCanvas.Enterprise.Common</Name>
+      <Private>True</Private>
+    </ProjectReference>
+    <ProjectReference Include="..\..\..\Enterprise\Core\ClearCanvas.Enterprise.Core.csproj">
+      <Project>{431E9444-9915-4D49-B92D-9B7EC086622A}</Project>
+      <Name>ClearCanvas.Enterprise.Core</Name>
+      <Private>True</Private>
+    </ProjectReference>
+    <ProjectReference Include="..\..\..\Server\ShredHost\ClearCanvas.Server.ShredHost.csproj">
+      <Project>{8347B928-805E-42E7-B980-08D8AF1A0671}</Project>
+      <Name>ClearCanvas.Server.ShredHost</Name>
+    </ProjectReference>
+    <ProjectReference Include="..\..\..\Web\Enterprise\ClearCanvas.Web.Enterprise.csproj">
+      <Project>{22444EF5-740E-41C2-B6DD-0029BD616338}</Project>
+      <Name>ClearCanvas.Web.Enterprise</Name>
+    </ProjectReference>
+    <ProjectReference Include="..\..\Common\ClearCanvas.ImageServer.Common.csproj">
+      <Project>{DDFB1D25-75AE-43A6-A7A5-33D173EFFD04}</Project>
+      <Name>ClearCanvas.ImageServer.Common</Name>
+      <Private>True</Private>
+    </ProjectReference>
+    <ProjectReference Include="..\..\Core\ClearCanvas.ImageServer.Core.csproj">
+      <Project>{64DD80D0-2B72-46C0-8F6E-382CA1EAFF9D}</Project>
+      <Name>ClearCanvas.ImageServer.Core</Name>
+      <Private>True</Private>
+    </ProjectReference>
+    <ProjectReference Include="..\..\Enterprise\ClearCanvas.ImageServer.Enterprise.csproj">
+      <Project>{86CA6EDB-DE59-45E9-8BD8-832FBB3F8009}</Project>
+      <Name>ClearCanvas.ImageServer.Enterprise</Name>
+      <Private>True</Private>
+    </ProjectReference>
+    <ProjectReference Include="..\..\Model\ClearCanvas.ImageServer.Model.csproj">
+      <Project>{2C9126D3-5B73-4539-BBC9-D56E6097D335}</Project>
+      <Name>ClearCanvas.ImageServer.Model</Name>
+      <Private>True</Private>
+    </ProjectReference>
+    <ProjectReference Include="..\..\Rules\ClearCanvas.ImageServer.Rules.csproj">
+      <Project>{523EDDC1-7C6E-404D-A8ED-5F043F5E6BE3}</Project>
+      <Name>ClearCanvas.ImageServer.Rules</Name>
+      <Private>True</Private>
+    </ProjectReference>
+    <ProjectReference Include="..\..\Rules\JpegCodec\ClearCanvas.ImageServer.Rules.JpegCodec.csproj">
+      <Project>{2BAF49AA-F872-4CC5-A3B0-4B7555DC3244}</Project>
+      <Name>ClearCanvas.ImageServer.Rules.JpegCodec</Name>
+      <Private>True</Private>
+    </ProjectReference>
+    <ProjectReference Include="..\..\Rules\RleCodec\ClearCanvas.ImageServer.Rules.RleCodec.csproj">
+      <Project>{4E4B60EC-FFB9-49A9-A40F-385FC68D798F}</Project>
+      <Name>ClearCanvas.ImageServer.Rules.RleCodec</Name>
+      <Private>True</Private>
+    </ProjectReference>
+    <ProjectReference Include="..\..\Services\Archiving\ClearCanvas.ImageServer.Services.Archiving.csproj">
+      <Project>{90C91F02-8AD3-43D1-B8C3-C0469213E3E5}</Project>
+      <Name>ClearCanvas.ImageServer.Services.Archiving</Name>
+    </ProjectReference>
+    <ProjectReference Include="..\..\Services\Archiving\Hsm\ClearCanvas.ImageServer.Services.Archiving.Hsm.csproj">
+      <Project>{BE27922C-C8D7-4190-8F24-5D7C1623CAFA}</Project>
+      <Name>ClearCanvas.ImageServer.Services.Archiving.Hsm</Name>
+      <Private>True</Private>
+    </ProjectReference>
+    <ProjectReference Include="..\..\Services\Common\ClearCanvas.ImageServer.Services.Common.csproj">
+      <Project>{6863F5CE-F1D3-46A7-915C-DE02D1452EED}</Project>
+      <Name>ClearCanvas.ImageServer.Services.Common</Name>
+      <Private>True</Private>
+    </ProjectReference>
+    <ProjectReference Include="..\..\Services\WorkQueue\ClearCanvas.ImageServer.Services.WorkQueue.csproj">
+      <Project>{65B9B08C-EAE4-4EE2-B164-905B03134443}</Project>
+      <Name>ClearCanvas.ImageServer.Services.WorkQueue</Name>
+    </ProjectReference>
+    <ProjectReference Include="..\Common\ClearCanvas.ImageServer.Web.Common.csproj">
+      <Project>{9A4EF57B-2702-4931-9E94-B194707E87FA}</Project>
+      <Name>ClearCanvas.ImageServer.Web.Common</Name>
+      <Private>True</Private>
+    </ProjectReference>
+  </ItemGroup>
+  <PropertyGroup>
+    <VisualStudioVersion Condition="'$(VisualStudioVersion)' == ''">10.0</VisualStudioVersion>
+    <VSToolsPath Condition="'$(VSToolsPath)' == ''">$(MSBuildExtensionsPath32)\Microsoft\VisualStudio\v$(VisualStudioVersion)</VSToolsPath>
+  </PropertyGroup>
+  <Import Project="$(MSBuildBinPath)\Microsoft.CSharp.targets" />
+  <Import Project="$(VSToolsPath)\WebApplications\Microsoft.WebApplication.targets" Condition="'$(VSToolsPath)' != ''" />
+  <Import Project="$(MSBuildExtensionsPath32)\Microsoft\VisualStudio\v10.0\WebApplications\Microsoft.WebApplication.targets" Condition="false" />
+  <PropertyGroup>
+    <Configuration Condition=" '$(Configuration)' == '' ">Debug</Configuration>
+    <DistributionBuild>false</DistributionBuild>
+  </PropertyGroup>
+  <Choose>
+    <When Condition="$(DistributionBuild)">
+      <PropertyGroup>
+        <DistributionDir>$(MSBuildProjectDirectory)\..\Distribution\Build\ImageServerWeb$(BuildSuffix)\$(PlatformSubFolder)\$(Configuration)</DistributionDir>
+      </PropertyGroup>
+    </When>
+    <Otherwise>
+      <PropertyGroup>
+        <DistributionDir>
+        </DistributionDir>
+      </PropertyGroup>
+    </Otherwise>
+  </Choose>
+  <Choose>
+    <When Condition="$(DistributionBuild) AND '$(Configuration)'=='Release' And '$(KeyFile)' != ''">
+      <PropertyGroup>
+        <ImageServerWebProperties>SolutionDir=$(SolutionDir);SolutionName=$(SolutionName);ProjectDir=$(ProjectDir);Configuration=$(Configuration);TargetPlatform=$(TargetPlatform);DistributionDir=$(DistributionDir);SignAssembly=true;DelaySign=false;AssemblyOriginatorKeyFile=$(KeyFile);Options=$(BuildOptions);Localizations=$(Localizations)</ImageServerWebProperties>
+      </PropertyGroup>
+    </When>
+    <Otherwise>
+      <PropertyGroup>
+        <ImageServerWebProperties>SolutionDir=$(SolutionDir);SolutionName=$(SolutionName);ProjectDir=$(ProjectDir);Configuration=$(Configuration);TargetPlatform=$(TargetPlatform);DistributionBuild=$(DistributionBuild);DistributionDir=$(DistributionDir);Options=$(BuildOptions);Localizations=$(Localizations)</ImageServerWebProperties>
+      </PropertyGroup>
+    </Otherwise>
+  </Choose>
+  <!-- To modify your build process, add your task inside one of the targets below and uncomment it. 
+       Other similar extension points exist, see Microsoft.Common.targets.  -->
+  <Target Name="BeforeBuild">
+    <MSBuild Projects="$(ProjectDir)\..\..\..\JScript\Build.proj" Properties="Configuration=$(Configuration)" />
+  </Target>
+  <Target Name="AfterBuild">
+  </Target>
+  <ProjectExtensions>
+    <VisualStudio>
+      <FlavorProperties GUID="{349c5851-65df-11da-9384-00065b846f21}">
+        <WebProjectProperties>
+          <SaveServerSettingsInUserFile>True</SaveServerSettingsInUserFile>
+        </WebProjectProperties>
+      </FlavorProperties>
+    </VisualStudio>
+  </ProjectExtensions>
+  <PropertyGroup>
+    <PreBuildEvent>
+    </PreBuildEvent>
+    <PostBuildEvent>REM Run PostBuild msbuild project
+
+C:\WINDOWS\Microsoft.NET\Framework\v4.0.30319\MSBuild.exe  "$(SolutionDir)\$(SolutionName)_WebPostBuild.proj" "/property:$(ImageServerWebProperties)"</PostBuildEvent>
+  </PropertyGroup>
+  <Import Project="$(VSToolsPath)\WebApplications\Microsoft.WebApplication.targets" Condition="'$(VSToolsPath)' != ''" />
+  <Import Project="$(MSBuildExtensionsPath32)\Microsoft\VisualStudio\v10.0\WebApplications\Microsoft.WebApplication.targets" Condition="false" />
 </Project>