--- conflicted
+++ resolved
@@ -1,316 +1,300 @@
-#region License
-
-// Copyright (c) 2013, ClearCanvas Inc.
-// All rights reserved.
-// http://www.clearcanvas.ca
-//
-// This file is part of the ClearCanvas RIS/PACS open source project.
-//
-// The ClearCanvas RIS/PACS open source project is free software: you can
-// redistribute it and/or modify it under the terms of the GNU General Public
-// License as published by the Free Software Foundation, either version 3 of the
-// License, or (at your option) any later version.
-//
-// The ClearCanvas RIS/PACS open source project is distributed in the hope that it
-// will be useful, but WITHOUT ANY WARRANTY; without even the implied warranty of
-// MERCHANTABILITY or FITNESS FOR A PARTICULAR PURPOSE.  See the GNU General
-// Public License for more details.
-//
-// You should have received a copy of the GNU General Public License along with
-// the ClearCanvas RIS/PACS open source project.  If not, see
-// <http://www.gnu.org/licenses/>.
-
-#endregion
-
-using System;
-using System.Collections.Generic;
-using System.Net;
-using System.Text;
-using System.Threading.Tasks;
-using System.Web;
-using ClearCanvas.Common;
-using ClearCanvas.Common.Shreds;
-using ClearCanvas.Common.Utilities;
-using ClearCanvas.ImageServer.Common.Exceptions;
-using ClearCanvas.ImageServer.Core;
-using ClearCanvas.ImageServer.Model;
-using ClearCanvas.ImageServer.Services.Streaming.ImageStreaming;
-using ClearCanvas.ImageServer.Services.Streaming.ImageStreaming.Handlers;
-
-namespace ClearCanvas.ImageServer.Services.Streaming.Shreds
-{
-    internal static class UriHelper
-    {
-        static UriHelper()
-        {
-            var settings = ImageStreamingServerSettings.Default;
-            var testUrl = String.Format("http://localhost:{0}{1}", settings.Port, settings.Path);
-            var builder = new UriBuilder(testUrl);
-            SegmentCount = builder.Uri.Segments.Length;
-        }
-
-        private static readonly int SegmentCount;
-
-        public static string GetServerAE(HttpListenerContext context)
-        {
-            string[] requestSegments = context.Request.Url.Segments;
-            if (requestSegments.Length <= SegmentCount)
-                return String.Empty;
-
-            return requestSegments[SegmentCount];
-        }
-    }
-
-	/// <summary>
-	/// Represents an image streaming server.
-	/// </summary>
-	[ExtensionOf(typeof(ShredExtensionPoint))]
-	[ShredIsolationAttribute(Level = ShredIsolationLevel.None)]
-	public class ImageStreamingServer : HttpServer
-    {
-        #region Private Fields
-		//For this use case, LinkedList is far more efficient, because we only ever:
-		//1. Add to the end.
-		//2. Remove from anywhere.
-		//3. Traverse the list from beginning to end.
-		//#1 and #2 take "constant time" for a LinkedList, but not for a List<> because it reshuffles data.
-		private readonly LinkedList<IPEndPoint> _currentRequests = new LinkedList<IPEndPoint>();
-		private readonly int _concurrencyWarningThreshold = ImageStreamingServerSettings.Default.ConcurrencyWarningThreshold;
-        #endregion
-
-	    		
-        #region Constructor
-
-        /// <summary>
-	    /// Creates an instance of <see cref="ImageStreamingServer"/>
-	    /// </summary>
-	    public ImageStreamingServer()
-	        : base(SR.ImageStreamingServerDisplayName,
-                ImageStreamingServerSettings.Default.Port,
-                ImageStreamingServerSettings.Default.Path)
-		{
-<<<<<<< HEAD
-            HttpRequestReceived += OnHttpRequestReceived;
-=======
-            var maxConnections = ImageStreamingServerSettings.Default.MaxConcurrentConnections;
-            UseCompletionPorts = maxConnections > 0;
-            if (UseCompletionPorts)
-                MaxCompletionPortCount = maxConnections;
->>>>>>> 0c62cc23
-		}
-        
-	    #endregion
-
-        #region Static Methods
-
-        
-        private static void Validate(HttpListenerContext context)
-        {
-            string serverAE = UriHelper.GetServerAE(context);
-
-            if (String.IsNullOrEmpty(serverAE))
-            {
-                throw new HttpException((int)HttpStatusCode.BadRequest, 
-                    String.Format("Partition AE Title is required after {0}", ImageStreamingServerSettings.Default.Path));
-            }
-
-            ServerPartition partition = ServerPartitionMonitor.Instance.GetPartition(serverAE);
-            if (partition == null)
-            {
-                throw new HttpException((int)HttpStatusCode.BadRequest, String.Format("Partition AE {0} is invalid", serverAE));
-            }
-
-            string requestType = context.Request.QueryString["requestType"] ?? "";
-            if (String.IsNullOrEmpty(requestType))
-            {
-                throw new WADOException(HttpStatusCode.BadRequest, "RequestType parameter is missing");
-            }
-        }
-
-        #endregion
-
-        #region Private Methods
-        void AddContext(HttpListenerContext ctx)
-        {
-			Dictionary<IPAddress, List<IPEndPoint>> map;
-        	var endpoint = ctx.Request.RemoteEndPoint;
-        	int requestCount;
-
-			lock (_currentRequests)
-			{
-				_currentRequests.AddLast(endpoint);
-				requestCount = _currentRequests.Count;
-				if (requestCount <= _concurrencyWarningThreshold)
-					return;
-
-				//Lock only until we get the "map" to minimize contention
-				map = CollectionUtils.GroupBy(_currentRequests, item => item.Address);
-			}
-
-			//Do the logging on a different thread so we don't hold up this one.
-        	Task.Factory.StartNew(() =>
-        	                      	{
-        	                      		var log = new StringBuilder();
-        	                      		log.AppendLine(String.Format("Concurrency threshold detected: {0} requests are being processed.", requestCount));
-        	                      		foreach (IPAddress client in map.Keys)
-        	                      			log.AppendLine(String.Format("From {0} : {1}", client, map[client].Count));
-
-        	                      		Platform.Log(LogLevel.Warn, log.ToString());
-        	                      	});
-        }
-
-        void RemoveContext(HttpListenerContext ctx)
-        {
-            lock (_currentRequests)
-            {
-                _currentRequests.Remove(ctx.Request.RemoteEndPoint);
-            }
-        }
-
-        #endregion
-
-        #region Protected Methods
-
-<<<<<<< HEAD
-        /// <summary>
-		/// Event handler for <see cref="HttpServer.HttpRequestReceived"/> events.
-		/// </summary>
-		/// <param name="sender"></param>
-		/// <param name="args"></param>
-		protected void OnHttpRequestReceived(object sender, HttpRequestReceivedEventArg args)
-		{
-			// NOTE: This method is run under different threads for different http requests.
-            HttpListenerContext context = args.Context;
-=======
-	    protected override void HandleRequest(HttpListenerContext context)
-        {
-            // NOTE: This method is run under different threads for different http requests.
->>>>>>> 0c62cc23
-            Platform.Log(LogLevel.Debug, "Received image streaming request from {0}:{1}", context.Request.RemoteEndPoint.Address, context.Request.RemoteEndPoint.Port);
-
-        	AddContext(context);
-			
-			try
-			{
-				Validate(context);
-
-                WADORequestProcessor processor = new WADORequestProcessor();
-                processor.Process(context);
-				
-			}
-            catch (WADOException e)
-            {
-                SetResponseError(context, e.GetHttpCode(), e.Message);
-            }
-            catch (HttpException e)
-            {
-                SetResponseError(context, e.GetHttpCode(), e.Message);
-            }
-            catch (ServerTransientError e)
-            {
-                SetResponseError(context, (int)HttpStatusCode.NoContent, e.Message);
-            }
-            catch(StudyNotFoundException e)
-            {
-                SetResponseError(context, (int)HttpStatusCode.BadRequest, e.Message);
-            }
-            catch (Exception e)
-			{
-                if (e.InnerException!=null)
-					SetResponseError(context, (int)HttpStatusCode.InternalServerError, e.InnerException.Message);
-				else
-                    SetResponseError(context, (int)HttpStatusCode.InternalServerError, e.Message);
-			}
-            finally
-			{
-                    // note: the connection might have been aborted or lost too
-                    try
-                    {
-                        context.Response.OutputStream.Flush();
-                        context.Response.OutputStream.Close();
-                    }
-                    catch(Exception ex)
-                    {
-                        Platform.Log(LogLevel.Warn, "Unexpected exception occurred: {0}", ex.Message);
-                    }
-                    finally
-                    {
-						RemoveContext(context);
-					}
-			}
-		}
-
-        protected void SetResponseError(HttpListenerContext context, int code, string message)
-	    {
-            Platform.CheckForNullReference(context, "Context");
-	        try
-	        {
-                Platform.Log(LogLevel.Error, "Streaming Error: {0}  {1}", code, message);
-                context.Response.StatusCode = code;
-                context.Response.StatusDescription = HttpUtility.HtmlEncode(message);
-	        }
-            catch(Exception)
-            {
-                // probably caused by the control characters in the message. 
-                // just ignore it
-            }
-	    }
-
-	    #endregion
-
-        #region Overridden Public Methods
-
-
-        public override string GetDisplayName()
-		{
-			return SR.ImageStreamingServerDescription;
-		}
-
-		public override string GetDescription()
-		{
-			return SR.ImageStreamingServerDescription;
-		}
-
-		#endregion
-
-		protected override void OnStarted()
-		{
-			AutoStartMe();
-		}
-
-		private void AutoStartMe()
-		{
-			// Send a dummy request to kick start the service
-			// Must be done in a thread because we are 
-			// in the thread that handles incoming requests
-			Task.Factory.StartNew(() =>
-			                      	{
-										try
-										{
-											using (var dummyClient = new WebClient())
-											{
-												foreach (var p in ServerPartitionMonitor.Instance.Partitions)
-												{
-													var request =
-														String.Format(
-															"{0}{1}?requestType=WADO&studyUID=28282&seriesUid=478844&objectUid=1231233&contentType=image%2Fjpeg&rows=100&columns=100",
-															ServerEndPointUri, p.AeTitle);
-
-													var uri = new Uri(request);
-													
-													// Note: this request will be rejected because the study doens't exist but we don't care 
-													dummyClient.OpenRead(uri); 
-													break;
-												}
-											}
-										}
-										catch(Exception e)
-										{
-											// ignore it
-										}
-										
-			                      	});
-			
-		}
-    }
+#region License
+
+// Copyright (c) 2013, ClearCanvas Inc.
+// All rights reserved.
+// http://www.clearcanvas.ca
+//
+// This file is part of the ClearCanvas RIS/PACS open source project.
+//
+// The ClearCanvas RIS/PACS open source project is free software: you can
+// redistribute it and/or modify it under the terms of the GNU General Public
+// License as published by the Free Software Foundation, either version 3 of the
+// License, or (at your option) any later version.
+//
+// The ClearCanvas RIS/PACS open source project is distributed in the hope that it
+// will be useful, but WITHOUT ANY WARRANTY; without even the implied warranty of
+// MERCHANTABILITY or FITNESS FOR A PARTICULAR PURPOSE.  See the GNU General
+// Public License for more details.
+//
+// You should have received a copy of the GNU General Public License along with
+// the ClearCanvas RIS/PACS open source project.  If not, see
+// <http://www.gnu.org/licenses/>.
+
+#endregion
+
+using System;
+using System.Collections.Generic;
+using System.Net;
+using System.Text;
+using System.Threading.Tasks;
+using System.Web;
+using ClearCanvas.Common;
+using ClearCanvas.Common.Shreds;
+using ClearCanvas.Common.Utilities;
+using ClearCanvas.ImageServer.Common.Exceptions;
+using ClearCanvas.ImageServer.Core;
+using ClearCanvas.ImageServer.Model;
+using ClearCanvas.ImageServer.Services.Streaming.ImageStreaming;
+using ClearCanvas.ImageServer.Services.Streaming.ImageStreaming.Handlers;
+
+namespace ClearCanvas.ImageServer.Services.Streaming.Shreds
+{
+    internal static class UriHelper
+    {
+        static UriHelper()
+        {
+            var settings = ImageStreamingServerSettings.Default;
+            var testUrl = String.Format("http://localhost:{0}{1}", settings.Port, settings.Path);
+            var builder = new UriBuilder(testUrl);
+            SegmentCount = builder.Uri.Segments.Length;
+        }
+
+        private static readonly int SegmentCount;
+
+        public static string GetServerAE(HttpListenerContext context)
+        {
+            string[] requestSegments = context.Request.Url.Segments;
+            if (requestSegments.Length <= SegmentCount)
+                return String.Empty;
+
+            return requestSegments[SegmentCount];
+        }
+    }
+
+	/// <summary>
+	/// Represents an image streaming server.
+	/// </summary>
+	[ExtensionOf(typeof(ShredExtensionPoint))]
+	[ShredIsolationAttribute(Level = ShredIsolationLevel.None)]
+	public class ImageStreamingServer : HttpServer
+    {
+        #region Private Fields
+		//For this use case, LinkedList is far more efficient, because we only ever:
+		//1. Add to the end.
+		//2. Remove from anywhere.
+		//3. Traverse the list from beginning to end.
+		//#1 and #2 take "constant time" for a LinkedList, but not for a List<> because it reshuffles data.
+		private readonly LinkedList<IPEndPoint> _currentRequests = new LinkedList<IPEndPoint>();
+		private readonly int _concurrencyWarningThreshold = ImageStreamingServerSettings.Default.ConcurrencyWarningThreshold;
+        #endregion
+
+	    		
+        #region Constructor
+
+        /// <summary>
+	    /// Creates an instance of <see cref="ImageStreamingServer"/>
+	    /// </summary>
+	    public ImageStreamingServer()
+	        : base(SR.ImageStreamingServerDisplayName,
+                ImageStreamingServerSettings.Default.Port,
+                ImageStreamingServerSettings.Default.Path)
+		{
+            var maxConnections = ImageStreamingServerSettings.Default.MaxConcurrentConnections;
+            UseCompletionPorts = maxConnections > 0;
+            if (UseCompletionPorts)
+                MaxCompletionPortCount = maxConnections;
+		}
+
+	    #endregion
+
+        #region Static Methods
+
+        
+        private static void Validate(HttpListenerContext context)
+        {
+            string serverAE = UriHelper.GetServerAE(context);
+
+            if (String.IsNullOrEmpty(serverAE))
+            {
+                throw new HttpException((int)HttpStatusCode.BadRequest, 
+                    String.Format("Partition AE Title is required after {0}", ImageStreamingServerSettings.Default.Path));
+            }
+
+            ServerPartition partition = ServerPartitionMonitor.Instance.GetPartition(serverAE);
+            if (partition == null)
+            {
+                throw new HttpException((int)HttpStatusCode.BadRequest, String.Format("Partition AE {0} is invalid", serverAE));
+            }
+
+            string requestType = context.Request.QueryString["requestType"] ?? "";
+            if (String.IsNullOrEmpty(requestType))
+            {
+                throw new WADOException(HttpStatusCode.BadRequest, "RequestType parameter is missing");
+            }
+        }
+
+        #endregion
+
+        #region Private Methods
+        void AddContext(HttpListenerContext ctx)
+        {
+			Dictionary<IPAddress, List<IPEndPoint>> map;
+        	var endpoint = ctx.Request.RemoteEndPoint;
+        	int requestCount;
+
+			lock (_currentRequests)
+			{
+				_currentRequests.AddLast(endpoint);
+				requestCount = _currentRequests.Count;
+				if (requestCount <= _concurrencyWarningThreshold)
+					return;
+
+				//Lock only until we get the "map" to minimize contention
+				map = CollectionUtils.GroupBy(_currentRequests, item => item.Address);
+			}
+
+			//Do the logging on a different thread so we don't hold up this one.
+        	Task.Factory.StartNew(() =>
+        	                      	{
+        	                      		var log = new StringBuilder();
+        	                      		log.AppendLine(String.Format("Concurrency threshold detected: {0} requests are being processed.", requestCount));
+        	                      		foreach (IPAddress client in map.Keys)
+        	                      			log.AppendLine(String.Format("From {0} : {1}", client, map[client].Count));
+
+        	                      		Platform.Log(LogLevel.Warn, log.ToString());
+        	                      	});
+        }
+
+        void RemoveContext(HttpListenerContext ctx)
+        {
+            lock (_currentRequests)
+            {
+                _currentRequests.Remove(ctx.Request.RemoteEndPoint);
+            }
+        }
+
+        #endregion
+
+        #region Protected Methods
+
+	    protected override void HandleRequest(HttpListenerContext context)
+		{
+			// NOTE: This method is run under different threads for different http requests.
+            Platform.Log(LogLevel.Debug, "Received image streaming request from {0}:{1}", context.Request.RemoteEndPoint.Address, context.Request.RemoteEndPoint.Port);
+
+        	AddContext(context);
+			
+			try
+			{
+				Validate(context);
+
+                WADORequestProcessor processor = new WADORequestProcessor();
+                processor.Process(context);
+				
+			}
+            catch (WADOException e)
+            {
+                SetResponseError(context, e.GetHttpCode(), e.Message);
+            }
+            catch (HttpException e)
+            {
+                SetResponseError(context, e.GetHttpCode(), e.Message);
+            }
+            catch (ServerTransientError e)
+            {
+                SetResponseError(context, (int)HttpStatusCode.NoContent, e.Message);
+            }
+            catch(StudyNotFoundException e)
+            {
+                SetResponseError(context, (int)HttpStatusCode.BadRequest, e.Message);
+            }
+            catch (Exception e)
+			{
+                if (e.InnerException!=null)
+					SetResponseError(context, (int)HttpStatusCode.InternalServerError, e.InnerException.Message);
+				else
+                    SetResponseError(context, (int)HttpStatusCode.InternalServerError, e.Message);
+			}
+            finally
+			{
+                    // note: the connection might have been aborted or lost too
+                    try
+                    {
+                        context.Response.OutputStream.Flush();
+                        context.Response.OutputStream.Close();
+                    }
+                    catch(Exception ex)
+                    {
+                        Platform.Log(LogLevel.Warn, "Unexpected exception occurred: {0}", ex.Message);
+                    }
+                    finally
+                    {
+						RemoveContext(context);
+					}
+			}
+		}
+
+        protected void SetResponseError(HttpListenerContext context, int code, string message)
+	    {
+            Platform.CheckForNullReference(context, "Context");
+	        try
+	        {
+                Platform.Log(LogLevel.Error, "Streaming Error: {0}  {1}", code, message);
+                context.Response.StatusCode = code;
+                context.Response.StatusDescription = HttpUtility.HtmlEncode(message);
+	        }
+            catch(Exception)
+            {
+                // probably caused by the control characters in the message. 
+                // just ignore it
+            }
+	    }
+
+	    #endregion
+
+        #region Overridden Public Methods
+
+
+        public override string GetDisplayName()
+		{
+			return SR.ImageStreamingServerDescription;
+		}
+
+		public override string GetDescription()
+		{
+			return SR.ImageStreamingServerDescription;
+		}
+
+		#endregion
+
+		protected override void OnStarted()
+		{
+			AutoStartMe();
+		}
+
+		private void AutoStartMe()
+		{
+			// Send a dummy request to kick start the service
+			// Must be done in a thread because we are 
+			// in the thread that handles incoming requests
+			Task.Factory.StartNew(() =>
+			                      	{
+										try
+										{
+											using (var dummyClient = new WebClient())
+											{
+												foreach (var p in ServerPartitionMonitor.Instance.Partitions)
+												{
+													var request =
+														String.Format(
+															"{0}{1}?requestType=WADO&studyUID=28282&seriesUid=478844&objectUid=1231233&contentType=image%2Fjpeg&rows=100&columns=100",
+															ServerEndPointUri, p.AeTitle);
+
+													var uri = new Uri(request);
+													
+													// Note: this request will be rejected because the study doens't exist but we don't care 
+													dummyClient.OpenRead(uri); 
+													break;
+												}
+											}
+										}
+										catch(Exception e)
+										{
+											// ignore it
+										}
+										
+			                      	});
+			
+		}
+    }
 }