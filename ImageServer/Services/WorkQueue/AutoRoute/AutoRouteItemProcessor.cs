--- conflicted
+++ resolved
@@ -1,457 +1,422 @@
-#region License
-
-// Copyright (c) 2013, ClearCanvas Inc.
-// All rights reserved.
-// http://www.clearcanvas.ca
-//
-// This file is part of the ClearCanvas RIS/PACS open source project.
-//
-// The ClearCanvas RIS/PACS open source project is free software: you can
-// redistribute it and/or modify it under the terms of the GNU General Public
-// License as published by the Free Software Foundation, either version 3 of the
-// License, or (at your option) any later version.
-//
-// The ClearCanvas RIS/PACS open source project is distributed in the hope that it
-// will be useful, but WITHOUT ANY WARRANTY; without even the implied warranty of
-// MERCHANTABILITY or FITNESS FOR A PARTICULAR PURPOSE.  See the GNU General
-// Public License for more details.
-//
-// You should have received a copy of the GNU General Public License along with
-// the ClearCanvas RIS/PACS open source project.  If not, see
-// <http://www.gnu.org/licenses/>.
-
-#endregion
-
-using System;
-using System.Collections.Generic;
-using System.IO;
-using ClearCanvas.Common;
-using ClearCanvas.Dicom.Network;
-using ClearCanvas.Dicom.Network.Scu;
-using ClearCanvas.Dicom.Utilities.Xml;
-using ClearCanvas.Enterprise.Core;
-using ClearCanvas.ImageServer.Common;
-using ClearCanvas.ImageServer.Core.Validation;
-using ClearCanvas.ImageServer.Enterprise;
-using ClearCanvas.ImageServer.Enterprise.Command;
-using ClearCanvas.ImageServer.Model;
-using ClearCanvas.ImageServer.Services.Dicom;
-using ClearCanvas.ImageServer.Services.WorkQueue.WebMoveStudy;
-
-namespace ClearCanvas.ImageServer.Services.WorkQueue.AutoRoute
-{
-	/// <summary>
-	/// Processor for 'AutoRoute <see cref="WorkQueue"/> entries
-	/// </summary>
-	[StudyIntegrityValidation(ValidationTypes = StudyIntegrityValidationModes.None)]
-	public class AutoRouteItemProcessor : BaseItemProcessor, ICancelable
-	{
-		private const int TEMP_BLACKOUT_DURATION = 5; // seconds
-		// cache the list of device that has exceeded the limit
-		// to prevent repeat db hits when a server processes 
-		// multiple study move entries to the same device
-		private static readonly ServerCache<ServerEntityKey, Device> _tempBlackoutDevices =
-			new ServerCache<ServerEntityKey, Device>(TimeSpan.FromSeconds(TEMP_BLACKOUT_DURATION),
-			                                         TimeSpan.FromSeconds(TEMP_BLACKOUT_DURATION));
-
-		#region Private Members
-
-		private readonly object _syncLock = new object();
-		private Dictionary<string, List<WorkQueueUid>> _uidMaps;
-		private Device _device;
-		private const short UNLIMITED = -1;
-
-		#endregion
-
-		#region Virtual Protected Methods
-
-
-		/// <summary>
-		/// Convert Uids into SopInstance
-		/// </summary>
-		/// <returns></returns>
-		protected virtual IEnumerable<StorageInstance> GetStorageInstanceList()
-		{
-			string studyPath = StorageLocation.GetStudyPath();
-			StudyXml studyXml = LoadStudyXml(StorageLocation);
-
-			var list = new Dictionary<string, StorageInstance>();
-			foreach (WorkQueueUid uid in WorkQueueUidList)
-			{
-				if (list.ContainsKey(uid.SopInstanceUid))
-				{
-					Platform.Log(LogLevel.Warn, "AutoRoute WorkQueueUid {0} is a duplicate.", uid.Key);
-					continue; // duplicate;}
-				}
-				SeriesXml seriesXml = studyXml[uid.SeriesInstanceUid];
-				InstanceXml instanceXml = seriesXml[uid.SopInstanceUid];
-
-				string seriesPath = Path.Combine(studyPath, uid.SeriesInstanceUid);
-				string instancePath = Path.Combine(seriesPath, uid.SopInstanceUid + ServerPlatform.DicomFileExtension);
-				var instance = new StorageInstance(instancePath)
-					{
-						SopClass = instanceXml.SopClass,
-						TransferSyntax = instanceXml.TransferSyntax,
-						SopInstanceUid = instanceXml.SopInstanceUid,
-						StudyInstanceUid = studyXml.StudyInstanceUid,
-						PatientId = studyXml.PatientId,
-						PatientsName = studyXml.PatientsName
-					};
-
-				list.Add(uid.SopInstanceUid, instance);
-			}
-
-			return list.Values;
-		}
-
-		/// <summary>
-		/// Called when all instances have been sent
-		/// </summary>
-		protected virtual void OnComplete()
-		{
-			PostProcessing(WorkQueueItem,
-			               WorkQueueProcessorStatus.Pending, // will go to Idle the next time around if there's no item left.
-			               WorkQueueProcessorDatabaseUpdate.None);
-		}
-
-		protected virtual void OnInstanceSent(StorageInstance instance)
-		{
-			List<WorkQueueUid> foundUids = FindWorkQueueUids(instance);
-
-			if (instance.SendStatus.Equals(DicomStatuses.SOPClassNotSupported))
-			{
-				WorkQueueItem.FailureDescription =
-					String.Format("SOP Class not supported by remote device: {0}",
-					              instance.SopClass.Name);
-				Platform.Log(LogLevel.Warn,
-				             "Unable to transfer SOP Instance, SOP Class is not supported by remote device: {0}",
-				             instance.SopClass.Name);
-			}
-
-			if (instance.SendStatus.Status == DicomState.Failure)
-			{
-				WorkQueueItem.FailureDescription = instance.SendStatus.Description;
-				if (foundUids != null)
-				{
-					foreach (WorkQueueUid uid in foundUids)
-					{
-						uid.FailureCount++;
-						UpdateWorkQueueUid(uid);
-					}
-				}
-			}
-			else if (foundUids != null)
-			{
-				foreach (WorkQueueUid uid in foundUids)
-				{
-					DeleteWorkQueueUid(uid);
-					WorkQueueUidList.Remove(uid);
-				}
-			}
-
-
-		}
-
-		#endregion
-
-		#region Protected Properties
-
-		protected IList<StorageInstance> InstanceList { get; set; }
-
-
-		protected Device DestinationDevice
-		{
-			get
-			{
-				lock (_syncLock)
-				{
-					if (_device == null)
-					{
-						using (var context = new ServerExecutionContext())
-							_device = Device.Load(context.ReadContext, WorkQueueItem.DeviceKey);
-					}
-				}
-
-				return _device;
-			}
-		}
-
-		#endregion
-
-		#region Overridden Protected Method
-
-		protected override bool Initialize(Model.WorkQueue item, out string failureDescription)
-		{
-			if (!base.Initialize(item, out failureDescription))
-				return false;
-
-			if (!LoadReadableStorageLocation(item))
-			{
-				failureDescription = "Unable to find readable storage location";
-				Platform.Log(LogLevel.Warn, "Unable to find readable storage location for WorkQueue item: {0}", item.Key);
-				return false;
-			}
-
-			LoadUids(item);
-			InstanceList = new List<StorageInstance>(GetStorageInstanceList());
-			return true;
-		}
-
-		public bool HasPendingItems
-		{
-			get { return InstanceList != null && InstanceList.Count > 0; }
-		}
-
-		/// <summary>
-		/// Process a <see cref="WorkQueue"/> item of type AutoRoute.
-		/// </summary>
-		protected override void ProcessItem(Model.WorkQueue item)
-		{
-			if (WorkQueueItem.ScheduledTime >= WorkQueueItem.ExpirationTime && !HasPendingItems)
-			{
-				Platform.Log(LogLevel.Debug, "Removing Idle {0} entry : {1}", item.WorkQueueTypeEnum, item.GetKey().Key);
-				base.PostProcessing(item, WorkQueueProcessorStatus.Complete, WorkQueueProcessorDatabaseUpdate.None);
-				return;
-			}
-
-			if (!HasPendingItems)
-			{
-				// nothing to process, change to idle state
-				PostProcessing(item, WorkQueueProcessorStatus.Idle, WorkQueueProcessorDatabaseUpdate.None);
-				return;
-			}
-
-			Platform.Log(LogLevel.Info,
-			             "Moving study {0} for Patient {1} (PatientId:{2} A#:{3}) on Partition {4} to {5}...",
-			             Study.StudyInstanceUid, Study.PatientsName, Study.PatientId, Study.AccessionNumber,
-			             ServerPartition.Description, DestinationDevice.AeTitle);
-
-			// Load remote device information from the database.
-			Device device = DestinationDevice;
-			if (device == null)
-			{
-				item.FailureDescription = String.Format("Unknown auto-route destination \"{0}\"", item.DeviceKey);
-				Platform.Log(LogLevel.Error, item.FailureDescription);
-
-				PostProcessingFailure(item, WorkQueueProcessorFailureType.Fatal); // Fatal Error
-				return;
-			}
-
-			if (device.Dhcp && device.IpAddress.Length == 0)
-			{
-				item.FailureDescription = String.Format(
-					"Auto-route destination is a DHCP device with no known IP address: \"{0}\"", device.AeTitle);
-				Platform.Log(LogLevel.Error,
-				             item.FailureDescription);
-
-				PostProcessingFailure(item, WorkQueueProcessorFailureType.Fatal); // Fatal error
-				return;
-			}
-
-
-			// Now setup the StorageSCU component
-			int sendCounter = 0;
-			using (var scu = new ImageServerStorageScu(ServerPartition, device))
-			{
-				using (var context = new ServerExecutionContext())
-					// set the preferred syntax lists
-					scu.LoadPreferredSyntaxes(context.ReadContext);
-
-				// Load the Instances to Send into the SCU component
-				scu.AddStorageInstanceList(InstanceList);
-
-				// Set an event to be called when each image is transferred
-				scu.ImageStoreCompleted += (sender, e) =>
-<<<<<<< HEAD
-				                           	{
-				                           		var instance = e.StorageInstance;
-				                           		if (instance.SendStatus.Status == DicomState.Success
-				                           		    || instance.SendStatus.Status == DicomState.Warning
-				                           		    || instance.SendStatus.Equals(DicomStatuses.SOPClassNotSupported))
-				                           		{
-				                           			sendCounter++;
-				                           			OnInstanceSent(instance);
-				                           		}
-
-				                           		if (instance.SendStatus.Status == DicomState.Failure)
-				                           		{
-				                           			scu.FailureDescription = instance.SendStatus.Description;
-				                           			if (false == String.IsNullOrEmpty(instance.ExtendedFailureDescription))
-				                           			{
-				                           				scu.FailureDescription = String.Format("{0} [{1}]", scu.FailureDescription,
-				                           				                                       instance.ExtendedFailureDescription);
-				                           			}
-				                           		}
-
-
-				                           		if (CancelPending && !(this is WebMoveStudyItemProcessor) && !scu.Canceled)
-				                           		{
-				                           			Platform.Log(LogLevel.Info, "Auto-route canceled due to shutdown for study: {0}",
-				                           			             StorageLocation.StudyInstanceUid);
-				                           			item.FailureDescription = "Operation was canceled due to server shutdown request.";
-				                           			scu.Cancel();
-				                           		}
-				                           	};
-=======
-					{
-						var instance = e.StorageInstance;
-						if (instance.SendStatus.Status == DicomState.Success
-						    || instance.SendStatus.Status == DicomState.Warning
-						    || instance.SendStatus.Equals(DicomStatuses.SOPClassNotSupported))
-						{
-							sendCounter++;
-							OnInstanceSent(instance);
-						}
-
-						if (instance.SendStatus.Status == DicomState.Failure)
-						{
-							scu.FailureDescription = instance.SendStatus.Description;
-							if (false == String.IsNullOrEmpty(instance.ExtendedFailureDescription))
-							{
-								scu.FailureDescription = String.Format("{0} [{1}]", scu.FailureDescription,
-								                                       instance.ExtendedFailureDescription);
-							}
-						}
-
-
-						if (CancelPending && !(this is WebMoveStudyItemProcessor) && !scu.Canceled)
-						{
-							Platform.Log(LogLevel.Info, "Auto-route canceled due to shutdown for study: {0}",
-							             StorageLocation.StudyInstanceUid);
-							item.FailureDescription = "Operation was canceled due to server shutdown request.";
-							scu.Cancel();
-						}
-					};
->>>>>>> 0c62cc23
-
-				try
-				{
-					// Block until send is complete
-					scu.Send();
-
-					// Join for the thread to exit
-					scu.Join();
-				}
-				catch (Exception ex)
-				{
-					Platform.Log(LogLevel.Error, ex, "Error occurs while sending images to {0} : {1}", device.AeTitle, ex.Message);
-				}
-				finally
-				{
-					if (scu.FailureDescription.Length > 0)
-					{
-						item.FailureDescription = scu.FailureDescription;
-						scu.Status = ScuOperationStatus.Failed;
-					}
-
-					// Reset the WorkQueue entry status
-					if ((InstanceList.Count > 0 && sendCounter != InstanceList.Count) // not all sop were sent
-					    || scu.Status == ScuOperationStatus.Failed
-					    || scu.Status == ScuOperationStatus.ConnectFailed)
-					{
-						PostProcessingFailure(item, WorkQueueProcessorFailureType.NonFatal); // failures occurred}
-					}
-					else
-					{
-						OnComplete();
-					}
-				}
-			}
-		}
-
-		protected override bool CanStart()
-		{
-			if (InstanceList == null || InstanceList.Count == 0)
-				return true;
-
-			if (DeviceIsBusy(DestinationDevice))
-			{
-				DateTime newScheduledTime = Platform.Time.AddSeconds(WorkQueueProperties.ProcessDelaySeconds);
-				PostponeItem(newScheduledTime, newScheduledTime.AddSeconds(WorkQueueProperties.ExpireDelaySeconds),
-				             "Devices is busy. Max connection limit has been reached for the device");
-				return false;
-			}
-
-			return true;
-		}
-
-		private bool DeviceIsBusy(Device device)
-		{
-			bool busy = false;
-			if (device.ThrottleMaxConnections != UNLIMITED)
-			{
-				if (_tempBlackoutDevices.ContainsKey(device.Key))
-				{
-					busy = true;
-				}
-				else
-				{
-					List<Model.WorkQueue> currentMoves;
-
-					using (IReadContext context = PersistentStoreRegistry.GetDefaultStore().OpenReadContext())
-					{
-						currentMoves = device.GetAllCurrentMoveEntries(context);
-					}
-
-					if (currentMoves != null && currentMoves.Count > device.ThrottleMaxConnections)
-					{
-						Platform.Log(LogLevel.Warn, "Connection limit on device {0} has been reached. Max = {1}.",
-						             device.AeTitle, device.ThrottleMaxConnections);
-
-						// blackout for 5 seconds
-						_tempBlackoutDevices.Add(device.Key, device);
-						busy = true;
-					}
-				}
-			}
-
-			return busy;
-		}
-
-		#endregion
-
-		#region Private Methods
-
-		private List<WorkQueueUid> FindWorkQueueUids(StorageInstance instance)
-		{
-			if (_uidMaps == null)
-			{
-				if (WorkQueueUidList != null)
-				{
-					_uidMaps = new Dictionary<string, List<WorkQueueUid>>();
-					foreach (WorkQueueUid uid in WorkQueueUidList)
-					{
-						if (!String.IsNullOrEmpty(uid.SopInstanceUid))
-						{
-							if (!_uidMaps.ContainsKey(uid.SopInstanceUid))
-								_uidMaps.Add(uid.SopInstanceUid, new List<WorkQueueUid>());
-
-							_uidMaps[uid.SopInstanceUid].Add(uid);
-						}
-						else
-						{
-							_uidMaps = null;
-							if (uid.SeriesInstanceUid.Equals(instance.SeriesInstanceUid))
-							{
-								return new List<WorkQueueUid>(1) {uid};
-							}
-						}
-					}
-				}
-			}
-
-			if (_uidMaps != null)
-			{
-				List<WorkQueueUid> foundUids;
-				if (_uidMaps.TryGetValue(instance.SopInstanceUid, out foundUids))
-				{
-					return foundUids;
-				}
-			}
-
-			return null;
-		}
-
-		#endregion
-	}
-}
+#region License
+
+// Copyright (c) 2013, ClearCanvas Inc.
+// All rights reserved.
+// http://www.clearcanvas.ca
+//
+// This file is part of the ClearCanvas RIS/PACS open source project.
+//
+// The ClearCanvas RIS/PACS open source project is free software: you can
+// redistribute it and/or modify it under the terms of the GNU General Public
+// License as published by the Free Software Foundation, either version 3 of the
+// License, or (at your option) any later version.
+//
+// The ClearCanvas RIS/PACS open source project is distributed in the hope that it
+// will be useful, but WITHOUT ANY WARRANTY; without even the implied warranty of
+// MERCHANTABILITY or FITNESS FOR A PARTICULAR PURPOSE.  See the GNU General
+// Public License for more details.
+//
+// You should have received a copy of the GNU General Public License along with
+// the ClearCanvas RIS/PACS open source project.  If not, see
+// <http://www.gnu.org/licenses/>.
+
+#endregion
+
+using System;
+using System.Collections.Generic;
+using System.IO;
+using ClearCanvas.Common;
+using ClearCanvas.Dicom.Network;
+using ClearCanvas.Dicom.Network.Scu;
+using ClearCanvas.Dicom.Utilities.Xml;
+using ClearCanvas.Enterprise.Core;
+using ClearCanvas.ImageServer.Common;
+using ClearCanvas.ImageServer.Core.Validation;
+using ClearCanvas.ImageServer.Enterprise;
+using ClearCanvas.ImageServer.Enterprise.Command;
+using ClearCanvas.ImageServer.Model;
+using ClearCanvas.ImageServer.Services.Dicom;
+using ClearCanvas.ImageServer.Services.WorkQueue.WebMoveStudy;
+
+namespace ClearCanvas.ImageServer.Services.WorkQueue.AutoRoute
+{
+    /// <summary>
+    /// Processor for 'AutoRoute <see cref="WorkQueue"/> entries
+    /// </summary>
+    [StudyIntegrityValidation(ValidationTypes = StudyIntegrityValidationModes.None)]
+    public class AutoRouteItemProcessor : BaseItemProcessor, ICancelable
+    {
+        private const int TEMP_BLACKOUT_DURATION = 5; // seconds
+        // cache the list of device that has exceeded the limit
+        // to prevent repeat db hits when a server processes 
+        // multiple study move entries to the same device
+		private static readonly ServerCache<ServerEntityKey, Device> _tempBlackoutDevices =
+			new ServerCache<ServerEntityKey, Device>(TimeSpan.FromSeconds(TEMP_BLACKOUT_DURATION),
+			                                         TimeSpan.FromSeconds(TEMP_BLACKOUT_DURATION));
+
+        #region Private Members
+        private readonly object _syncLock = new object();
+        private Dictionary<string, List<WorkQueueUid>> _uidMaps;
+        private Device _device;
+        private const short UNLIMITED = -1;
+        #endregion
+
+        #region Virtual Protected Methods
+
+
+        /// <summary>
+        /// Convert Uids into SopInstance
+        /// </summary>
+        /// <returns></returns>
+        protected virtual IEnumerable<StorageInstance> GetStorageInstanceList()
+        {
+            string studyPath = StorageLocation.GetStudyPath();
+            StudyXml studyXml = LoadStudyXml(StorageLocation);
+
+			var list = new Dictionary<string, StorageInstance>();
+            foreach(WorkQueueUid uid in WorkQueueUidList)
+            {
+                if (list.ContainsKey(uid.SopInstanceUid))
+                {
+                    Platform.Log(LogLevel.Warn, "AutoRoute WorkQueueUid {0} is a duplicate.", uid.Key);
+                    continue; // duplicate;}
+                }
+                SeriesXml seriesXml = studyXml[uid.SeriesInstanceUid];
+                InstanceXml instanceXml = seriesXml[uid.SopInstanceUid];
+            
+                string seriesPath = Path.Combine(studyPath, uid.SeriesInstanceUid);
+                string instancePath = Path.Combine(seriesPath, uid.SopInstanceUid + ServerPlatform.DicomFileExtension);
+				var instance = new StorageInstance(instancePath)
+                                           	{
+                                           		SopClass = instanceXml.SopClass,
+                                           		TransferSyntax = instanceXml.TransferSyntax,
+                                           		SopInstanceUid = instanceXml.SopInstanceUid,
+                                           		StudyInstanceUid = studyXml.StudyInstanceUid,
+                                           		PatientId = studyXml.PatientId,
+                                           		PatientsName = studyXml.PatientsName
+                                           	};
+
+            	list.Add(uid.SopInstanceUid, instance);
+            }
+
+            return list.Values;
+        }
+
+        /// <summary>
+        /// Called when all instances have been sent
+        /// </summary>
+        protected virtual void OnComplete()
+        {
+            PostProcessing(WorkQueueItem,
+                           WorkQueueProcessorStatus.Pending, // will go to Idle the next time around if there's no item left.
+                           WorkQueueProcessorDatabaseUpdate.None);
+        }
+
+        protected virtual void OnInstanceSent(StorageInstance instance)
+        {
+            List<WorkQueueUid> foundUids = FindWorkQueueUids(instance);
+
+            if (instance.SendStatus.Equals(DicomStatuses.SOPClassNotSupported))
+            {
+                WorkQueueItem.FailureDescription =
+                    String.Format("SOP Class not supported by remote device: {0}",
+                                  instance.SopClass.Name);
+                Platform.Log(LogLevel.Warn,
+                             "Unable to transfer SOP Instance, SOP Class is not supported by remote device: {0}",
+                             instance.SopClass.Name);
+            }
+
+            if (instance.SendStatus.Status == DicomState.Failure)
+            {
+                WorkQueueItem.FailureDescription = instance.SendStatus.Description;
+				if (foundUids != null)
+				{
+                foreach(WorkQueueUid uid in foundUids)
+                {
+                    uid.FailureCount++;
+                    UpdateWorkQueueUid(uid);
+                }
+            }
+			}
+            else if (foundUids!=null)
+            {
+                foreach (WorkQueueUid uid in foundUids)
+                {
+                    DeleteWorkQueueUid(uid);
+                    WorkQueueUidList.Remove(uid);
+                }
+            }
+
+
+        }
+
+        #endregion
+
+        #region Protected Properties
+
+        protected IList<StorageInstance> InstanceList { get; set; }
+
+        
+        protected Device DestinationDevice
+        {
+            get
+            {
+                lock(_syncLock)
+                {
+                    if (_device==null)
+                    {
+						using (var context = new ServerExecutionContext())
+							_device = Device.Load(context.ReadContext, WorkQueueItem.DeviceKey);
+                    }
+                }
+
+                return _device;
+            }
+        }
+        #endregion
+
+        #region Overridden Protected Method
+
+		protected override bool Initialize(Model.WorkQueue item, out string failureDescription)
+        {
+            if (!base.Initialize(item, out failureDescription))
+            	return false;
+
+			if (!LoadReadableStorageLocation(item))
+			{
+				failureDescription = "Unable to find readable storage location";
+				Platform.Log(LogLevel.Warn, "Unable to find readable storage location for WorkQueue item: {0}", item.Key);
+				return false;
+			}
+
+        	LoadUids(item);
+            InstanceList = new List<StorageInstance>(GetStorageInstanceList());
+        	return true;
+        }
+
+        public bool HasPendingItems
+        {
+            get { return InstanceList != null && InstanceList.Count > 0; }
+        }
+
+        /// <summary>
+        /// Process a <see cref="WorkQueue"/> item of type AutoRoute.
+        /// </summary>
+        protected override void ProcessItem(Model.WorkQueue item)
+        {
+            if (WorkQueueItem.ScheduledTime >= WorkQueueItem.ExpirationTime && !HasPendingItems)
+            {
+                Platform.Log(LogLevel.Debug, "Removing Idle {0} entry : {1}", item.WorkQueueTypeEnum, item.GetKey().Key);
+                base.PostProcessing(item, WorkQueueProcessorStatus.Complete, WorkQueueProcessorDatabaseUpdate.None);
+                return;
+            }
+
+            if (!HasPendingItems)
+            {
+                // nothing to process, change to idle state
+                PostProcessing(item, WorkQueueProcessorStatus.Idle, WorkQueueProcessorDatabaseUpdate.None);
+                return;
+            }
+
+            Platform.Log(LogLevel.Info,
+						 "Moving study {0} for Patient {1} (PatientId:{2} A#:{3}) on Partition {4} to {5}...",
+						 Study.StudyInstanceUid, Study.PatientsName, Study.PatientId, Study.AccessionNumber,
+						 ServerPartition.Description, DestinationDevice.AeTitle);
+
+            // Load remote device information from the database.
+            Device device = DestinationDevice;
+            if (device == null)
+            {
+                item.FailureDescription = String.Format("Unknown auto-route destination \"{0}\"", item.DeviceKey);
+                Platform.Log(LogLevel.Error, item.FailureDescription);
+
+                PostProcessingFailure(item, WorkQueueProcessorFailureType.Fatal); // Fatal Error
+                return;
+            }
+
+            if (device.Dhcp && device.IpAddress.Length == 0)
+            {
+				item.FailureDescription = String.Format(
+					"Auto-route destination is a DHCP device with no known IP address: \"{0}\"", device.AeTitle);
+                Platform.Log(LogLevel.Error,
+                             item.FailureDescription);
+
+                PostProcessingFailure(item, WorkQueueProcessorFailureType.Fatal); // Fatal error
+                return;
+            }
+
+            
+            // Now setup the StorageSCU component
+            int sendCounter = 0;
+			using (var scu = new ImageServerStorageScu(ServerPartition, device))
+			{
+				using (var context = new ServerExecutionContext())
+					// set the preferred syntax lists
+					scu.LoadPreferredSyntaxes(context.ReadContext);
+
+				// Load the Instances to Send into the SCU component
+				scu.AddStorageInstanceList(InstanceList);
+
+				// Set an event to be called when each image is transferred
+				scu.ImageStoreCompleted += (sender, e) =>
+				                           	{
+				                           		var instance = e.StorageInstance;
+				                           		if (instance.SendStatus.Status == DicomState.Success
+				                           		    || instance.SendStatus.Status == DicomState.Warning
+				                           		    || instance.SendStatus.Equals(DicomStatuses.SOPClassNotSupported))
+				                           		{
+				                           			sendCounter++;
+				                           			OnInstanceSent(instance);
+				                           		}
+
+				                           		if (instance.SendStatus.Status == DicomState.Failure)
+				                           		{
+				                           			scu.FailureDescription = instance.SendStatus.Description;
+				                           			if (false == String.IsNullOrEmpty(instance.ExtendedFailureDescription))
+				                           			{
+				                           				scu.FailureDescription = String.Format("{0} [{1}]", scu.FailureDescription,
+				                           				                                       instance.ExtendedFailureDescription);
+				                           			}
+				                           		}
+
+
+				                           		if (CancelPending && !(this is WebMoveStudyItemProcessor) && !scu.Canceled)
+				                           		{
+				                           			Platform.Log(LogLevel.Info, "Auto-route canceled due to shutdown for study: {0}",
+				                           			             StorageLocation.StudyInstanceUid);
+				                           			item.FailureDescription = "Operation was canceled due to server shutdown request.";
+				                           			scu.Cancel();
+				                           		}
+				                           	};
+
+				try
+				{
+					// Block until send is complete
+					scu.Send();
+
+					// Join for the thread to exit
+					scu.Join();
+				}
+				catch (Exception ex)
+				{
+					Platform.Log(LogLevel.Error, ex, "Error occurs while sending images to {0} : {1}", device.AeTitle, ex.Message);
+				}
+				finally
+				{
+					if (scu.FailureDescription.Length > 0)
+					{
+						item.FailureDescription = scu.FailureDescription;
+						scu.Status = ScuOperationStatus.Failed;
+					}
+
+					// Reset the WorkQueue entry status
+					if ((InstanceList.Count > 0 && sendCounter != InstanceList.Count) // not all sop were sent
+					    || scu.Status == ScuOperationStatus.Failed
+					    || scu.Status == ScuOperationStatus.ConnectFailed)
+					{
+						PostProcessingFailure(item, WorkQueueProcessorFailureType.NonFatal); // failures occurred}
+					}
+					else
+					{
+						OnComplete();
+					}
+				}
+			}
+        }
+
+        protected override bool CanStart()
+        {
+            if (InstanceList == null || InstanceList.Count == 0)
+                return true;
+
+            if (DeviceIsBusy(DestinationDevice))
+            {
+                DateTime newScheduledTime = Platform.Time.AddSeconds(WorkQueueProperties.ProcessDelaySeconds);
+                PostponeItem(newScheduledTime, newScheduledTime.AddSeconds(WorkQueueProperties.ExpireDelaySeconds),
+                             "Devices is busy. Max connection limit has been reached for the device");
+                return false;
+            }
+
+            return true;
+        }
+
+        private bool DeviceIsBusy(Device device)
+        {
+            bool busy = false;
+            if (device.ThrottleMaxConnections != UNLIMITED)
+            {
+                if (_tempBlackoutDevices.ContainsKey(device.Key))
+                {
+                    busy = true;
+                }
+                else
+                {
+                    List<Model.WorkQueue> currentMoves;
+
+                    using(IReadContext context = PersistentStoreRegistry.GetDefaultStore().OpenReadContext())
+                    {
+                        currentMoves = device.GetAllCurrentMoveEntries(context);
+                    }
+
+                    if (currentMoves!=null && currentMoves.Count > device.ThrottleMaxConnections)
+                    {
+						Platform.Log(LogLevel.Warn, "Connection limit on device {0} has been reached. Max = {1}.",
+						             device.AeTitle, device.ThrottleMaxConnections);
+                            
+                            // blackout for 5 seconds
+                            _tempBlackoutDevices.Add(device.Key, device);
+                            busy = true;
+                        }
+                    }
+                }
+
+            return busy;
+        }
+
+        #endregion
+
+        #region Private Methods
+
+        private List<WorkQueueUid> FindWorkQueueUids(StorageInstance instance)
+        {
+            if (_uidMaps == null)
+            {
+                if (WorkQueueUidList != null)
+                {
+                    _uidMaps = new Dictionary<string, List<WorkQueueUid>>();
+                    foreach (WorkQueueUid uid in WorkQueueUidList)
+                    {
+						if (!String.IsNullOrEmpty(uid.SopInstanceUid))
+						{
+							if (!_uidMaps.ContainsKey(uid.SopInstanceUid))
+								_uidMaps.Add(uid.SopInstanceUid, new List<WorkQueueUid>());
+
+							_uidMaps[uid.SopInstanceUid].Add(uid);
+						}
+						else
+						{
+							_uidMaps = null;
+							if (uid.SeriesInstanceUid.Equals(instance.SeriesInstanceUid))
+							{
+								return new List<WorkQueueUid>(1) { uid };
+							}
+						}
+                    }
+                }
+            }
+
+            if (_uidMaps!=null)
+            {
+                List<WorkQueueUid> foundUids;
+                if (_uidMaps.TryGetValue(instance.SopInstanceUid, out foundUids))
+                {
+                    return foundUids;
+                }
+            }
+
+            return null;
+        }
+
+        #endregion
+    }
+}