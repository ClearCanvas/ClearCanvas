﻿#region License

// Copyright (c) 2014, ClearCanvas Inc.
// All rights reserved.
// http://www.clearcanvas.ca
//
// This file is part of the ClearCanvas RIS/PACS open source project.
//
// The ClearCanvas RIS/PACS open source project is free software: you can
// redistribute it and/or modify it under the terms of the GNU General Public
// License as published by the Free Software Foundation, either version 3 of the
// License, or (at your option) any later version.
//
// The ClearCanvas RIS/PACS open source project is distributed in the hope that it
// will be useful, but WITHOUT ANY WARRANTY; without even the implied warranty of
// MERCHANTABILITY or FITNESS FOR A PARTICULAR PURPOSE.  See the GNU General
// Public License for more details.
//
// You should have received a copy of the GNU General Public License along with
// the ClearCanvas RIS/PACS open source project.  If not, see
// <http://www.gnu.org/licenses/>.

#endregion

using System.Collections.Generic;
using System.IO;
using ClearCanvas.Common;
using ClearCanvas.Common.Utilities;
using ClearCanvas.Dicom;
using ClearCanvas.Dicom.Utilities.Xml;
using ClearCanvas.Enterprise.Core;
using ClearCanvas.ImageServer.Enterprise.Command;
using ClearCanvas.ImageServer.Model;
using ClearCanvas.ImageServer.Model.EntityBrokers;
using ClearCanvas.ImageServer.Rules;
using ClearCanvas.ImageServer.Services.ServiceLock.FilesystemStudyProcess;

namespace ClearCanvas.ImageServer.Services.ServiceLock.PartitionReapplyRules
{
	public abstract class BaseReapplyRulesServiceLockItemProcessor : BaseServiceLockItemProcessor
	{
		/// <summary>
		/// Load the first instance from the first series of the StudyXml file for a study.
		/// </summary>
		/// <param name="location">The storage location of the study.</param>
		/// <returns></returns>
		protected static DicomFile LoadInstance(StudyStorageLocation location)
		{
			string studyXml = Path.Combine(location.GetStudyPath(), location.StudyInstanceUid + ".xml");

			if (!File.Exists(studyXml))
			{
				return null;
			}

			FileStream stream = FileStreamOpener.OpenForRead(studyXml, FileMode.Open);
			var theMemento = new StudyXmlMemento();
			StudyXmlIo.Read(theMemento, stream);
			stream.Close();
			stream.Dispose();
			var xml = new StudyXml();
			xml.SetMemento(theMemento);
            
			IEnumerator<SeriesXml> seriesEnumerator = xml.GetEnumerator();
			if (seriesEnumerator.MoveNext())
			{
				SeriesXml seriesXml = seriesEnumerator.Current;
				IEnumerator<InstanceXml> instanceEnumerator = seriesXml.GetEnumerator();
				if (instanceEnumerator.MoveNext())
				{
					InstanceXml instance = instanceEnumerator.Current;
					var file = new DicomFile("file.dcm",new DicomAttributeCollection(), instance.Collection)
						{TransferSyntax = instance.TransferSyntax};
					return file;
				}
			}

			return null;
		}

		/// <summary>
		/// Reprocess a specific study.
		/// </summary>
		/// <param name="partition">The ServerPartition the study is on.</param>
		/// <param name="location">The storage location of the study to process.</param>
		/// <param name="engine">The rules engine to use when processing the study.</param>
		/// <param name="postArchivalEngine">The rules engine used for studies that have been archived.</param>
		/// <param name="dataAccessEngine">The rules engine strictly used for setting data acess.</param>
		protected static void ProcessStudy(ServerPartition partition, StudyStorageLocation location, ServerRulesEngine engine, ServerRulesEngine postArchivalEngine, ServerRulesEngine dataAccessEngine)
		{
			if (!location.QueueStudyStateEnum.Equals(QueueStudyStateEnum.Idle) || !location.AcquireWriteLock())
			{
				Platform.Log(LogLevel.Error, "Unable to lock study {0}. The study is being processed. (Queue State: {1})", location.StudyInstanceUid,location.QueueStudyStateEnum.Description); 
			}
			else
			{
				try
				{
					DicomFile msg = LoadInstance(location);
					if (msg == null)
					{
						Platform.Log(LogLevel.Error, "Unable to load file for study {0}", location.StudyInstanceUid);
						return;
					}

					bool archiveQueueExists;
					bool archiveStudyStorageExists;
					bool filesystemDeleteExists;
					using (IReadContext read = PersistentStoreRegistry.GetDefaultStore().OpenReadContext())
					{
						// Check for existing archive queue entries
						var archiveQueueBroker = read.GetBroker<IArchiveQueueEntityBroker>();
						var archiveQueueCriteria = new ArchiveQueueSelectCriteria();
						archiveQueueCriteria.StudyStorageKey.EqualTo(location.Key);
						archiveQueueExists = archiveQueueBroker.Count(archiveQueueCriteria) > 0;


						var archiveStorageBroker = read.GetBroker<IArchiveStudyStorageEntityBroker>();
						var archiveStudyStorageCriteria = new ArchiveStudyStorageSelectCriteria();
						archiveStudyStorageCriteria.StudyStorageKey.EqualTo(location.Key);
						archiveStudyStorageExists = archiveStorageBroker.Count(archiveStudyStorageCriteria) > 0;

						var filesystemQueueBroker = read.GetBroker<IFilesystemQueueEntityBroker>();
						var filesystemQueueCriteria = new FilesystemQueueSelectCriteria();
						filesystemQueueCriteria.StudyStorageKey.EqualTo(location.Key);
						filesystemQueueCriteria.FilesystemQueueTypeEnum.EqualTo(FilesystemQueueTypeEnum.DeleteStudy);
						filesystemDeleteExists = filesystemQueueBroker.Count(filesystemQueueCriteria) > 0;
					}

<<<<<<< HEAD
					using (var commandProcessor = new ServerCommandProcessor("Study Rule Processor"))
					{
=======
					using (var commandProcessor = new ServerCommandProcessor("Study Rule Processor")
					{
						PrimaryServerPartitionKey = partition.GetKey(),
						PrimaryStudyKey = location.Study.GetKey()
					})
					{
>>>>>>> 0c62cc23
						var context = new ServerActionContext(msg, location.FilesystemKey, partition, location.Key, commandProcessor);
					
						// Check if the Study has been archived 
						if (archiveStudyStorageExists && !archiveQueueExists && !filesystemDeleteExists)
						{
							// Add a command to delete the current filesystemQueue entries, so that they can 
							// be reinserted by the rules engine.
							context.CommandProcessor.AddCommand(new DeleteFilesystemQueueCommand(location.Key, ServerRuleApplyTimeEnum.StudyArchived));

							// How to deal with exiting FilesystemQueue entries is problematic here.  If the study
							// has been migrated off tier 1, we probably don't want to modify the tier migration 
							// entries.  Compression entries may have been entered when the Study was initially 
							// processed, we don't want to delete them, because they might still be valid.  
							// We just re-run the rules engine at this point, and delete only the StudyPurge entries,
							// since those we know at least would only be applied for archived studies.
							var studyRulesEngine = new StudyRulesEngine(postArchivalEngine, location, location.ServerPartition, location.LoadStudyXml());
							studyRulesEngine.Apply(ServerRuleApplyTimeEnum.StudyArchived, commandProcessor);

							// Post Archive doesn't allow data access rules.  Force Data Access rules to be reapplied
							// to these studies also.
							dataAccessEngine.Execute(context);
						}
						else
						{
							// Add a command to delete the current filesystemQueue entries, so that they can 
							// be reinserted by the rules engine.
							context.CommandProcessor.AddCommand(new DeleteFilesystemQueueCommand(location.Key,ServerRuleApplyTimeEnum.StudyProcessed));

							// Execute the rules engine, insert commands to update the database into the command processor.
							// Due to ticket #11673, we create a new rules engine instance for each study, since the Study QC rules
							// don't work right now with a single rules engine.
							//TODO CR (Jan 2014) - Check if we can go back to caching the rules engine to reduce database hits on the rules
							var studyRulesEngine = new StudyRulesEngine(location, location.ServerPartition, location.LoadStudyXml());
							studyRulesEngine.Apply(ServerRuleApplyTimeEnum.StudyProcessed, commandProcessor);
						}

						// Do the actual database updates.
						if (false == context.CommandProcessor.Execute())
						{
							Platform.Log(LogLevel.Error, "Unexpected failure processing Study level rules for study {0}", location.StudyInstanceUid);
						}

						// Log the FilesystemQueue related entries
						location.LogFilesystemQueue();
					}
				}
				finally
				{
					location.ReleaseWriteLock();
				}
			}
		}
	}
}
<|MERGE_RESOLUTION|>--- conflicted
+++ resolved
@@ -1,194 +1,189 @@
-﻿#region License
-
-// Copyright (c) 2014, ClearCanvas Inc.
-// All rights reserved.
-// http://www.clearcanvas.ca
-//
-// This file is part of the ClearCanvas RIS/PACS open source project.
-//
-// The ClearCanvas RIS/PACS open source project is free software: you can
-// redistribute it and/or modify it under the terms of the GNU General Public
-// License as published by the Free Software Foundation, either version 3 of the
-// License, or (at your option) any later version.
-//
-// The ClearCanvas RIS/PACS open source project is distributed in the hope that it
-// will be useful, but WITHOUT ANY WARRANTY; without even the implied warranty of
-// MERCHANTABILITY or FITNESS FOR A PARTICULAR PURPOSE.  See the GNU General
-// Public License for more details.
-//
-// You should have received a copy of the GNU General Public License along with
-// the ClearCanvas RIS/PACS open source project.  If not, see
-// <http://www.gnu.org/licenses/>.
-
-#endregion
-
-using System.Collections.Generic;
-using System.IO;
-using ClearCanvas.Common;
-using ClearCanvas.Common.Utilities;
-using ClearCanvas.Dicom;
-using ClearCanvas.Dicom.Utilities.Xml;
-using ClearCanvas.Enterprise.Core;
-using ClearCanvas.ImageServer.Enterprise.Command;
-using ClearCanvas.ImageServer.Model;
-using ClearCanvas.ImageServer.Model.EntityBrokers;
-using ClearCanvas.ImageServer.Rules;
-using ClearCanvas.ImageServer.Services.ServiceLock.FilesystemStudyProcess;
-
-namespace ClearCanvas.ImageServer.Services.ServiceLock.PartitionReapplyRules
-{
-	public abstract class BaseReapplyRulesServiceLockItemProcessor : BaseServiceLockItemProcessor
-	{
-		/// <summary>
-		/// Load the first instance from the first series of the StudyXml file for a study.
-		/// </summary>
-		/// <param name="location">The storage location of the study.</param>
-		/// <returns></returns>
-		protected static DicomFile LoadInstance(StudyStorageLocation location)
-		{
-			string studyXml = Path.Combine(location.GetStudyPath(), location.StudyInstanceUid + ".xml");
-
-			if (!File.Exists(studyXml))
-			{
-				return null;
-			}
-
-			FileStream stream = FileStreamOpener.OpenForRead(studyXml, FileMode.Open);
-			var theMemento = new StudyXmlMemento();
-			StudyXmlIo.Read(theMemento, stream);
-			stream.Close();
-			stream.Dispose();
-			var xml = new StudyXml();
-			xml.SetMemento(theMemento);
-            
-			IEnumerator<SeriesXml> seriesEnumerator = xml.GetEnumerator();
-			if (seriesEnumerator.MoveNext())
-			{
-				SeriesXml seriesXml = seriesEnumerator.Current;
-				IEnumerator<InstanceXml> instanceEnumerator = seriesXml.GetEnumerator();
-				if (instanceEnumerator.MoveNext())
-				{
-					InstanceXml instance = instanceEnumerator.Current;
-					var file = new DicomFile("file.dcm",new DicomAttributeCollection(), instance.Collection)
-						{TransferSyntax = instance.TransferSyntax};
-					return file;
-				}
-			}
-
-			return null;
-		}
-
-		/// <summary>
-		/// Reprocess a specific study.
-		/// </summary>
-		/// <param name="partition">The ServerPartition the study is on.</param>
-		/// <param name="location">The storage location of the study to process.</param>
-		/// <param name="engine">The rules engine to use when processing the study.</param>
-		/// <param name="postArchivalEngine">The rules engine used for studies that have been archived.</param>
-		/// <param name="dataAccessEngine">The rules engine strictly used for setting data acess.</param>
-		protected static void ProcessStudy(ServerPartition partition, StudyStorageLocation location, ServerRulesEngine engine, ServerRulesEngine postArchivalEngine, ServerRulesEngine dataAccessEngine)
-		{
-			if (!location.QueueStudyStateEnum.Equals(QueueStudyStateEnum.Idle) || !location.AcquireWriteLock())
-			{
-				Platform.Log(LogLevel.Error, "Unable to lock study {0}. The study is being processed. (Queue State: {1})", location.StudyInstanceUid,location.QueueStudyStateEnum.Description); 
-			}
-			else
-			{
-				try
-				{
-					DicomFile msg = LoadInstance(location);
-					if (msg == null)
-					{
-						Platform.Log(LogLevel.Error, "Unable to load file for study {0}", location.StudyInstanceUid);
-						return;
-					}
-
-					bool archiveQueueExists;
-					bool archiveStudyStorageExists;
-					bool filesystemDeleteExists;
-					using (IReadContext read = PersistentStoreRegistry.GetDefaultStore().OpenReadContext())
-					{
-						// Check for existing archive queue entries
-						var archiveQueueBroker = read.GetBroker<IArchiveQueueEntityBroker>();
-						var archiveQueueCriteria = new ArchiveQueueSelectCriteria();
-						archiveQueueCriteria.StudyStorageKey.EqualTo(location.Key);
-						archiveQueueExists = archiveQueueBroker.Count(archiveQueueCriteria) > 0;
-
-
-						var archiveStorageBroker = read.GetBroker<IArchiveStudyStorageEntityBroker>();
-						var archiveStudyStorageCriteria = new ArchiveStudyStorageSelectCriteria();
-						archiveStudyStorageCriteria.StudyStorageKey.EqualTo(location.Key);
-						archiveStudyStorageExists = archiveStorageBroker.Count(archiveStudyStorageCriteria) > 0;
-
-						var filesystemQueueBroker = read.GetBroker<IFilesystemQueueEntityBroker>();
-						var filesystemQueueCriteria = new FilesystemQueueSelectCriteria();
-						filesystemQueueCriteria.StudyStorageKey.EqualTo(location.Key);
-						filesystemQueueCriteria.FilesystemQueueTypeEnum.EqualTo(FilesystemQueueTypeEnum.DeleteStudy);
-						filesystemDeleteExists = filesystemQueueBroker.Count(filesystemQueueCriteria) > 0;
-					}
-
-<<<<<<< HEAD
-					using (var commandProcessor = new ServerCommandProcessor("Study Rule Processor"))
-					{
-=======
-					using (var commandProcessor = new ServerCommandProcessor("Study Rule Processor")
-					{
-						PrimaryServerPartitionKey = partition.GetKey(),
-						PrimaryStudyKey = location.Study.GetKey()
-					})
-					{
->>>>>>> 0c62cc23
-						var context = new ServerActionContext(msg, location.FilesystemKey, partition, location.Key, commandProcessor);
-					
-						// Check if the Study has been archived 
-						if (archiveStudyStorageExists && !archiveQueueExists && !filesystemDeleteExists)
-						{
-							// Add a command to delete the current filesystemQueue entries, so that they can 
-							// be reinserted by the rules engine.
-							context.CommandProcessor.AddCommand(new DeleteFilesystemQueueCommand(location.Key, ServerRuleApplyTimeEnum.StudyArchived));
-
-							// How to deal with exiting FilesystemQueue entries is problematic here.  If the study
-							// has been migrated off tier 1, we probably don't want to modify the tier migration 
-							// entries.  Compression entries may have been entered when the Study was initially 
-							// processed, we don't want to delete them, because they might still be valid.  
-							// We just re-run the rules engine at this point, and delete only the StudyPurge entries,
-							// since those we know at least would only be applied for archived studies.
-							var studyRulesEngine = new StudyRulesEngine(postArchivalEngine, location, location.ServerPartition, location.LoadStudyXml());
-							studyRulesEngine.Apply(ServerRuleApplyTimeEnum.StudyArchived, commandProcessor);
-
-							// Post Archive doesn't allow data access rules.  Force Data Access rules to be reapplied
-							// to these studies also.
-							dataAccessEngine.Execute(context);
-						}
-						else
-						{
-							// Add a command to delete the current filesystemQueue entries, so that they can 
-							// be reinserted by the rules engine.
-							context.CommandProcessor.AddCommand(new DeleteFilesystemQueueCommand(location.Key,ServerRuleApplyTimeEnum.StudyProcessed));
-
-							// Execute the rules engine, insert commands to update the database into the command processor.
-							// Due to ticket #11673, we create a new rules engine instance for each study, since the Study QC rules
-							// don't work right now with a single rules engine.
-							//TODO CR (Jan 2014) - Check if we can go back to caching the rules engine to reduce database hits on the rules
-							var studyRulesEngine = new StudyRulesEngine(location, location.ServerPartition, location.LoadStudyXml());
-							studyRulesEngine.Apply(ServerRuleApplyTimeEnum.StudyProcessed, commandProcessor);
-						}
-
-						// Do the actual database updates.
-						if (false == context.CommandProcessor.Execute())
-						{
-							Platform.Log(LogLevel.Error, "Unexpected failure processing Study level rules for study {0}", location.StudyInstanceUid);
-						}
-
-						// Log the FilesystemQueue related entries
-						location.LogFilesystemQueue();
-					}
-				}
-				finally
-				{
-					location.ReleaseWriteLock();
-				}
-			}
-		}
-	}
-}
+﻿#region License
+
+// Copyright (c) 2014, ClearCanvas Inc.
+// All rights reserved.
+// http://www.clearcanvas.ca
+//
+// This file is part of the ClearCanvas RIS/PACS open source project.
+//
+// The ClearCanvas RIS/PACS open source project is free software: you can
+// redistribute it and/or modify it under the terms of the GNU General Public
+// License as published by the Free Software Foundation, either version 3 of the
+// License, or (at your option) any later version.
+//
+// The ClearCanvas RIS/PACS open source project is distributed in the hope that it
+// will be useful, but WITHOUT ANY WARRANTY; without even the implied warranty of
+// MERCHANTABILITY or FITNESS FOR A PARTICULAR PURPOSE.  See the GNU General
+// Public License for more details.
+//
+// You should have received a copy of the GNU General Public License along with
+// the ClearCanvas RIS/PACS open source project.  If not, see
+// <http://www.gnu.org/licenses/>.
+
+#endregion
+
+using System.Collections.Generic;
+using System.IO;
+using ClearCanvas.Common;
+using ClearCanvas.Common.Utilities;
+using ClearCanvas.Dicom;
+using ClearCanvas.Dicom.Utilities.Xml;
+using ClearCanvas.Enterprise.Core;
+using ClearCanvas.ImageServer.Enterprise.Command;
+using ClearCanvas.ImageServer.Model;
+using ClearCanvas.ImageServer.Model.EntityBrokers;
+using ClearCanvas.ImageServer.Rules;
+using ClearCanvas.ImageServer.Services.ServiceLock.FilesystemStudyProcess;
+
+namespace ClearCanvas.ImageServer.Services.ServiceLock.PartitionReapplyRules
+{
+	public abstract class BaseReapplyRulesServiceLockItemProcessor : BaseServiceLockItemProcessor
+	{
+		/// <summary>
+		/// Load the first instance from the first series of the StudyXml file for a study.
+		/// </summary>
+		/// <param name="location">The storage location of the study.</param>
+		/// <returns></returns>
+		protected static DicomFile LoadInstance(StudyStorageLocation location)
+		{
+			string studyXml = Path.Combine(location.GetStudyPath(), location.StudyInstanceUid + ".xml");
+
+			if (!File.Exists(studyXml))
+			{
+				return null;
+			}
+
+			FileStream stream = FileStreamOpener.OpenForRead(studyXml, FileMode.Open);
+			var theMemento = new StudyXmlMemento();
+			StudyXmlIo.Read(theMemento, stream);
+			stream.Close();
+			stream.Dispose();
+			var xml = new StudyXml();
+			xml.SetMemento(theMemento);
+            
+			IEnumerator<SeriesXml> seriesEnumerator = xml.GetEnumerator();
+			if (seriesEnumerator.MoveNext())
+			{
+				SeriesXml seriesXml = seriesEnumerator.Current;
+				IEnumerator<InstanceXml> instanceEnumerator = seriesXml.GetEnumerator();
+				if (instanceEnumerator.MoveNext())
+				{
+					InstanceXml instance = instanceEnumerator.Current;
+					var file = new DicomFile("file.dcm",new DicomAttributeCollection(), instance.Collection)
+						{TransferSyntax = instance.TransferSyntax};
+					return file;
+				}
+			}
+
+			return null;
+		}
+
+		/// <summary>
+		/// Reprocess a specific study.
+		/// </summary>
+		/// <param name="partition">The ServerPartition the study is on.</param>
+		/// <param name="location">The storage location of the study to process.</param>
+		/// <param name="engine">The rules engine to use when processing the study.</param>
+		/// <param name="postArchivalEngine">The rules engine used for studies that have been archived.</param>
+		/// <param name="dataAccessEngine">The rules engine strictly used for setting data acess.</param>
+		protected static void ProcessStudy(ServerPartition partition, StudyStorageLocation location, ServerRulesEngine engine, ServerRulesEngine postArchivalEngine, ServerRulesEngine dataAccessEngine)
+		{
+			if (!location.QueueStudyStateEnum.Equals(QueueStudyStateEnum.Idle) || !location.AcquireWriteLock())
+			{
+				Platform.Log(LogLevel.Error, "Unable to lock study {0}. The study is being processed. (Queue State: {1})", location.StudyInstanceUid,location.QueueStudyStateEnum.Description); 
+			}
+			else
+			{
+				try
+				{
+					DicomFile msg = LoadInstance(location);
+					if (msg == null)
+					{
+						Platform.Log(LogLevel.Error, "Unable to load file for study {0}", location.StudyInstanceUid);
+						return;
+					}
+
+					bool archiveQueueExists;
+					bool archiveStudyStorageExists;
+					bool filesystemDeleteExists;
+					using (IReadContext read = PersistentStoreRegistry.GetDefaultStore().OpenReadContext())
+					{
+						// Check for existing archive queue entries
+						var archiveQueueBroker = read.GetBroker<IArchiveQueueEntityBroker>();
+						var archiveQueueCriteria = new ArchiveQueueSelectCriteria();
+						archiveQueueCriteria.StudyStorageKey.EqualTo(location.Key);
+						archiveQueueExists = archiveQueueBroker.Count(archiveQueueCriteria) > 0;
+
+
+						var archiveStorageBroker = read.GetBroker<IArchiveStudyStorageEntityBroker>();
+						var archiveStudyStorageCriteria = new ArchiveStudyStorageSelectCriteria();
+						archiveStudyStorageCriteria.StudyStorageKey.EqualTo(location.Key);
+						archiveStudyStorageExists = archiveStorageBroker.Count(archiveStudyStorageCriteria) > 0;
+
+						var filesystemQueueBroker = read.GetBroker<IFilesystemQueueEntityBroker>();
+						var filesystemQueueCriteria = new FilesystemQueueSelectCriteria();
+						filesystemQueueCriteria.StudyStorageKey.EqualTo(location.Key);
+						filesystemQueueCriteria.FilesystemQueueTypeEnum.EqualTo(FilesystemQueueTypeEnum.DeleteStudy);
+						filesystemDeleteExists = filesystemQueueBroker.Count(filesystemQueueCriteria) > 0;
+					}
+
+					using (var commandProcessor = new ServerCommandProcessor("Study Rule Processor")
+					{
+						PrimaryServerPartitionKey = partition.GetKey(),
+						PrimaryStudyKey = location.Study.GetKey()
+					})
+					{
+						var context = new ServerActionContext(msg, location.FilesystemKey, partition, location.Key, commandProcessor);
+					
+						// Check if the Study has been archived 
+						if (archiveStudyStorageExists && !archiveQueueExists && !filesystemDeleteExists)
+						{
+							// Add a command to delete the current filesystemQueue entries, so that they can 
+							// be reinserted by the rules engine.
+							context.CommandProcessor.AddCommand(new DeleteFilesystemQueueCommand(location.Key, ServerRuleApplyTimeEnum.StudyArchived));
+
+							// How to deal with exiting FilesystemQueue entries is problematic here.  If the study
+							// has been migrated off tier 1, we probably don't want to modify the tier migration 
+							// entries.  Compression entries may have been entered when the Study was initially 
+							// processed, we don't want to delete them, because they might still be valid.  
+							// We just re-run the rules engine at this point, and delete only the StudyPurge entries,
+							// since those we know at least would only be applied for archived studies.
+							var studyRulesEngine = new StudyRulesEngine(postArchivalEngine, location, location.ServerPartition, location.LoadStudyXml());
+							studyRulesEngine.Apply(ServerRuleApplyTimeEnum.StudyArchived, commandProcessor);
+
+							// Post Archive doesn't allow data access rules.  Force Data Access rules to be reapplied
+							// to these studies also.
+							dataAccessEngine.Execute(context);
+						}
+						else
+						{
+							// Add a command to delete the current filesystemQueue entries, so that they can 
+							// be reinserted by the rules engine.
+							context.CommandProcessor.AddCommand(new DeleteFilesystemQueueCommand(location.Key,ServerRuleApplyTimeEnum.StudyProcessed));
+
+							// Execute the rules engine, insert commands to update the database into the command processor.
+							// Due to ticket #11673, we create a new rules engine instance for each study, since the Study QC rules
+							// don't work right now with a single rules engine.
+							//TODO CR (Jan 2014) - Check if we can go back to caching the rules engine to reduce database hits on the rules
+							var studyRulesEngine = new StudyRulesEngine(location, location.ServerPartition, location.LoadStudyXml());
+							studyRulesEngine.Apply(ServerRuleApplyTimeEnum.StudyProcessed, commandProcessor);
+						}
+
+						// Do the actual database updates.
+						if (false == context.CommandProcessor.Execute())
+						{
+							Platform.Log(LogLevel.Error, "Unexpected failure processing Study level rules for study {0}", location.StudyInstanceUid);
+						}
+
+						// Log the FilesystemQueue related entries
+						location.LogFilesystemQueue();
+					}
+				}
+				finally
+				{
+					location.ReleaseWriteLock();
+				}
+			}
+		}
+	}
+}