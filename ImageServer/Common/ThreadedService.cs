#region License

// Copyright (c) 2013, ClearCanvas Inc.
// All rights reserved.
// http://www.clearcanvas.ca
//
// This file is part of the ClearCanvas RIS/PACS open source project.
//
// The ClearCanvas RIS/PACS open source project is free software: you can
// redistribute it and/or modify it under the terms of the GNU General Public
// License as published by the Free Software Foundation, either version 3 of the
// License, or (at your option) any later version.
//
// The ClearCanvas RIS/PACS open source project is distributed in the hope that it
// will be useful, but WITHOUT ANY WARRANTY; without even the implied warranty of
// MERCHANTABILITY or FITNESS FOR A PARTICULAR PURPOSE.  See the GNU General
// Public License for more details.
//
// You should have received a copy of the GNU General Public License along with
// the ClearCanvas RIS/PACS open source project.  If not, see
// <http://www.gnu.org/licenses/>.

#endregion

using System;
using System.Threading;
using ClearCanvas.Common;

namespace ClearCanvas.ImageServer.Common
{
	/// <summary>
	/// Base class for a service that runs in a dedicated thread.
	/// </summary>
	public abstract class ThreadedService
	{
		#region Private Members

		private Thread _theThread;
		private readonly string _name;

		#endregion

		#region Public Properties

		/// <summary>
		/// Flag set to true if stop has been requested.
		/// </summary>
		public bool StopFlag { get; private set; }

		/// <summary>
		/// Reset event to signal when stopping the service thread.
		/// </summary>
		public ManualResetEvent ThreadStop { get; private set; }

		/// <summary>
		/// The name of the thread.
		/// </summary>
		public string Name
		{
			get { return _name; }
		}

		/// <summary>
		/// Retry delay (in ms) before retrying after a failure
		/// </summary>
		public int ThreadRetryDelay { get; set; }

		#endregion

		#region Protected Abstract Methods
		protected abstract bool Initialize();
		protected abstract void Run();
		protected abstract void Stop();
		#endregion

		#region Constructor
		/// <summary>
		/// Constructor.
		/// </summary>
		/// <param name="name">The name of the service.</param>
		protected ThreadedService(string name)
		{
			_name = name;
			StopFlag = false;
			ThreadRetryDelay = 60000;
		}
		#endregion

		#region Protected Methods
		/// <summary>
		/// Check if a stop is requested.
		/// </summary>
		/// <param name="msDelay"></param>
		/// <returns></returns>
		protected bool CheckStop(int msDelay)
		{
			ThreadStop.WaitOne(msDelay, false);
			ThreadStop.Reset();

			return StopFlag;
		}
		#endregion

		#region Public Methods
		/// <summary>
		/// Start the service.
		/// </summary>
		public void StartService()
		{
			if (_theThread == null)
			{
				ThreadStop = new ManualResetEvent(false);
				_theThread = new Thread(delegate()
<<<<<<< HEAD
											{
												bool bInit = false;
												while (!bInit)
												{
													try
													{
														bInit = Initialize();
													}
													catch (Exception e)
													{
														Platform.Log(LogLevel.Warn, e, "Unexpected exception intializing {0} service", Name);
													}
													if (!bInit)
													{
														// Wait before retrying init
														ThreadStop.WaitOne(ThreadRetryDelay, false);
														ThreadStop.Reset();

														if (_stopFlag)
															return;
													}
												}

												if (_stopFlag)
													return;

												try
												{
													Run();
												}
												catch (Exception e)
												{
													Platform.Log(LogLevel.Error, e, "Unexpected exception running service {0}", Name);
												}

											});
=======
					{
						bool bInit = false;
						while (!bInit)
						{
							try
							{
								bInit = Initialize();
							}
							catch (Exception e)
							{
								Platform.Log(LogLevel.Warn, "Unexpected exception intializing {0} service: {1}", Name, e.Message);
							}
							if (!bInit)
							{
								if (CheckStop(ThreadRetryDelay))
									return;
							}
						}

						if (StopFlag)
							return;

						try
						{
							Run();
						}
						catch (Exception e)
						{
							Platform.Log(LogLevel.Error, e, "Unexpected exception running service {0}", Name);
						}

					});
>>>>>>> 0c62cc23
				_theThread.Name = String.Format("{0}:{1}", Name, _theThread.ManagedThreadId);
				_theThread.Start();
			}
		}

        public void StopService(string reason)
        {
            Platform.Log(LogLevel.Info, "{0} service is stopping : {1}", Name, reason);
            StopService();
        }
		
		/// <summary>
		/// Stop the service.
		/// </summary>
		public void StopService()
		{
			StopFlag = true;
			Stop();

			if (_theThread != null && _theThread.IsAlive)
			{
				ThreadStop.Set();
				_theThread.Join();
				_theThread = null;
			}
		}
		#endregion
	}
}
<|MERGE_RESOLUTION|>--- conflicted
+++ resolved
@@ -1,213 +1,173 @@
-#region License
-
-// Copyright (c) 2013, ClearCanvas Inc.
-// All rights reserved.
-// http://www.clearcanvas.ca
-//
-// This file is part of the ClearCanvas RIS/PACS open source project.
-//
-// The ClearCanvas RIS/PACS open source project is free software: you can
-// redistribute it and/or modify it under the terms of the GNU General Public
-// License as published by the Free Software Foundation, either version 3 of the
-// License, or (at your option) any later version.
-//
-// The ClearCanvas RIS/PACS open source project is distributed in the hope that it
-// will be useful, but WITHOUT ANY WARRANTY; without even the implied warranty of
-// MERCHANTABILITY or FITNESS FOR A PARTICULAR PURPOSE.  See the GNU General
-// Public License for more details.
-//
-// You should have received a copy of the GNU General Public License along with
-// the ClearCanvas RIS/PACS open source project.  If not, see
-// <http://www.gnu.org/licenses/>.
-
-#endregion
-
-using System;
-using System.Threading;
-using ClearCanvas.Common;
-
-namespace ClearCanvas.ImageServer.Common
-{
-	/// <summary>
-	/// Base class for a service that runs in a dedicated thread.
-	/// </summary>
-	public abstract class ThreadedService
-	{
-		#region Private Members
-
-		private Thread _theThread;
-		private readonly string _name;
-
-		#endregion
-
-		#region Public Properties
-
-		/// <summary>
-		/// Flag set to true if stop has been requested.
-		/// </summary>
-		public bool StopFlag { get; private set; }
-
-		/// <summary>
-		/// Reset event to signal when stopping the service thread.
-		/// </summary>
-		public ManualResetEvent ThreadStop { get; private set; }
-
-		/// <summary>
-		/// The name of the thread.
-		/// </summary>
-		public string Name
-		{
-			get { return _name; }
-		}
-
-		/// <summary>
-		/// Retry delay (in ms) before retrying after a failure
-		/// </summary>
-		public int ThreadRetryDelay { get; set; }
-
-		#endregion
-
-		#region Protected Abstract Methods
-		protected abstract bool Initialize();
-		protected abstract void Run();
-		protected abstract void Stop();
-		#endregion
-
-		#region Constructor
-		/// <summary>
-		/// Constructor.
-		/// </summary>
-		/// <param name="name">The name of the service.</param>
-		protected ThreadedService(string name)
-		{
-			_name = name;
-			StopFlag = false;
-			ThreadRetryDelay = 60000;
-		}
-		#endregion
-
-		#region Protected Methods
-		/// <summary>
-		/// Check if a stop is requested.
-		/// </summary>
-		/// <param name="msDelay"></param>
-		/// <returns></returns>
-		protected bool CheckStop(int msDelay)
-		{
-			ThreadStop.WaitOne(msDelay, false);
-			ThreadStop.Reset();
-
-			return StopFlag;
-		}
-		#endregion
-
-		#region Public Methods
-		/// <summary>
-		/// Start the service.
-		/// </summary>
-		public void StartService()
-		{
-			if (_theThread == null)
-			{
-				ThreadStop = new ManualResetEvent(false);
-				_theThread = new Thread(delegate()
-<<<<<<< HEAD
-											{
-												bool bInit = false;
-												while (!bInit)
-												{
-													try
-													{
-														bInit = Initialize();
-													}
-													catch (Exception e)
-													{
-														Platform.Log(LogLevel.Warn, e, "Unexpected exception intializing {0} service", Name);
-													}
-													if (!bInit)
-													{
-														// Wait before retrying init
-														ThreadStop.WaitOne(ThreadRetryDelay, false);
-														ThreadStop.Reset();
-
-														if (_stopFlag)
-															return;
-													}
-												}
-
-												if (_stopFlag)
-													return;
-
-												try
-												{
-													Run();
-												}
-												catch (Exception e)
-												{
-													Platform.Log(LogLevel.Error, e, "Unexpected exception running service {0}", Name);
-												}
-
-											});
-=======
-					{
-						bool bInit = false;
-						while (!bInit)
-						{
-							try
-							{
-								bInit = Initialize();
-							}
-							catch (Exception e)
-							{
-								Platform.Log(LogLevel.Warn, "Unexpected exception intializing {0} service: {1}", Name, e.Message);
-							}
-							if (!bInit)
-							{
-								if (CheckStop(ThreadRetryDelay))
-									return;
-							}
-						}
-
-						if (StopFlag)
-							return;
-
-						try
-						{
-							Run();
-						}
-						catch (Exception e)
-						{
-							Platform.Log(LogLevel.Error, e, "Unexpected exception running service {0}", Name);
-						}
-
-					});
->>>>>>> 0c62cc23
-				_theThread.Name = String.Format("{0}:{1}", Name, _theThread.ManagedThreadId);
-				_theThread.Start();
-			}
-		}
-
-        public void StopService(string reason)
-        {
-            Platform.Log(LogLevel.Info, "{0} service is stopping : {1}", Name, reason);
-            StopService();
-        }
-		
-		/// <summary>
-		/// Stop the service.
-		/// </summary>
-		public void StopService()
-		{
-			StopFlag = true;
-			Stop();
-
-			if (_theThread != null && _theThread.IsAlive)
-			{
-				ThreadStop.Set();
-				_theThread.Join();
-				_theThread = null;
-			}
-		}
-		#endregion
-	}
-}
+#region License
+
+// Copyright (c) 2013, ClearCanvas Inc.
+// All rights reserved.
+// http://www.clearcanvas.ca
+//
+// This file is part of the ClearCanvas RIS/PACS open source project.
+//
+// The ClearCanvas RIS/PACS open source project is free software: you can
+// redistribute it and/or modify it under the terms of the GNU General Public
+// License as published by the Free Software Foundation, either version 3 of the
+// License, or (at your option) any later version.
+//
+// The ClearCanvas RIS/PACS open source project is distributed in the hope that it
+// will be useful, but WITHOUT ANY WARRANTY; without even the implied warranty of
+// MERCHANTABILITY or FITNESS FOR A PARTICULAR PURPOSE.  See the GNU General
+// Public License for more details.
+//
+// You should have received a copy of the GNU General Public License along with
+// the ClearCanvas RIS/PACS open source project.  If not, see
+// <http://www.gnu.org/licenses/>.
+
+#endregion
+
+using System;
+using System.Threading;
+using ClearCanvas.Common;
+
+namespace ClearCanvas.ImageServer.Common
+{
+	/// <summary>
+	/// Base class for a service that runs in a dedicated thread.
+	/// </summary>
+	public abstract class ThreadedService
+	{
+		#region Private Members
+
+		private Thread _theThread;
+		private readonly string _name;
+
+		#endregion
+
+		#region Public Properties
+		/// <summary>
+		/// Flag set to true if stop has been requested.
+		/// </summary>
+		public bool StopFlag { get; private set; }
+
+		/// <summary>
+		/// Reset event to signal when stopping the service thread.
+		/// </summary>
+		public ManualResetEvent ThreadStop { get; private set; }
+
+		/// <summary>
+		/// The name of the thread.
+		/// </summary>
+		public string Name
+		{
+			get { return _name; }
+		}
+
+		/// <summary>
+		/// Retry delay (in ms) before retrying after a failure
+		/// </summary>
+		public int ThreadRetryDelay { get; set; }
+
+		#endregion
+
+		#region Protected Abstract Methods
+		protected abstract bool Initialize();
+		protected abstract void Run();
+		protected abstract void Stop();
+		#endregion
+
+		#region Constructor
+		/// <summary>
+		/// Constructor.
+		/// </summary>
+		/// <param name="name">The name of the service.</param>
+		protected ThreadedService(string name)
+		{
+			_name = name;
+			StopFlag = false;
+			ThreadRetryDelay = 60000;
+		}
+		#endregion
+
+		#region Protected Methods
+		/// <summary>
+		/// Check if a stop is requested.
+		/// </summary>
+		/// <param name="msDelay"></param>
+		/// <returns></returns>
+		protected bool CheckStop(int msDelay)
+		{
+			ThreadStop.WaitOne(msDelay, false);
+			ThreadStop.Reset();
+
+			return StopFlag;
+		}
+		#endregion
+
+		#region Public Methods
+		/// <summary>
+		/// Start the service.
+		/// </summary>
+		public void StartService()
+		{
+			if (_theThread == null)
+			{
+				ThreadStop = new ManualResetEvent(false);
+				_theThread = new Thread(delegate()
+											{
+												bool bInit = false;
+												while (!bInit)
+												{
+													try
+													{
+														bInit = Initialize();
+													}
+													catch (Exception e)
+													{
+								Platform.Log(LogLevel.Warn, "Unexpected exception intializing {0} service: {1}", Name, e.Message);
+													}
+													if (!bInit)
+													{
+								if (CheckStop(ThreadRetryDelay))
+															return;
+													}
+												}
+
+						if (StopFlag)
+													return;
+
+												try
+												{
+													Run();
+												}
+												catch (Exception e)
+												{
+													Platform.Log(LogLevel.Error, e, "Unexpected exception running service {0}", Name);
+												}
+
+											});
+				_theThread.Name = String.Format("{0}:{1}", Name, _theThread.ManagedThreadId);
+				_theThread.Start();
+			}
+		}
+
+        public void StopService(string reason)
+        {
+            Platform.Log(LogLevel.Info, "{0} service is stopping : {1}", Name, reason);
+            StopService();
+        }
+		
+		/// <summary>
+		/// Stop the service.
+		/// </summary>
+		public void StopService()
+		{
+			StopFlag = true;
+			Stop();
+
+			if (_theThread != null && _theThread.IsAlive)
+			{
+				ThreadStop.Set();
+				_theThread.Join();
+				_theThread = null;
+			}
+		}
+		#endregion
+	}
+}