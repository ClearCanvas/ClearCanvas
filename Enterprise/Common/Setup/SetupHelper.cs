﻿#region License

// Copyright (c) 2013, ClearCanvas Inc.
// All rights reserved.
// http://www.clearcanvas.ca
//
// This file is part of the ClearCanvas RIS/PACS open source project.
//
// The ClearCanvas RIS/PACS open source project is free software: you can
// redistribute it and/or modify it under the terms of the GNU General Public
// License as published by the Free Software Foundation, either version 3 of the
// License, or (at your option) any later version.
//
// The ClearCanvas RIS/PACS open source project is distributed in the hope that it
// will be useful, but WITHOUT ANY WARRANTY; without even the implied warranty of
// MERCHANTABILITY or FITNESS FOR A PARTICULAR PURPOSE.  See the GNU General
// Public License for more details.
//
// You should have received a copy of the GNU General Public License along with
// the ClearCanvas RIS/PACS open source project.  If not, see
// <http://www.gnu.org/licenses/>.

#endregion

using System;
using System.Collections.Generic;
using System.IO;
using System.Linq;
using ClearCanvas.Common;
using ClearCanvas.Common.Authorization;
using ClearCanvas.Common.Configuration;
using ClearCanvas.Common.Serialization;
using ClearCanvas.Enterprise.Common.Admin.AuthorityGroupAdmin;
<<<<<<< HEAD
=======
using ClearCanvas.Enterprise.Common.Admin.UserAdmin;
>>>>>>> 0c62cc23
using ClearCanvas.Enterprise.Common.Configuration;

namespace ClearCanvas.Enterprise.Common.Setup
{
	public static class SetupHelper
	{
		/// <summary>
		/// Import authority groups defined in XML files located at the specified path.
		/// </summary>
		/// <param name="dataFileOrFolderPath"></param>
		public static void ImportUsers(string dataFileOrFolderPath)
		{
			// determine list of source files to import
			var fileList = new List<string>();
			if (File.Exists(dataFileOrFolderPath))
			{
				fileList.Add(dataFileOrFolderPath);
			}
			else if (Directory.Exists(dataFileOrFolderPath))
			{
				fileList.AddRange(Directory.GetFiles(dataFileOrFolderPath, "*.xml"));
			}
			else
				throw new ArgumentException(string.Format("{0} is not a valid data file or directory.", dataFileOrFolderPath));

			Platform.Log(LogLevel.Info, "importing users from {0} files", fileList.Count);

			var users = from file in fileList
							 let xml = File.ReadAllText(file)
							 from user in JsmlSerializer.Deserialize<UserDefinition[]>(xml)
							 select user;

			ImportUsers(users, dataFileOrFolderPath);
		}

		private static void ImportUsers(IEnumerable<UserDefinition> users, string source)
		{
			var existingUsers = new List<UserSummary>();
			Platform.GetService<IUserReadService>(
				s => existingUsers = s.ListUsers(new ListUsersRequest()).Users);

			var authorityGroups = new List<AuthorityGroupSummary>();
			Platform.GetService<IAuthorityGroupReadService>(
				s => authorityGroups = s.ListAuthorityGroups(new ListAuthorityGroupsRequest()).AuthorityGroups);

			var service = Platform.GetService<IUserAdminService>();
			foreach (var user in users)
			{
				var userSummary = existingUsers.Find(u => u.UserName == user.UserName);
				if (userSummary == null)
				{
					var userDetail = new UserDetail
										{
											UserName = user.UserName,
											DisplayName = user.DisplayName,
											Enabled = user.Enabled,
											EmailAddress = user.EmailAddress,
											AuthorityGroups = user.AuthorityGroups.Select(
												newAGName => authorityGroups.Find(existingAG => newAGName == existingAG.Name)).ToList()
										};

					service.AddUser(new AddUserRequest(userDetail));
					LogImportedUsers(userDetail, source);
				}
				else
				{
					var userDetail = service.LoadUserForEdit(new LoadUserForEditRequest(user.UserName)).UserDetail;
					userDetail.DisplayName = user.DisplayName;
					userDetail.Enabled = user.Enabled;
					userDetail.EmailAddress = user.EmailAddress;
					userDetail.AuthorityGroups.Clear();
					userDetail.AuthorityGroups = user.AuthorityGroups.Select(
						newAGName => authorityGroups.Find(existingAG => newAGName == existingAG.Name)).ToList();

					service.UpdateUser(new UpdateUserRequest(userDetail));
					LogImportedUsers(userDetail, source);
				}
			}
		}

		/// <summary>
		/// Import authority tokens defined in local plugins.
		/// </summary>
		public static void ImportAuthorityTokens(string[] addToGroups)
		{
			var tokens = AuthorityGroupSetup.GetAuthorityTokens();
			var summaries = tokens.Select(t => new AuthorityTokenSummary(t.Token, t.DefiningAssembly, t.Description, t.FormerIdentities)).ToList();

			Platform.GetService<IAuthorityGroupAdminService>(
				service => service.ImportAuthorityTokens(new ImportAuthorityTokensRequest(summaries, new List<string>(addToGroups))));

			LogImportedTokens(tokens);
		}

		/// <summary>
		/// Import authority groups defined in local plugins.
		/// </summary>
		public static void ImportEmbeddedAuthorityGroups()
		{
			var groups = AuthorityGroupSetup.GetDefaultAuthorityGroups();
			ImportAuthorityGroups(groups, "plugins");
		}

		/// <summary>
		/// Import authority groups defined in XML files located at the specified path.
		/// </summary>
		/// <param name="dataFileOrFolderPath"></param>
		public static void ImportAuthorityGroups(string dataFileOrFolderPath)
		{
			// determine list of source files to import
			var fileList = new List<string>();
			if (File.Exists(dataFileOrFolderPath))
			{
				fileList.Add(dataFileOrFolderPath);
			}
			else if (Directory.Exists(dataFileOrFolderPath))
			{
				fileList.AddRange(Directory.GetFiles(dataFileOrFolderPath, "*.xml"));
			}
			else
				throw new ArgumentException(string.Format("{0} is not a valid data file or directory.", dataFileOrFolderPath));

			var authGroups = from file in fileList
							 let xml = File.ReadAllText(file)
							 from authGroup in JsmlSerializer.Deserialize<AuthorityGroupDefinition[]>(xml)
							 select authGroup;

			ImportAuthorityGroups(authGroups, dataFileOrFolderPath);
		}

		private static void ImportAuthorityGroups(IEnumerable<AuthorityGroupDefinition> groups, string source)
		{
			var groupDetails = groups.Select(g =>
											new AuthorityGroupDetail(
											null,
											g.Name,
											g.Description,
											g.BuiltIn,
											g.DataGroup,
											g.Tokens.Select(t => new AuthorityTokenSummary(t)).ToList()
										)).ToList();

			Platform.GetService<IAuthorityGroupAdminService>(
				service => service.ImportAuthorityGroups(new ImportAuthorityGroupsRequest(groupDetails)));

			LogImportedGroups(groups, source);
		}

<<<<<<< HEAD
		public static void ImportConfigurations(string dataFileOrFolderPath)
=======
		public static void ExportSettingsDefinition(ISettingsStore store, SettingDefinition request, string dataFile)
		{
			var version = new Version(request.Version);
			var allSettingsGroups = store.ListSettingsGroups();
			var group = allSettingsGroups.SingleOrDefault(g => g.Name.Equals(request.Group) && g.Version.Equals(version));
			if (group == null)
			{
				Platform.Log(LogLevel.Info, "Cannot find settings group: {0}/{1}", request.Group, request.Version);
				return;
			}

			var settings = store.GetSettingsValues(group, null, null);
			if (!settings.ContainsKey(request.Property))
			{
				Platform.Log(LogLevel.Info, "Cannot find settings property: {0}/{1}/{2}", request.Group, request.Version, request.Group);
				return;
			}

			var value = settings[request.Property];
			File.WriteAllText(dataFile, value);

			Platform.Log(LogLevel.Info, "Setting value written to {0}", value);
		}

		public static void ImportSettingsDefinition(ISettingsStore store, string dataFileOrFolderPath, bool overwrite)
		{
			// determine list of source files to import
			var fileList = new List<string>();
			if (File.Exists(dataFileOrFolderPath))
			{
				fileList.Add(dataFileOrFolderPath);
			}
			else if (Directory.Exists(dataFileOrFolderPath))
			{
				fileList.AddRange(Directory.GetFiles(dataFileOrFolderPath, "*.xml"));
			}
			else
				throw new ArgumentException(string.Format("{0} is not a valid data file or directory.", dataFileOrFolderPath));

			Platform.Log(LogLevel.Info, "Loading settings from {0}...", dataFileOrFolderPath);

			var configurations = from file in fileList
								 let xml = File.ReadAllText(file)
								 from config in JsmlSerializer.Deserialize<SettingDefinition[]>(xml)
								 select config;

			ImportSettingsDefinition(store, configurations, overwrite);
		}

		public static void ImportSettingsDefinition(ISettingsStore store, IEnumerable<SettingDefinition> settingDefinitions, bool overwrite)
		{
			var allSettingsGroups = store.ListSettingsGroups();
			const int maxCharDisplayed = 50;

			foreach (var s in settingDefinitions)
			{
				var found = false;
				var setting = s;
				var version = string.IsNullOrEmpty(setting.Version) ? null : new Version(setting.Version);
				var value = s.Value.Length <= maxCharDisplayed ? s.Value : s.Value.Substring(0, maxCharDisplayed) + "...";
				value = value.Replace('\r', ' ');
				value = value.Replace('\n', ' ');

				var groups = version == null
									? allSettingsGroups.Where(g => g.Name.Equals(setting.Group))
									: allSettingsGroups.Where(g => g.Name.Equals(setting.Group) && g.Version.Equals(version));

				foreach (var g in groups)
				{
					var property = store.ListSettingsProperties(g).SingleOrDefault(p => p.Name.Equals(s.Property));
					if (property == null)
						continue;

					found = true;
					var settings = store.GetSettingsValues(g, null, null);
					if (!overwrite && settings.ContainsKey(s.Property))
					{
						Platform.Log(LogLevel.Info, "Setting unchanged: {0}/{1}/{2} {3}", s.Group, s.Property, s.Version, value);
					}
					else 
					{
						settings[s.Property] = s.Value;
						store.PutSettingsValues(g, null, null, settings);

						Platform.Log(LogLevel.Info, "Setting updated: {0}/{1}/{2} {3}", s.Group, s.Property, s.Version, value);
					}
				}

				if (!found)
					Platform.Log(LogLevel.Error, "Setting not found: {0}/{1}/{2}", s.Group, s.Property, s.Version);
			}
		}

		public static void ImportConfigurationsDefinition(string dataFileOrFolderPath)
>>>>>>> 0c62cc23
		{
			// determine list of source files to import
			var fileList = new List<string>();
			if (File.Exists(dataFileOrFolderPath))
			{
				fileList.Add(dataFileOrFolderPath);
			}
			else if (Directory.Exists(dataFileOrFolderPath))
			{
				fileList.AddRange(Directory.GetFiles(dataFileOrFolderPath, "*.xml"));
			}
			else
				throw new ArgumentException(string.Format("{0} is not a valid data file or directory.", dataFileOrFolderPath));

			var configurations = from file in fileList
<<<<<<< HEAD
							 let xml = File.ReadAllText(file)
							 from config in JsmlSerializer.Deserialize<ConfigurationDefinition[]>(xml)
							 select config;

			ImportConfigurations(configurations, dataFileOrFolderPath);
		}

		private static void ImportConfigurations(IEnumerable<ConfigurationDefinition> configurations, string source)
=======
								 let xml = File.ReadAllText(file)
								 from config in JsmlSerializer.Deserialize<ConfigurationDefinition[]>(xml)
								 select config;

			ImportConfigurationsDefinition(configurations, dataFileOrFolderPath);
		}

		private static void ImportConfigurationsDefinition(IEnumerable<ConfigurationDefinition> configurations, string source)
>>>>>>> 0c62cc23
		{
			var requests = configurations.Select(c =>
				new SetConfigurationDocumentRequest(
					new ConfigurationDocumentKey(c.Name, Version.Parse(c.Version), null, null),
					c.Body
					)).ToList();

			foreach (var r in requests)
			{
				var request = r;
				Platform.GetService<IConfigurationService>(
					service => service.SetConfigurationDocument(request));
			}

<<<<<<< HEAD
			LogImportedSetting(configurations, source);
		}

		private static void LogImportedSetting(IEnumerable<ConfigurationDefinition> configurations, string source)
=======
			LogImportedConfiguration(configurations, source);
		}

		private static void LogImportedConfiguration(IEnumerable<ConfigurationDefinition> configurations, string source)
>>>>>>> 0c62cc23
		{
			foreach (var c in configurations.Distinct())
			{
				Platform.Log(LogLevel.Info, "Imported configuration definition {0} from {1}", c.Name, source);
			}
		}

		private static void LogImportedGroups(IEnumerable<AuthorityGroupDefinition> groups, string source)
		{
			foreach (var g in groups.Distinct())
			{
				Platform.Log(LogLevel.Info, "Imported authority group definition {0} from {1}", g.Name, source);
			}
		}

		private static void LogImportedTokens(IEnumerable<AuthorityTokenDefinition> tokens)
		{
			foreach (var token in tokens)
			{
				Platform.Log(LogLevel.Info, "Imported authority token '{0}' from {1}", token.Token, token.DefiningAssembly);
			}
		}

		private static void LogImportedUsers(UserDetail u, string source)
		{
			Platform.Log(LogLevel.Info, "Imported user {0} from {1}", u.UserName, source);
		}

	}
}
<|MERGE_RESOLUTION|>--- conflicted
+++ resolved
@@ -1,372 +1,347 @@
-﻿#region License
-
-// Copyright (c) 2013, ClearCanvas Inc.
-// All rights reserved.
-// http://www.clearcanvas.ca
-//
-// This file is part of the ClearCanvas RIS/PACS open source project.
-//
-// The ClearCanvas RIS/PACS open source project is free software: you can
-// redistribute it and/or modify it under the terms of the GNU General Public
-// License as published by the Free Software Foundation, either version 3 of the
-// License, or (at your option) any later version.
-//
-// The ClearCanvas RIS/PACS open source project is distributed in the hope that it
-// will be useful, but WITHOUT ANY WARRANTY; without even the implied warranty of
-// MERCHANTABILITY or FITNESS FOR A PARTICULAR PURPOSE.  See the GNU General
-// Public License for more details.
-//
-// You should have received a copy of the GNU General Public License along with
-// the ClearCanvas RIS/PACS open source project.  If not, see
-// <http://www.gnu.org/licenses/>.
-
-#endregion
-
-using System;
-using System.Collections.Generic;
-using System.IO;
-using System.Linq;
-using ClearCanvas.Common;
-using ClearCanvas.Common.Authorization;
-using ClearCanvas.Common.Configuration;
-using ClearCanvas.Common.Serialization;
-using ClearCanvas.Enterprise.Common.Admin.AuthorityGroupAdmin;
-<<<<<<< HEAD
-=======
-using ClearCanvas.Enterprise.Common.Admin.UserAdmin;
->>>>>>> 0c62cc23
-using ClearCanvas.Enterprise.Common.Configuration;
-
-namespace ClearCanvas.Enterprise.Common.Setup
-{
-	public static class SetupHelper
-	{
-		/// <summary>
-		/// Import authority groups defined in XML files located at the specified path.
-		/// </summary>
-		/// <param name="dataFileOrFolderPath"></param>
-		public static void ImportUsers(string dataFileOrFolderPath)
-		{
-			// determine list of source files to import
-			var fileList = new List<string>();
-			if (File.Exists(dataFileOrFolderPath))
-			{
-				fileList.Add(dataFileOrFolderPath);
-			}
-			else if (Directory.Exists(dataFileOrFolderPath))
-			{
-				fileList.AddRange(Directory.GetFiles(dataFileOrFolderPath, "*.xml"));
-			}
-			else
-				throw new ArgumentException(string.Format("{0} is not a valid data file or directory.", dataFileOrFolderPath));
-
-			Platform.Log(LogLevel.Info, "importing users from {0} files", fileList.Count);
-
-			var users = from file in fileList
-							 let xml = File.ReadAllText(file)
-							 from user in JsmlSerializer.Deserialize<UserDefinition[]>(xml)
-							 select user;
-
-			ImportUsers(users, dataFileOrFolderPath);
-		}
-
-		private static void ImportUsers(IEnumerable<UserDefinition> users, string source)
-		{
-			var existingUsers = new List<UserSummary>();
-			Platform.GetService<IUserReadService>(
-				s => existingUsers = s.ListUsers(new ListUsersRequest()).Users);
-
-			var authorityGroups = new List<AuthorityGroupSummary>();
-			Platform.GetService<IAuthorityGroupReadService>(
-				s => authorityGroups = s.ListAuthorityGroups(new ListAuthorityGroupsRequest()).AuthorityGroups);
-
-			var service = Platform.GetService<IUserAdminService>();
-			foreach (var user in users)
-			{
-				var userSummary = existingUsers.Find(u => u.UserName == user.UserName);
-				if (userSummary == null)
-				{
-					var userDetail = new UserDetail
-										{
-											UserName = user.UserName,
-											DisplayName = user.DisplayName,
-											Enabled = user.Enabled,
-											EmailAddress = user.EmailAddress,
-											AuthorityGroups = user.AuthorityGroups.Select(
-												newAGName => authorityGroups.Find(existingAG => newAGName == existingAG.Name)).ToList()
-										};
-
-					service.AddUser(new AddUserRequest(userDetail));
-					LogImportedUsers(userDetail, source);
-				}
-				else
-				{
-					var userDetail = service.LoadUserForEdit(new LoadUserForEditRequest(user.UserName)).UserDetail;
-					userDetail.DisplayName = user.DisplayName;
-					userDetail.Enabled = user.Enabled;
-					userDetail.EmailAddress = user.EmailAddress;
-					userDetail.AuthorityGroups.Clear();
-					userDetail.AuthorityGroups = user.AuthorityGroups.Select(
-						newAGName => authorityGroups.Find(existingAG => newAGName == existingAG.Name)).ToList();
-
-					service.UpdateUser(new UpdateUserRequest(userDetail));
-					LogImportedUsers(userDetail, source);
-				}
-			}
-		}
-
-		/// <summary>
-		/// Import authority tokens defined in local plugins.
-		/// </summary>
-		public static void ImportAuthorityTokens(string[] addToGroups)
-		{
-			var tokens = AuthorityGroupSetup.GetAuthorityTokens();
-			var summaries = tokens.Select(t => new AuthorityTokenSummary(t.Token, t.DefiningAssembly, t.Description, t.FormerIdentities)).ToList();
-
-			Platform.GetService<IAuthorityGroupAdminService>(
-				service => service.ImportAuthorityTokens(new ImportAuthorityTokensRequest(summaries, new List<string>(addToGroups))));
-
-			LogImportedTokens(tokens);
-		}
-
-		/// <summary>
-		/// Import authority groups defined in local plugins.
-		/// </summary>
-		public static void ImportEmbeddedAuthorityGroups()
-		{
-			var groups = AuthorityGroupSetup.GetDefaultAuthorityGroups();
-			ImportAuthorityGroups(groups, "plugins");
-		}
-
-		/// <summary>
-		/// Import authority groups defined in XML files located at the specified path.
-		/// </summary>
-		/// <param name="dataFileOrFolderPath"></param>
-		public static void ImportAuthorityGroups(string dataFileOrFolderPath)
-		{
-			// determine list of source files to import
-			var fileList = new List<string>();
-			if (File.Exists(dataFileOrFolderPath))
-			{
-				fileList.Add(dataFileOrFolderPath);
-			}
-			else if (Directory.Exists(dataFileOrFolderPath))
-			{
-				fileList.AddRange(Directory.GetFiles(dataFileOrFolderPath, "*.xml"));
-			}
-			else
-				throw new ArgumentException(string.Format("{0} is not a valid data file or directory.", dataFileOrFolderPath));
-
-			var authGroups = from file in fileList
-							 let xml = File.ReadAllText(file)
-							 from authGroup in JsmlSerializer.Deserialize<AuthorityGroupDefinition[]>(xml)
-							 select authGroup;
-
-			ImportAuthorityGroups(authGroups, dataFileOrFolderPath);
-		}
-
-		private static void ImportAuthorityGroups(IEnumerable<AuthorityGroupDefinition> groups, string source)
-		{
-			var groupDetails = groups.Select(g =>
-											new AuthorityGroupDetail(
-											null,
-											g.Name,
-											g.Description,
-											g.BuiltIn,
-											g.DataGroup,
-											g.Tokens.Select(t => new AuthorityTokenSummary(t)).ToList()
-										)).ToList();
-
-			Platform.GetService<IAuthorityGroupAdminService>(
-				service => service.ImportAuthorityGroups(new ImportAuthorityGroupsRequest(groupDetails)));
-
-			LogImportedGroups(groups, source);
-		}
-
-<<<<<<< HEAD
-		public static void ImportConfigurations(string dataFileOrFolderPath)
-=======
-		public static void ExportSettingsDefinition(ISettingsStore store, SettingDefinition request, string dataFile)
-		{
-			var version = new Version(request.Version);
-			var allSettingsGroups = store.ListSettingsGroups();
-			var group = allSettingsGroups.SingleOrDefault(g => g.Name.Equals(request.Group) && g.Version.Equals(version));
-			if (group == null)
-			{
-				Platform.Log(LogLevel.Info, "Cannot find settings group: {0}/{1}", request.Group, request.Version);
-				return;
-			}
-
-			var settings = store.GetSettingsValues(group, null, null);
-			if (!settings.ContainsKey(request.Property))
-			{
-				Platform.Log(LogLevel.Info, "Cannot find settings property: {0}/{1}/{2}", request.Group, request.Version, request.Group);
-				return;
-			}
-
-			var value = settings[request.Property];
-			File.WriteAllText(dataFile, value);
-
-			Platform.Log(LogLevel.Info, "Setting value written to {0}", value);
-		}
-
-		public static void ImportSettingsDefinition(ISettingsStore store, string dataFileOrFolderPath, bool overwrite)
-		{
-			// determine list of source files to import
-			var fileList = new List<string>();
-			if (File.Exists(dataFileOrFolderPath))
-			{
-				fileList.Add(dataFileOrFolderPath);
-			}
-			else if (Directory.Exists(dataFileOrFolderPath))
-			{
-				fileList.AddRange(Directory.GetFiles(dataFileOrFolderPath, "*.xml"));
-			}
-			else
-				throw new ArgumentException(string.Format("{0} is not a valid data file or directory.", dataFileOrFolderPath));
-
-			Platform.Log(LogLevel.Info, "Loading settings from {0}...", dataFileOrFolderPath);
-
-			var configurations = from file in fileList
-								 let xml = File.ReadAllText(file)
-								 from config in JsmlSerializer.Deserialize<SettingDefinition[]>(xml)
-								 select config;
-
-			ImportSettingsDefinition(store, configurations, overwrite);
-		}
-
-		public static void ImportSettingsDefinition(ISettingsStore store, IEnumerable<SettingDefinition> settingDefinitions, bool overwrite)
-		{
-			var allSettingsGroups = store.ListSettingsGroups();
-			const int maxCharDisplayed = 50;
-
-			foreach (var s in settingDefinitions)
-			{
-				var found = false;
-				var setting = s;
-				var version = string.IsNullOrEmpty(setting.Version) ? null : new Version(setting.Version);
-				var value = s.Value.Length <= maxCharDisplayed ? s.Value : s.Value.Substring(0, maxCharDisplayed) + "...";
-				value = value.Replace('\r', ' ');
-				value = value.Replace('\n', ' ');
-
-				var groups = version == null
-									? allSettingsGroups.Where(g => g.Name.Equals(setting.Group))
-									: allSettingsGroups.Where(g => g.Name.Equals(setting.Group) && g.Version.Equals(version));
-
-				foreach (var g in groups)
-				{
-					var property = store.ListSettingsProperties(g).SingleOrDefault(p => p.Name.Equals(s.Property));
-					if (property == null)
-						continue;
-
-					found = true;
-					var settings = store.GetSettingsValues(g, null, null);
-					if (!overwrite && settings.ContainsKey(s.Property))
-					{
-						Platform.Log(LogLevel.Info, "Setting unchanged: {0}/{1}/{2} {3}", s.Group, s.Property, s.Version, value);
-					}
-					else 
-					{
-						settings[s.Property] = s.Value;
-						store.PutSettingsValues(g, null, null, settings);
-
-						Platform.Log(LogLevel.Info, "Setting updated: {0}/{1}/{2} {3}", s.Group, s.Property, s.Version, value);
-					}
-				}
-
-				if (!found)
-					Platform.Log(LogLevel.Error, "Setting not found: {0}/{1}/{2}", s.Group, s.Property, s.Version);
-			}
-		}
-
-		public static void ImportConfigurationsDefinition(string dataFileOrFolderPath)
->>>>>>> 0c62cc23
-		{
-			// determine list of source files to import
-			var fileList = new List<string>();
-			if (File.Exists(dataFileOrFolderPath))
-			{
-				fileList.Add(dataFileOrFolderPath);
-			}
-			else if (Directory.Exists(dataFileOrFolderPath))
-			{
-				fileList.AddRange(Directory.GetFiles(dataFileOrFolderPath, "*.xml"));
-			}
-			else
-				throw new ArgumentException(string.Format("{0} is not a valid data file or directory.", dataFileOrFolderPath));
-
-			var configurations = from file in fileList
-<<<<<<< HEAD
-							 let xml = File.ReadAllText(file)
-							 from config in JsmlSerializer.Deserialize<ConfigurationDefinition[]>(xml)
-							 select config;
-
-			ImportConfigurations(configurations, dataFileOrFolderPath);
-		}
-
-		private static void ImportConfigurations(IEnumerable<ConfigurationDefinition> configurations, string source)
-=======
-								 let xml = File.ReadAllText(file)
-								 from config in JsmlSerializer.Deserialize<ConfigurationDefinition[]>(xml)
-								 select config;
-
-			ImportConfigurationsDefinition(configurations, dataFileOrFolderPath);
-		}
-
-		private static void ImportConfigurationsDefinition(IEnumerable<ConfigurationDefinition> configurations, string source)
->>>>>>> 0c62cc23
-		{
-			var requests = configurations.Select(c =>
-				new SetConfigurationDocumentRequest(
-					new ConfigurationDocumentKey(c.Name, Version.Parse(c.Version), null, null),
-					c.Body
-					)).ToList();
-
-			foreach (var r in requests)
-			{
-				var request = r;
-				Platform.GetService<IConfigurationService>(
-					service => service.SetConfigurationDocument(request));
-			}
-
-<<<<<<< HEAD
-			LogImportedSetting(configurations, source);
-		}
-
-		private static void LogImportedSetting(IEnumerable<ConfigurationDefinition> configurations, string source)
-=======
-			LogImportedConfiguration(configurations, source);
-		}
-
-		private static void LogImportedConfiguration(IEnumerable<ConfigurationDefinition> configurations, string source)
->>>>>>> 0c62cc23
-		{
-			foreach (var c in configurations.Distinct())
-			{
-				Platform.Log(LogLevel.Info, "Imported configuration definition {0} from {1}", c.Name, source);
-			}
-		}
-
-		private static void LogImportedGroups(IEnumerable<AuthorityGroupDefinition> groups, string source)
-		{
-			foreach (var g in groups.Distinct())
-			{
-				Platform.Log(LogLevel.Info, "Imported authority group definition {0} from {1}", g.Name, source);
-			}
-		}
-
-		private static void LogImportedTokens(IEnumerable<AuthorityTokenDefinition> tokens)
-		{
-			foreach (var token in tokens)
-			{
-				Platform.Log(LogLevel.Info, "Imported authority token '{0}' from {1}", token.Token, token.DefiningAssembly);
-			}
-		}
-
-		private static void LogImportedUsers(UserDetail u, string source)
-		{
-			Platform.Log(LogLevel.Info, "Imported user {0} from {1}", u.UserName, source);
-		}
-
-	}
-}
+﻿#region License
+
+// Copyright (c) 2013, ClearCanvas Inc.
+// All rights reserved.
+// http://www.clearcanvas.ca
+//
+// This file is part of the ClearCanvas RIS/PACS open source project.
+//
+// The ClearCanvas RIS/PACS open source project is free software: you can
+// redistribute it and/or modify it under the terms of the GNU General Public
+// License as published by the Free Software Foundation, either version 3 of the
+// License, or (at your option) any later version.
+//
+// The ClearCanvas RIS/PACS open source project is distributed in the hope that it
+// will be useful, but WITHOUT ANY WARRANTY; without even the implied warranty of
+// MERCHANTABILITY or FITNESS FOR A PARTICULAR PURPOSE.  See the GNU General
+// Public License for more details.
+//
+// You should have received a copy of the GNU General Public License along with
+// the ClearCanvas RIS/PACS open source project.  If not, see
+// <http://www.gnu.org/licenses/>.
+
+#endregion
+
+using System;
+using System.Collections.Generic;
+using System.IO;
+using System.Linq;
+using ClearCanvas.Common;
+using ClearCanvas.Common.Authorization;
+using ClearCanvas.Common.Configuration;
+using ClearCanvas.Common.Serialization;
+using ClearCanvas.Enterprise.Common.Admin.AuthorityGroupAdmin;
+using ClearCanvas.Enterprise.Common.Admin.UserAdmin;
+using ClearCanvas.Enterprise.Common.Configuration;
+
+namespace ClearCanvas.Enterprise.Common.Setup
+{
+	public static class SetupHelper
+	{
+		/// <summary>
+		/// Import authority groups defined in XML files located at the specified path.
+		/// </summary>
+		/// <param name="dataFileOrFolderPath"></param>
+		public static void ImportUsers(string dataFileOrFolderPath)
+		{
+			// determine list of source files to import
+			var fileList = new List<string>();
+			if (File.Exists(dataFileOrFolderPath))
+			{
+				fileList.Add(dataFileOrFolderPath);
+			}
+			else if (Directory.Exists(dataFileOrFolderPath))
+			{
+				fileList.AddRange(Directory.GetFiles(dataFileOrFolderPath, "*.xml"));
+			}
+			else
+				throw new ArgumentException(string.Format("{0} is not a valid data file or directory.", dataFileOrFolderPath));
+
+			Platform.Log(LogLevel.Info, "importing users from {0} files", fileList.Count);
+
+			var users = from file in fileList
+							 let xml = File.ReadAllText(file)
+							 from user in JsmlSerializer.Deserialize<UserDefinition[]>(xml)
+							 select user;
+
+			ImportUsers(users, dataFileOrFolderPath);
+		}
+
+		private static void ImportUsers(IEnumerable<UserDefinition> users, string source)
+		{
+			var existingUsers = new List<UserSummary>();
+			Platform.GetService<IUserReadService>(
+				s => existingUsers = s.ListUsers(new ListUsersRequest()).Users);
+
+			var authorityGroups = new List<AuthorityGroupSummary>();
+			Platform.GetService<IAuthorityGroupReadService>(
+				s => authorityGroups = s.ListAuthorityGroups(new ListAuthorityGroupsRequest()).AuthorityGroups);
+
+			var service = Platform.GetService<IUserAdminService>();
+			foreach (var user in users)
+			{
+				var userSummary = existingUsers.Find(u => u.UserName == user.UserName);
+				if (userSummary == null)
+				{
+					var userDetail = new UserDetail
+										{
+											UserName = user.UserName,
+											DisplayName = user.DisplayName,
+											Enabled = user.Enabled,
+											EmailAddress = user.EmailAddress,
+											AuthorityGroups = user.AuthorityGroups.Select(
+												newAGName => authorityGroups.Find(existingAG => newAGName == existingAG.Name)).ToList()
+										};
+
+					service.AddUser(new AddUserRequest(userDetail));
+					LogImportedUsers(userDetail, source);
+				}
+				else
+				{
+					var userDetail = service.LoadUserForEdit(new LoadUserForEditRequest(user.UserName)).UserDetail;
+					userDetail.DisplayName = user.DisplayName;
+					userDetail.Enabled = user.Enabled;
+					userDetail.EmailAddress = user.EmailAddress;
+					userDetail.AuthorityGroups.Clear();
+					userDetail.AuthorityGroups = user.AuthorityGroups.Select(
+						newAGName => authorityGroups.Find(existingAG => newAGName == existingAG.Name)).ToList();
+
+					service.UpdateUser(new UpdateUserRequest(userDetail));
+					LogImportedUsers(userDetail, source);
+				}
+			}
+		}
+
+		/// <summary>
+		/// Import authority tokens defined in local plugins.
+		/// </summary>
+		public static void ImportAuthorityTokens(string[] addToGroups)
+		{
+			var tokens = AuthorityGroupSetup.GetAuthorityTokens();
+			var summaries = tokens.Select(t => new AuthorityTokenSummary(t.Token, t.DefiningAssembly, t.Description, t.FormerIdentities)).ToList();
+
+			Platform.GetService<IAuthorityGroupAdminService>(
+				service => service.ImportAuthorityTokens(new ImportAuthorityTokensRequest(summaries, new List<string>(addToGroups))));
+
+			LogImportedTokens(tokens);
+		}
+
+		/// <summary>
+		/// Import authority groups defined in local plugins.
+		/// </summary>
+		public static void ImportEmbeddedAuthorityGroups()
+		{
+			var groups = AuthorityGroupSetup.GetDefaultAuthorityGroups();
+			ImportAuthorityGroups(groups, "plugins");
+		}
+
+		/// <summary>
+		/// Import authority groups defined in XML files located at the specified path.
+		/// </summary>
+		/// <param name="dataFileOrFolderPath"></param>
+		public static void ImportAuthorityGroups(string dataFileOrFolderPath)
+		{
+			// determine list of source files to import
+			var fileList = new List<string>();
+			if (File.Exists(dataFileOrFolderPath))
+			{
+				fileList.Add(dataFileOrFolderPath);
+			}
+			else if (Directory.Exists(dataFileOrFolderPath))
+			{
+				fileList.AddRange(Directory.GetFiles(dataFileOrFolderPath, "*.xml"));
+			}
+			else
+				throw new ArgumentException(string.Format("{0} is not a valid data file or directory.", dataFileOrFolderPath));
+
+			var authGroups = from file in fileList
+							 let xml = File.ReadAllText(file)
+							 from authGroup in JsmlSerializer.Deserialize<AuthorityGroupDefinition[]>(xml)
+							 select authGroup;
+
+			ImportAuthorityGroups(authGroups, dataFileOrFolderPath);
+		}
+
+		private static void ImportAuthorityGroups(IEnumerable<AuthorityGroupDefinition> groups, string source)
+		{
+			var groupDetails = groups.Select(g =>
+											new AuthorityGroupDetail(
+											null,
+											g.Name,
+											g.Description,
+											g.BuiltIn,
+											g.DataGroup,
+											g.Tokens.Select(t => new AuthorityTokenSummary(t)).ToList()
+										)).ToList();
+
+			Platform.GetService<IAuthorityGroupAdminService>(
+				service => service.ImportAuthorityGroups(new ImportAuthorityGroupsRequest(groupDetails)));
+
+			LogImportedGroups(groups, source);
+		}
+
+		public static void ExportSettingsDefinition(ISettingsStore store, SettingDefinition request, string dataFile)
+		{
+			var version = new Version(request.Version);
+			var allSettingsGroups = store.ListSettingsGroups();
+			var group = allSettingsGroups.SingleOrDefault(g => g.Name.Equals(request.Group) && g.Version.Equals(version));
+			if (group == null)
+			{
+				Platform.Log(LogLevel.Info, "Cannot find settings group: {0}/{1}", request.Group, request.Version);
+				return;
+			}
+
+			var settings = store.GetSettingsValues(group, null, null);
+			if (!settings.ContainsKey(request.Property))
+			{
+				Platform.Log(LogLevel.Info, "Cannot find settings property: {0}/{1}/{2}", request.Group, request.Version, request.Group);
+				return;
+			}
+
+			var value = settings[request.Property];
+			File.WriteAllText(dataFile, value);
+
+			Platform.Log(LogLevel.Info, "Setting value written to {0}", value);
+		}
+
+		public static void ImportSettingsDefinition(ISettingsStore store, string dataFileOrFolderPath, bool overwrite)
+		{
+			// determine list of source files to import
+			var fileList = new List<string>();
+			if (File.Exists(dataFileOrFolderPath))
+			{
+				fileList.Add(dataFileOrFolderPath);
+			}
+			else if (Directory.Exists(dataFileOrFolderPath))
+			{
+				fileList.AddRange(Directory.GetFiles(dataFileOrFolderPath, "*.xml"));
+			}
+			else
+				throw new ArgumentException(string.Format("{0} is not a valid data file or directory.", dataFileOrFolderPath));
+
+			Platform.Log(LogLevel.Info, "Loading settings from {0}...", dataFileOrFolderPath);
+
+			var configurations = from file in fileList
+								 let xml = File.ReadAllText(file)
+								 from config in JsmlSerializer.Deserialize<SettingDefinition[]>(xml)
+								 select config;
+
+			ImportSettingsDefinition(store, configurations, overwrite);
+		}
+
+		public static void ImportSettingsDefinition(ISettingsStore store, IEnumerable<SettingDefinition> settingDefinitions, bool overwrite)
+		{
+			var allSettingsGroups = store.ListSettingsGroups();
+			const int maxCharDisplayed = 50;
+
+			foreach (var s in settingDefinitions)
+			{
+				var found = false;
+				var setting = s;
+				var version = string.IsNullOrEmpty(setting.Version) ? null : new Version(setting.Version);
+				var value = s.Value.Length <= maxCharDisplayed ? s.Value : s.Value.Substring(0, maxCharDisplayed) + "...";
+				value = value.Replace('\r', ' ');
+				value = value.Replace('\n', ' ');
+
+				var groups = version == null
+									? allSettingsGroups.Where(g => g.Name.Equals(setting.Group))
+									: allSettingsGroups.Where(g => g.Name.Equals(setting.Group) && g.Version.Equals(version));
+
+				foreach (var g in groups)
+				{
+					var property = store.ListSettingsProperties(g).SingleOrDefault(p => p.Name.Equals(s.Property));
+					if (property == null)
+						continue;
+
+					found = true;
+					var settings = store.GetSettingsValues(g, null, null);
+					if (!overwrite && settings.ContainsKey(s.Property))
+					{
+						Platform.Log(LogLevel.Info, "Setting unchanged: {0}/{1}/{2} {3}", s.Group, s.Property, s.Version, value);
+					}
+					else 
+					{
+						settings[s.Property] = s.Value;
+						store.PutSettingsValues(g, null, null, settings);
+
+						Platform.Log(LogLevel.Info, "Setting updated: {0}/{1}/{2} {3}", s.Group, s.Property, s.Version, value);
+					}
+				}
+
+				if (!found)
+					Platform.Log(LogLevel.Error, "Setting not found: {0}/{1}/{2}", s.Group, s.Property, s.Version);
+			}
+		}
+
+		public static void ImportConfigurationsDefinition(string dataFileOrFolderPath)
+		{
+			// determine list of source files to import
+			var fileList = new List<string>();
+			if (File.Exists(dataFileOrFolderPath))
+			{
+				fileList.Add(dataFileOrFolderPath);
+			}
+			else if (Directory.Exists(dataFileOrFolderPath))
+			{
+				fileList.AddRange(Directory.GetFiles(dataFileOrFolderPath, "*.xml"));
+			}
+			else
+				throw new ArgumentException(string.Format("{0} is not a valid data file or directory.", dataFileOrFolderPath));
+
+			var configurations = from file in fileList
+							 let xml = File.ReadAllText(file)
+							 from config in JsmlSerializer.Deserialize<ConfigurationDefinition[]>(xml)
+							 select config;
+
+			ImportConfigurationsDefinition(configurations, dataFileOrFolderPath);
+		}
+
+		private static void ImportConfigurationsDefinition(IEnumerable<ConfigurationDefinition> configurations, string source)
+		{
+			var requests = configurations.Select(c =>
+				new SetConfigurationDocumentRequest(
+					new ConfigurationDocumentKey(c.Name, Version.Parse(c.Version), null, null),
+					c.Body
+					)).ToList();
+
+			foreach (var r in requests)
+			{
+				var request = r;
+				Platform.GetService<IConfigurationService>(
+					service => service.SetConfigurationDocument(request));
+			}
+
+			LogImportedConfiguration(configurations, source);
+		}
+
+		private static void LogImportedConfiguration(IEnumerable<ConfigurationDefinition> configurations, string source)
+		{
+			foreach (var c in configurations.Distinct())
+			{
+				Platform.Log(LogLevel.Info, "Imported configuration definition {0} from {1}", c.Name, source);
+			}
+		}
+
+		private static void LogImportedGroups(IEnumerable<AuthorityGroupDefinition> groups, string source)
+		{
+			foreach (var g in groups.Distinct())
+			{
+				Platform.Log(LogLevel.Info, "Imported authority group definition {0} from {1}", g.Name, source);
+			}
+		}
+
+		private static void LogImportedTokens(IEnumerable<AuthorityTokenDefinition> tokens)
+		{
+			foreach (var token in tokens)
+			{
+				Platform.Log(LogLevel.Info, "Imported authority token '{0}' from {1}", token.Token, token.DefiningAssembly);
+			}
+		}
+
+		private static void LogImportedUsers(UserDetail u, string source)
+		{
+			Platform.Log(LogLevel.Info, "Imported user {0} from {1}", u.UserName, source);
+		}
+
+	}
+}