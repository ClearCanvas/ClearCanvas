﻿<?xml version="1.0" encoding="utf-8"?>
<Project DefaultTargets="Build" xmlns="http://schemas.microsoft.com/developer/msbuild/2003" ToolsVersion="4.0">
  <PropertyGroup>
    <Configuration Condition=" '$(Configuration)' == '' ">Debug</Configuration>
    <Platform Condition=" '$(Platform)' == '' ">AnyCPU</Platform>
    <ProductVersion>9.0.30729</ProductVersion>
    <SchemaVersion>2.0</SchemaVersion>
    <ProjectGuid>{B5EBFFD7-6641-4932-91C9-4C4322B41868}</ProjectGuid>
    <OutputType>Library</OutputType>
    <AppDesignerFolder>Properties</AppDesignerFolder>
    <RootNamespace>ClearCanvas.Enterprise.Common</RootNamespace>
    <AssemblyName>ClearCanvas.Enterprise.Common</AssemblyName>
    <FileUpgradeFlags>
    </FileUpgradeFlags>
    <OldToolsVersion>3.5</OldToolsVersion>
    <UpgradeBackupLocation>
    </UpgradeBackupLocation>
    <TargetFrameworkVersion>v4.0</TargetFrameworkVersion>
    <PublishUrl>publish\</PublishUrl>
    <Install>true</Install>
    <InstallFrom>Disk</InstallFrom>
    <UpdateEnabled>false</UpdateEnabled>
    <UpdateMode>Foreground</UpdateMode>
    <UpdateInterval>7</UpdateInterval>
    <UpdateIntervalUnits>Days</UpdateIntervalUnits>
    <UpdatePeriodically>false</UpdatePeriodically>
    <UpdateRequired>false</UpdateRequired>
    <MapFileExtensions>true</MapFileExtensions>
    <ApplicationRevision>0</ApplicationRevision>
    <ApplicationVersion>1.0.0.%2a</ApplicationVersion>
    <IsWebBootstrapper>false</IsWebBootstrapper>
    <UseApplicationTrust>false</UseApplicationTrust>
    <BootstrapperEnabled>true</BootstrapperEnabled>
    <TargetFrameworkProfile />
  </PropertyGroup>
  <PropertyGroup Condition=" '$(Configuration)|$(Platform)' == 'Debug|AnyCPU' ">
    <DebugSymbols>true</DebugSymbols>
    <DebugType>full</DebugType>
    <Optimize>false</Optimize>
    <OutputPath>bin\Debug\</OutputPath>
    <DefineConstants>TRACE;DEBUG;UNIT_TESTS</DefineConstants>
    <ErrorReport>prompt</ErrorReport>
    <WarningLevel>4</WarningLevel>
    <CodeAnalysisRuleSet>AllRules.ruleset</CodeAnalysisRuleSet>
  </PropertyGroup>
  <PropertyGroup Condition=" '$(Configuration)|$(Platform)' == 'Release|AnyCPU' ">
    <DebugType>pdbonly</DebugType>
    <Optimize>true</Optimize>
    <OutputPath>bin\Release\</OutputPath>
    <DefineConstants>TRACE</DefineConstants>
    <ErrorReport>prompt</ErrorReport>
    <WarningLevel>4</WarningLevel>
    <CodeAnalysisRuleSet>AllRules.ruleset</CodeAnalysisRuleSet>
  </PropertyGroup>
  <ItemGroup>
    <Reference Include="Castle.Core, Version=1.0.3.0, Culture=neutral, PublicKeyToken=407dd0808d44fbdc, processorArchitecture=MSIL">
      <SpecificVersion>False</SpecificVersion>
      <HintPath>..\..\ReferencedAssemblies\NHibernate2.1\Castle.Core.dll</HintPath>
    </Reference>
    <Reference Include="Castle.DynamicProxy2, Version=2.0.3.0, Culture=neutral, PublicKeyToken=407dd0808d44fbdc, processorArchitecture=MSIL">
      <SpecificVersion>False</SpecificVersion>
      <HintPath>..\..\ReferencedAssemblies\NHibernate2.1\Castle.DynamicProxy2.dll</HintPath>
    </Reference>
    <Reference Include="nunit.framework, Version=2.2.7.0, Culture=neutral, PublicKeyToken=96d09a1eb7f44a77, processorArchitecture=MSIL">
      <SpecificVersion>False</SpecificVersion>
      <HintPath>..\..\ReferencedAssemblies\nunit.framework.dll</HintPath>
    </Reference>
    <Reference Include="System" />
    <Reference Include="System.configuration" />
    <Reference Include="System.Core">
      <RequiredTargetFramework>3.5</RequiredTargetFramework>
    </Reference>
    <Reference Include="System.Data" />
    <Reference Include="System.IdentityModel, Version=3.0.0.0, Culture=neutral, PublicKeyToken=b77a5c561934e089, processorArchitecture=MSIL">
      <SpecificVersion>False</SpecificVersion>
      <HintPath>C:\Program Files\Reference Assemblies\Microsoft\Framework\v3.0\System.IdentityModel.dll</HintPath>
    </Reference>
    <Reference Include="System.Runtime.Serialization, Version=3.0.0.0, Culture=neutral, PublicKeyToken=b77a5c561934e089, processorArchitecture=MSIL">
      <SpecificVersion>False</SpecificVersion>
      <HintPath>..\..\..\..\..\Program Files\Reference Assemblies\Microsoft\Framework\v3.0\System.Runtime.Serialization.dll</HintPath>
    </Reference>
    <Reference Include="System.ServiceModel, Version=3.0.0.0, Culture=neutral, PublicKeyToken=b77a5c561934e089, processorArchitecture=MSIL">
      <SpecificVersion>False</SpecificVersion>
      <HintPath>..\..\..\..\..\Program Files\Reference Assemblies\Microsoft\Framework\v3.0\System.ServiceModel.dll</HintPath>
    </Reference>
    <Reference Include="System.Web" />
    <Reference Include="System.Xml" />
  </ItemGroup>
  <ItemGroup>
    <Compile Include="AdditionalServiceInterceptorProvider.cs" />
    <Compile Include="Admin\AuthorityGroupAdmin\IAuthorityGroupAdminService.cs" />
    <Compile Include="Admin\AuthorityGroupAdmin\AddAuthorityGroupRequest.cs" />
    <Compile Include="Admin\AuthorityGroupAdmin\AddAuthorityGroupResponse.cs" />
    <Compile Include="Admin\AuthorityGroupAdmin\IAuthorityGroupReadService.cs" />
    <Compile Include="Admin\UserAdmin\AddUserRequest.cs" />
    <Compile Include="Admin\UserAdmin\AddUserResponse.cs" />
    <Compile Include="Admin\AuthorityGroupAdmin\AuthorityGroupDetail.cs" />
    <Compile Include="Admin\AuthorityGroupAdmin\AuthorityGroupSummary.cs" />
    <Compile Include="Admin\AuthorityGroupAdmin\AuthorityTokenSummary.cs" />
    <Compile Include="Admin\AuthorityGroupAdmin\DeleteAuthorityGroupRequest.cs" />
    <Compile Include="Admin\AuthorityGroupAdmin\DeleteAuthorityGroupResponse.cs" />
    <Compile Include="Admin\UserAdmin\DeleteUserRequest.cs" />
    <Compile Include="Admin\UserAdmin\DeleteUserResponse.cs" />
    <Compile Include="Admin\AuthorityGroupAdmin\ImportAuthorityGroupsRequest.cs" />
    <Compile Include="Admin\AuthorityGroupAdmin\ImportAuthorityGroupsResponse.cs" />
    <Compile Include="Admin\AuthorityGroupAdmin\ImportAuthorityTokensRequest.cs" />
    <Compile Include="Admin\AuthorityGroupAdmin\ImportAuthorityTokensResponse.cs" />
    <Compile Include="Admin\UserAdmin\IUserReadService.cs" />
    <Compile Include="Admin\UserAdmin\IUserAdminService.cs" />
    <Compile Include="Admin\AuthorityGroupAdmin\ListAuthorityGroupsRequest.cs" />
    <Compile Include="Admin\AuthorityGroupAdmin\ListAuthorityGroupsResponse.cs" />
    <Compile Include="Admin\AuthorityGroupAdmin\ListAuthorityTokensRequest.cs" />
    <Compile Include="Admin\AuthorityGroupAdmin\ListAuthorityTokensResponse.cs" />
    <Compile Include="Admin\UserAdmin\ListUserSessionsRequest.cs" />
    <Compile Include="Admin\UserAdmin\ListUserSessionsResponse.cs" />
    <Compile Include="Admin\UserAdmin\ListUsersRequest.cs" />
    <Compile Include="Admin\UserAdmin\ListUsersResponse.cs" />
    <Compile Include="Admin\AuthorityGroupAdmin\LoadAuthorityGroupForEditRequest.cs" />
    <Compile Include="Admin\AuthorityGroupAdmin\LoadAuthorityGroupForEditResponse.cs" />
    <Compile Include="Admin\UserAdmin\LoadUserForEditRequest.cs" />
    <Compile Include="Admin\UserAdmin\LoadUserForEditResponse.cs" />
    <Compile Include="Admin\UserAdmin\ResetUserPasswordRequest.cs" />
    <Compile Include="Admin\UserAdmin\ResetUserPasswordResponse.cs" />
    <Compile Include="Admin\AuthorityGroupAdmin\UpdateAuthorityGroupRequest.cs" />
    <Compile Include="Admin\AuthorityGroupAdmin\UpdateAuthorityGroupResponse.cs" />
    <Compile Include="Admin\UserAdmin\TerminateUserSessionRequest.cs" />
    <Compile Include="Admin\UserAdmin\TerminateUserSessionResponse.cs" />
    <Compile Include="Admin\UserAdmin\UpdateUserRequest.cs" />
    <Compile Include="Admin\UserAdmin\UpdateUserResponse.cs" />
    <Compile Include="Admin\UserAdmin\UserDetail.cs" />
    <Compile Include="Admin\UserAdmin\UserSessionSummary.cs" />
    <Compile Include="Admin\UserAdmin\UserSummary.cs" />
    <Compile Include="AopInterceptorChain.cs" />
    <Compile Include="Audit\AuditException.cs" />
    <Compile Include="Audit\AuditSink.cs" />
    <Compile Include="Audit\IAuditService.cs" />
    <Compile Include="Audit\WriteEntryRequest.cs" />
    <Compile Include="Audit\WriteEntryResponse.cs" />
    <Compile Include="AuthenticationAttribute.cs" />
    <Compile Include="AuthenticationScope.cs" />
    <Compile Include="Authentication\ChangePasswordRequest.cs" />
    <Compile Include="Authentication\ChangePasswordResponse.cs" />
    <Compile Include="Authentication\InitiateImpersonatedSessionRequest.cs" />
    <Compile Include="Authentication\IImpersonationService.cs" />
    <Compile Include="Authentication\GetAuthorizationsRequest.cs" />
    <Compile Include="Authentication\GetAuthorizationsResponse.cs" />
    <Compile Include="Authentication\InitiateSessionRequest.cs" />
    <Compile Include="Authentication\InitiateSessionResponse.cs" />
    <Compile Include="Authentication\ResetPasswordRequest.cs" />
    <Compile Include="Authentication\ResetPasswordResponse.cs" />
    <Compile Include="Authentication\TerminateSessionRequest.cs" />
    <Compile Include="Authentication\TerminateSessionResponse.cs" />
    <Compile Include="Authentication\ValidateSessionRequest.cs" />
    <Compile Include="Authentication\ValidateSessionResponse.cs" />
    <Compile Include="AuthorityGroupIsNotEmptyException.cs" />
    <Compile Include="BuiltInAuthorityGroups.cs" />
    <Compile Include="Configuration\ConfigurationDefinition.cs">
      <SubType>Code</SubType>
    </Compile>
    <Compile Include="Configuration\IApplicationConfigurationReadService.cs" />
    <Compile Include="Configuration\ImportSettingsGroupRequest.cs" />
    <Compile Include="Configuration\ImportSettingsGroupResponse.cs" />
<<<<<<< HEAD
=======
    <Compile Include="CultureAdviceBase.cs" />
    <Compile Include="CultureClientSideAdvice.cs" />
>>>>>>> 0c62cc23
    <Compile Include="IResponseDataCachingStrategy.cs" />
    <Compile Include="Configuration\ListConfigurationDocumentsRequest.cs" />
    <Compile Include="Configuration\ListConfigurationDocumentsResponse.cs" />
    <Compile Include="Configuration\ResponseCachingStrategies.cs" />
    <Compile Include="DefaultPrincipal.cs" />
    <Compile Include="EntityRefJsmlSerializerHook.cs" />
    <Compile Include="EnumValueInfo.cs" />
    <Compile Include="Facility.cs" />
    <Compile Include="FailoverClientAdvice.cs" />
    <Compile Include="IChannelProvider.cs" />
    <Compile Include="IOfflineCache.cs" />
    <Compile Include="ListRequestBase.cs" />
    <Compile Include="Mail\IMailQueueService.cs" />
    <Compile Include="Mail\OutgoingMailClassification.cs" />
    <Compile Include="Mail\OutgoingMailMessage.cs" />
    <Compile Include="Manifest\IManifestService.cs" />
    <Compile Include="Manifest\ServerManifestVerification.cs" />
    <Compile Include="NullOfflineCache.cs" />
    <Compile Include="PagedResults.cs" />
    <Compile Include="PageRange.cs" />
    <Compile Include="PagedDataContractBase.cs" />
    <Compile Include="Ping\IPingService.cs" />
    <Compile Include="ApplicationVersion.cs" />
    <Compile Include="RemoteCoreServiceProvider2.cs" />
    <Compile Include="ResponseCachingAdviceBase.cs" />
    <Compile Include="ResponseCachingClientSideAdvice.cs" />
    <Compile Include="ConcurrentModificationException.cs" />
    <Compile Include="Authentication\IAuthenticationService.cs" />
    <Compile Include="AuthorityTokens.cs" />
    <Compile Include="Configuration\ConfigurationDocumentRequestBase.cs" />
    <Compile Include="Configuration\GetConfigurationDocumentRequest.cs" />
    <Compile Include="Configuration\GetConfigurationDocumentResponse.cs" />
    <Compile Include="Configuration\ListSettingsGroupsRequest.cs" />
    <Compile Include="Configuration\ListSettingsGroupsResponse.cs" />
    <Compile Include="Configuration\ListSettingsPropertiesRequest.cs" />
    <Compile Include="Configuration\ListSettingsPropertiesResponse.cs" />
    <Compile Include="Configuration\RemoveConfigurationDocumentRequest.cs" />
    <Compile Include="Configuration\RemoveConfigurationDocumentResponse.cs" />
    <Compile Include="Configuration\SetConfigurationDocumentRequest.cs" />
    <Compile Include="Configuration\SetConfigurationDocumentResponse.cs" />
    <Compile Include="EnterpriseCoreServiceAttribute.cs" />
    <Compile Include="EnterpriseConfigurationStore.cs" />
    <Compile Include="EnterpriseSettingsStore.cs" />
    <Compile Include="EnterpriseTimeProvider.cs" />
    <Compile Include="EntityChange.cs" />
    <Compile Include="EntityChangeEventArgs.cs" />
    <Compile Include="EntityChangeSet.cs" />
    <Compile Include="EntityRef.cs" />
    <Compile Include="EntityRefUtils.cs" />
    <Compile Include="Configuration\IConfigurationService.cs" />
    <Compile Include="ICoreServiceLayer.cs" />
    <Compile Include="ResponseCachingDirective.cs" />
    <Compile Include="ServiceConfiguration\Client\NamedPipeConfiguration.cs" />
    <Compile Include="ServiceConfiguration\Server\CertificateSearchDirective.cs" />
    <Compile Include="ServiceConfiguration\Server\NamedPipeConfiguration.cs" />
    <Compile Include="Setup\GetSettingApplication.cs" />
    <Compile Include="Setup\GetSettingCommandLine.cs" />
    <Compile Include="Setup\SettingDefinition.cs" />
    <Compile Include="Setup\SetUserApplication.cs" />
    <Compile Include="Setup\SetUserCommandLine.cs" />
    <Compile Include="Setup\SetSettingApplication.cs" />
    <Compile Include="Setup\SetSettingCommandLine.cs" />
    <Compile Include="ServiceTransferModeAttribute.cs" />
<<<<<<< HEAD
=======
    <Compile Include="Setup\UserDefinition.cs" />
>>>>>>> 0c62cc23
    <Compile Include="SystemAccounts\ISystemAccountLocalRegistry.cs" />
    <Compile Include="SystemAccounts\LocalRegistryManager.cs" />
    <Compile Include="SystemAccounts\SystemAccountCommandLine.cs" />
    <Compile Include="SystemAccounts\SystemAccountUtility.cs" />
    <Compile Include="Setup\SetupApplication.cs" />
    <Compile Include="Setup\SetupCommandLine.cs" />
    <Compile Include="Setup\SetupHelper.cs" />
    <Compile Include="StaticChannelProvider.cs" />
    <Compile Include="Tests\AopInterceptorChainTests.cs" />
    <Compile Include="Tests\EntityRefJsmlSerializerHookTests.cs" />
    <Compile Include="Mail\Tests\OutgoingMailMessageTests.cs" />
    <Compile Include="Tests\ResponseCachingAdviceBaseTests.cs" />
    <Compile Include="UserAccessDeniedException.cs" />
    <Compile Include="InvalidUserSessionException.cs" />
    <Compile Include="IServiceChannelConfiguration.cs" />
    <Compile Include="IServiceHostConfiguration.cs" />
    <Compile Include="Time\GetTimeRequest.cs" />
    <Compile Include="Time\GetTimeResponse.cs" />
    <Compile Include="Time\ITimeService.cs" />
    <Compile Include="IVersionedEquatable.cs" />
    <Compile Include="PasswordExpiredException.cs" />
    <Compile Include="Properties\AssemblyInfo.cs" />
    <Compile Include="PropertyChange.cs" />
    <Compile Include="RemoteCoreServiceProvider.cs" />
    <Compile Include="RemoteCoreServiceSettings.cs" />
    <Compile Include="RemoteCoreServiceSettings.Designer.cs">
      <AutoGen>True</AutoGen>
      <DesignTimeSharedInput>True</DesignTimeSharedInput>
      <DependentUpon>RemoteCoreServiceSettings.settings</DependentUpon>
    </Compile>
    <Compile Include="RemoteServiceProviderBase.cs" />
    <Compile Include="RequestValidationException.cs" />
    <Compile Include="SearchResultPage.cs" />
    <Compile Include="ServiceChannelConfigurationArgs.cs" />
    <Compile Include="ServiceConfiguration\Client\NetTcpConfiguration.cs" />
    <Compile Include="ServiceConfiguration\Client\WSHttpConfiguration.cs" />
    <Compile Include="ServiceConfiguration\Server\NetTcpConfiguration.cs" />
    <Compile Include="ServiceConfiguration\Server\WSHttpConfiguration.cs" />
    <Compile Include="ServiceHostConfigurationArgs.cs" />
    <Compile Include="SessionToken.cs" />
    <Compile Include="SettingsParser.cs" />
    <Compile Include="SR.Designer.cs">
      <AutoGen>True</AutoGen>
      <DesignTime>True</DesignTime>
      <DependentUpon>SR.resx</DependentUpon>
    </Compile>
    <Compile Include="TransactionNotifier.cs" />
    <Compile Include="DefaultUserCredentialsProvider.cs" />
    <Compile Include="ServerVersion\GetVersionRequest.cs" />
    <Compile Include="ServerVersion\GetVersionResponse.cs" />
    <Compile Include="ServerVersion\IVersionService.cs" />
  </ItemGroup>
  <ItemGroup>
    <EmbeddedResource Include="SR.resx">
      <SubType>Designer</SubType>
      <Generator>ResXFileCodeGenerator</Generator>
      <LastGenOutput>SR.Designer.cs</LastGenOutput>
    </EmbeddedResource>
  </ItemGroup>
  <ItemGroup>
    <ProjectReference Include="..\..\Common\ClearCanvas.Common.csproj">
      <Project>{F6EAD428-E6CF-4DF6-B2F3-D33D532C5343}</Project>
      <Name>ClearCanvas.Common</Name>
    </ProjectReference>
  </ItemGroup>
  <ItemGroup>
    <None Include="app.config" />
    <None Include="RemoteCoreServiceSettings.settings">
      <Generator>SettingsSingleFileGenerator</Generator>
      <LastGenOutput>RemoteCoreServiceSettings.Designer.cs</LastGenOutput>
    </None>
  </ItemGroup>
  <ItemGroup>
    <BootstrapperPackage Include="Microsoft.Net.Client.3.5">
      <Visible>False</Visible>
      <ProductName>.NET Framework 3.5 SP1 Client Profile</ProductName>
      <Install>false</Install>
    </BootstrapperPackage>
    <BootstrapperPackage Include="Microsoft.Net.Framework.3.5.SP1">
      <Visible>False</Visible>
      <ProductName>.NET Framework 3.5 SP1</ProductName>
      <Install>true</Install>
    </BootstrapperPackage>
    <BootstrapperPackage Include="Microsoft.Windows.Installer.3.1">
      <Visible>False</Visible>
      <ProductName>Windows Installer 3.1</ProductName>
      <Install>true</Install>
    </BootstrapperPackage>
  </ItemGroup>
  <Import Project="$(MSBuildBinPath)\Microsoft.CSharp.targets" />
  <!-- To modify your build process, add your task inside one of the targets below and uncomment it. 
       Other similar extension points exist, see Microsoft.Common.targets.
  <Target Name="BeforeBuild">
  </Target>
  <Target Name="AfterBuild">
  </Target>
  -->
</Project><|MERGE_RESOLUTION|>--- conflicted
+++ resolved
@@ -1,332 +1,326 @@
-﻿<?xml version="1.0" encoding="utf-8"?>
-<Project DefaultTargets="Build" xmlns="http://schemas.microsoft.com/developer/msbuild/2003" ToolsVersion="4.0">
-  <PropertyGroup>
-    <Configuration Condition=" '$(Configuration)' == '' ">Debug</Configuration>
-    <Platform Condition=" '$(Platform)' == '' ">AnyCPU</Platform>
-    <ProductVersion>9.0.30729</ProductVersion>
-    <SchemaVersion>2.0</SchemaVersion>
-    <ProjectGuid>{B5EBFFD7-6641-4932-91C9-4C4322B41868}</ProjectGuid>
-    <OutputType>Library</OutputType>
-    <AppDesignerFolder>Properties</AppDesignerFolder>
-    <RootNamespace>ClearCanvas.Enterprise.Common</RootNamespace>
-    <AssemblyName>ClearCanvas.Enterprise.Common</AssemblyName>
-    <FileUpgradeFlags>
-    </FileUpgradeFlags>
-    <OldToolsVersion>3.5</OldToolsVersion>
-    <UpgradeBackupLocation>
-    </UpgradeBackupLocation>
-    <TargetFrameworkVersion>v4.0</TargetFrameworkVersion>
-    <PublishUrl>publish\</PublishUrl>
-    <Install>true</Install>
-    <InstallFrom>Disk</InstallFrom>
-    <UpdateEnabled>false</UpdateEnabled>
-    <UpdateMode>Foreground</UpdateMode>
-    <UpdateInterval>7</UpdateInterval>
-    <UpdateIntervalUnits>Days</UpdateIntervalUnits>
-    <UpdatePeriodically>false</UpdatePeriodically>
-    <UpdateRequired>false</UpdateRequired>
-    <MapFileExtensions>true</MapFileExtensions>
-    <ApplicationRevision>0</ApplicationRevision>
-    <ApplicationVersion>1.0.0.%2a</ApplicationVersion>
-    <IsWebBootstrapper>false</IsWebBootstrapper>
-    <UseApplicationTrust>false</UseApplicationTrust>
-    <BootstrapperEnabled>true</BootstrapperEnabled>
-    <TargetFrameworkProfile />
-  </PropertyGroup>
-  <PropertyGroup Condition=" '$(Configuration)|$(Platform)' == 'Debug|AnyCPU' ">
-    <DebugSymbols>true</DebugSymbols>
-    <DebugType>full</DebugType>
-    <Optimize>false</Optimize>
-    <OutputPath>bin\Debug\</OutputPath>
-    <DefineConstants>TRACE;DEBUG;UNIT_TESTS</DefineConstants>
-    <ErrorReport>prompt</ErrorReport>
-    <WarningLevel>4</WarningLevel>
-    <CodeAnalysisRuleSet>AllRules.ruleset</CodeAnalysisRuleSet>
-  </PropertyGroup>
-  <PropertyGroup Condition=" '$(Configuration)|$(Platform)' == 'Release|AnyCPU' ">
-    <DebugType>pdbonly</DebugType>
-    <Optimize>true</Optimize>
-    <OutputPath>bin\Release\</OutputPath>
-    <DefineConstants>TRACE</DefineConstants>
-    <ErrorReport>prompt</ErrorReport>
-    <WarningLevel>4</WarningLevel>
-    <CodeAnalysisRuleSet>AllRules.ruleset</CodeAnalysisRuleSet>
-  </PropertyGroup>
-  <ItemGroup>
-    <Reference Include="Castle.Core, Version=1.0.3.0, Culture=neutral, PublicKeyToken=407dd0808d44fbdc, processorArchitecture=MSIL">
-      <SpecificVersion>False</SpecificVersion>
-      <HintPath>..\..\ReferencedAssemblies\NHibernate2.1\Castle.Core.dll</HintPath>
-    </Reference>
-    <Reference Include="Castle.DynamicProxy2, Version=2.0.3.0, Culture=neutral, PublicKeyToken=407dd0808d44fbdc, processorArchitecture=MSIL">
-      <SpecificVersion>False</SpecificVersion>
-      <HintPath>..\..\ReferencedAssemblies\NHibernate2.1\Castle.DynamicProxy2.dll</HintPath>
-    </Reference>
-    <Reference Include="nunit.framework, Version=2.2.7.0, Culture=neutral, PublicKeyToken=96d09a1eb7f44a77, processorArchitecture=MSIL">
-      <SpecificVersion>False</SpecificVersion>
-      <HintPath>..\..\ReferencedAssemblies\nunit.framework.dll</HintPath>
-    </Reference>
-    <Reference Include="System" />
-    <Reference Include="System.configuration" />
-    <Reference Include="System.Core">
-      <RequiredTargetFramework>3.5</RequiredTargetFramework>
-    </Reference>
-    <Reference Include="System.Data" />
-    <Reference Include="System.IdentityModel, Version=3.0.0.0, Culture=neutral, PublicKeyToken=b77a5c561934e089, processorArchitecture=MSIL">
-      <SpecificVersion>False</SpecificVersion>
-      <HintPath>C:\Program Files\Reference Assemblies\Microsoft\Framework\v3.0\System.IdentityModel.dll</HintPath>
-    </Reference>
-    <Reference Include="System.Runtime.Serialization, Version=3.0.0.0, Culture=neutral, PublicKeyToken=b77a5c561934e089, processorArchitecture=MSIL">
-      <SpecificVersion>False</SpecificVersion>
-      <HintPath>..\..\..\..\..\Program Files\Reference Assemblies\Microsoft\Framework\v3.0\System.Runtime.Serialization.dll</HintPath>
-    </Reference>
-    <Reference Include="System.ServiceModel, Version=3.0.0.0, Culture=neutral, PublicKeyToken=b77a5c561934e089, processorArchitecture=MSIL">
-      <SpecificVersion>False</SpecificVersion>
-      <HintPath>..\..\..\..\..\Program Files\Reference Assemblies\Microsoft\Framework\v3.0\System.ServiceModel.dll</HintPath>
-    </Reference>
-    <Reference Include="System.Web" />
-    <Reference Include="System.Xml" />
-  </ItemGroup>
-  <ItemGroup>
-    <Compile Include="AdditionalServiceInterceptorProvider.cs" />
-    <Compile Include="Admin\AuthorityGroupAdmin\IAuthorityGroupAdminService.cs" />
-    <Compile Include="Admin\AuthorityGroupAdmin\AddAuthorityGroupRequest.cs" />
-    <Compile Include="Admin\AuthorityGroupAdmin\AddAuthorityGroupResponse.cs" />
-    <Compile Include="Admin\AuthorityGroupAdmin\IAuthorityGroupReadService.cs" />
-    <Compile Include="Admin\UserAdmin\AddUserRequest.cs" />
-    <Compile Include="Admin\UserAdmin\AddUserResponse.cs" />
-    <Compile Include="Admin\AuthorityGroupAdmin\AuthorityGroupDetail.cs" />
-    <Compile Include="Admin\AuthorityGroupAdmin\AuthorityGroupSummary.cs" />
-    <Compile Include="Admin\AuthorityGroupAdmin\AuthorityTokenSummary.cs" />
-    <Compile Include="Admin\AuthorityGroupAdmin\DeleteAuthorityGroupRequest.cs" />
-    <Compile Include="Admin\AuthorityGroupAdmin\DeleteAuthorityGroupResponse.cs" />
-    <Compile Include="Admin\UserAdmin\DeleteUserRequest.cs" />
-    <Compile Include="Admin\UserAdmin\DeleteUserResponse.cs" />
-    <Compile Include="Admin\AuthorityGroupAdmin\ImportAuthorityGroupsRequest.cs" />
-    <Compile Include="Admin\AuthorityGroupAdmin\ImportAuthorityGroupsResponse.cs" />
-    <Compile Include="Admin\AuthorityGroupAdmin\ImportAuthorityTokensRequest.cs" />
-    <Compile Include="Admin\AuthorityGroupAdmin\ImportAuthorityTokensResponse.cs" />
-    <Compile Include="Admin\UserAdmin\IUserReadService.cs" />
-    <Compile Include="Admin\UserAdmin\IUserAdminService.cs" />
-    <Compile Include="Admin\AuthorityGroupAdmin\ListAuthorityGroupsRequest.cs" />
-    <Compile Include="Admin\AuthorityGroupAdmin\ListAuthorityGroupsResponse.cs" />
-    <Compile Include="Admin\AuthorityGroupAdmin\ListAuthorityTokensRequest.cs" />
-    <Compile Include="Admin\AuthorityGroupAdmin\ListAuthorityTokensResponse.cs" />
-    <Compile Include="Admin\UserAdmin\ListUserSessionsRequest.cs" />
-    <Compile Include="Admin\UserAdmin\ListUserSessionsResponse.cs" />
-    <Compile Include="Admin\UserAdmin\ListUsersRequest.cs" />
-    <Compile Include="Admin\UserAdmin\ListUsersResponse.cs" />
-    <Compile Include="Admin\AuthorityGroupAdmin\LoadAuthorityGroupForEditRequest.cs" />
-    <Compile Include="Admin\AuthorityGroupAdmin\LoadAuthorityGroupForEditResponse.cs" />
-    <Compile Include="Admin\UserAdmin\LoadUserForEditRequest.cs" />
-    <Compile Include="Admin\UserAdmin\LoadUserForEditResponse.cs" />
-    <Compile Include="Admin\UserAdmin\ResetUserPasswordRequest.cs" />
-    <Compile Include="Admin\UserAdmin\ResetUserPasswordResponse.cs" />
-    <Compile Include="Admin\AuthorityGroupAdmin\UpdateAuthorityGroupRequest.cs" />
-    <Compile Include="Admin\AuthorityGroupAdmin\UpdateAuthorityGroupResponse.cs" />
-    <Compile Include="Admin\UserAdmin\TerminateUserSessionRequest.cs" />
-    <Compile Include="Admin\UserAdmin\TerminateUserSessionResponse.cs" />
-    <Compile Include="Admin\UserAdmin\UpdateUserRequest.cs" />
-    <Compile Include="Admin\UserAdmin\UpdateUserResponse.cs" />
-    <Compile Include="Admin\UserAdmin\UserDetail.cs" />
-    <Compile Include="Admin\UserAdmin\UserSessionSummary.cs" />
-    <Compile Include="Admin\UserAdmin\UserSummary.cs" />
-    <Compile Include="AopInterceptorChain.cs" />
-    <Compile Include="Audit\AuditException.cs" />
-    <Compile Include="Audit\AuditSink.cs" />
-    <Compile Include="Audit\IAuditService.cs" />
-    <Compile Include="Audit\WriteEntryRequest.cs" />
-    <Compile Include="Audit\WriteEntryResponse.cs" />
-    <Compile Include="AuthenticationAttribute.cs" />
-    <Compile Include="AuthenticationScope.cs" />
-    <Compile Include="Authentication\ChangePasswordRequest.cs" />
-    <Compile Include="Authentication\ChangePasswordResponse.cs" />
-    <Compile Include="Authentication\InitiateImpersonatedSessionRequest.cs" />
-    <Compile Include="Authentication\IImpersonationService.cs" />
-    <Compile Include="Authentication\GetAuthorizationsRequest.cs" />
-    <Compile Include="Authentication\GetAuthorizationsResponse.cs" />
-    <Compile Include="Authentication\InitiateSessionRequest.cs" />
-    <Compile Include="Authentication\InitiateSessionResponse.cs" />
-    <Compile Include="Authentication\ResetPasswordRequest.cs" />
-    <Compile Include="Authentication\ResetPasswordResponse.cs" />
-    <Compile Include="Authentication\TerminateSessionRequest.cs" />
-    <Compile Include="Authentication\TerminateSessionResponse.cs" />
-    <Compile Include="Authentication\ValidateSessionRequest.cs" />
-    <Compile Include="Authentication\ValidateSessionResponse.cs" />
-    <Compile Include="AuthorityGroupIsNotEmptyException.cs" />
-    <Compile Include="BuiltInAuthorityGroups.cs" />
-    <Compile Include="Configuration\ConfigurationDefinition.cs">
-      <SubType>Code</SubType>
-    </Compile>
-    <Compile Include="Configuration\IApplicationConfigurationReadService.cs" />
-    <Compile Include="Configuration\ImportSettingsGroupRequest.cs" />
-    <Compile Include="Configuration\ImportSettingsGroupResponse.cs" />
-<<<<<<< HEAD
-=======
-    <Compile Include="CultureAdviceBase.cs" />
-    <Compile Include="CultureClientSideAdvice.cs" />
->>>>>>> 0c62cc23
-    <Compile Include="IResponseDataCachingStrategy.cs" />
-    <Compile Include="Configuration\ListConfigurationDocumentsRequest.cs" />
-    <Compile Include="Configuration\ListConfigurationDocumentsResponse.cs" />
-    <Compile Include="Configuration\ResponseCachingStrategies.cs" />
-    <Compile Include="DefaultPrincipal.cs" />
-    <Compile Include="EntityRefJsmlSerializerHook.cs" />
-    <Compile Include="EnumValueInfo.cs" />
-    <Compile Include="Facility.cs" />
-    <Compile Include="FailoverClientAdvice.cs" />
-    <Compile Include="IChannelProvider.cs" />
-    <Compile Include="IOfflineCache.cs" />
-    <Compile Include="ListRequestBase.cs" />
-    <Compile Include="Mail\IMailQueueService.cs" />
-    <Compile Include="Mail\OutgoingMailClassification.cs" />
-    <Compile Include="Mail\OutgoingMailMessage.cs" />
-    <Compile Include="Manifest\IManifestService.cs" />
-    <Compile Include="Manifest\ServerManifestVerification.cs" />
-    <Compile Include="NullOfflineCache.cs" />
-    <Compile Include="PagedResults.cs" />
-    <Compile Include="PageRange.cs" />
-    <Compile Include="PagedDataContractBase.cs" />
-    <Compile Include="Ping\IPingService.cs" />
-    <Compile Include="ApplicationVersion.cs" />
-    <Compile Include="RemoteCoreServiceProvider2.cs" />
-    <Compile Include="ResponseCachingAdviceBase.cs" />
-    <Compile Include="ResponseCachingClientSideAdvice.cs" />
-    <Compile Include="ConcurrentModificationException.cs" />
-    <Compile Include="Authentication\IAuthenticationService.cs" />
-    <Compile Include="AuthorityTokens.cs" />
-    <Compile Include="Configuration\ConfigurationDocumentRequestBase.cs" />
-    <Compile Include="Configuration\GetConfigurationDocumentRequest.cs" />
-    <Compile Include="Configuration\GetConfigurationDocumentResponse.cs" />
-    <Compile Include="Configuration\ListSettingsGroupsRequest.cs" />
-    <Compile Include="Configuration\ListSettingsGroupsResponse.cs" />
-    <Compile Include="Configuration\ListSettingsPropertiesRequest.cs" />
-    <Compile Include="Configuration\ListSettingsPropertiesResponse.cs" />
-    <Compile Include="Configuration\RemoveConfigurationDocumentRequest.cs" />
-    <Compile Include="Configuration\RemoveConfigurationDocumentResponse.cs" />
-    <Compile Include="Configuration\SetConfigurationDocumentRequest.cs" />
-    <Compile Include="Configuration\SetConfigurationDocumentResponse.cs" />
-    <Compile Include="EnterpriseCoreServiceAttribute.cs" />
-    <Compile Include="EnterpriseConfigurationStore.cs" />
-    <Compile Include="EnterpriseSettingsStore.cs" />
-    <Compile Include="EnterpriseTimeProvider.cs" />
-    <Compile Include="EntityChange.cs" />
-    <Compile Include="EntityChangeEventArgs.cs" />
-    <Compile Include="EntityChangeSet.cs" />
-    <Compile Include="EntityRef.cs" />
-    <Compile Include="EntityRefUtils.cs" />
-    <Compile Include="Configuration\IConfigurationService.cs" />
-    <Compile Include="ICoreServiceLayer.cs" />
-    <Compile Include="ResponseCachingDirective.cs" />
-    <Compile Include="ServiceConfiguration\Client\NamedPipeConfiguration.cs" />
-    <Compile Include="ServiceConfiguration\Server\CertificateSearchDirective.cs" />
-    <Compile Include="ServiceConfiguration\Server\NamedPipeConfiguration.cs" />
-    <Compile Include="Setup\GetSettingApplication.cs" />
-    <Compile Include="Setup\GetSettingCommandLine.cs" />
-    <Compile Include="Setup\SettingDefinition.cs" />
-    <Compile Include="Setup\SetUserApplication.cs" />
-    <Compile Include="Setup\SetUserCommandLine.cs" />
-    <Compile Include="Setup\SetSettingApplication.cs" />
-    <Compile Include="Setup\SetSettingCommandLine.cs" />
-    <Compile Include="ServiceTransferModeAttribute.cs" />
-<<<<<<< HEAD
-=======
-    <Compile Include="Setup\UserDefinition.cs" />
->>>>>>> 0c62cc23
-    <Compile Include="SystemAccounts\ISystemAccountLocalRegistry.cs" />
-    <Compile Include="SystemAccounts\LocalRegistryManager.cs" />
-    <Compile Include="SystemAccounts\SystemAccountCommandLine.cs" />
-    <Compile Include="SystemAccounts\SystemAccountUtility.cs" />
-    <Compile Include="Setup\SetupApplication.cs" />
-    <Compile Include="Setup\SetupCommandLine.cs" />
-    <Compile Include="Setup\SetupHelper.cs" />
-    <Compile Include="StaticChannelProvider.cs" />
-    <Compile Include="Tests\AopInterceptorChainTests.cs" />
-    <Compile Include="Tests\EntityRefJsmlSerializerHookTests.cs" />
-    <Compile Include="Mail\Tests\OutgoingMailMessageTests.cs" />
-    <Compile Include="Tests\ResponseCachingAdviceBaseTests.cs" />
-    <Compile Include="UserAccessDeniedException.cs" />
-    <Compile Include="InvalidUserSessionException.cs" />
-    <Compile Include="IServiceChannelConfiguration.cs" />
-    <Compile Include="IServiceHostConfiguration.cs" />
-    <Compile Include="Time\GetTimeRequest.cs" />
-    <Compile Include="Time\GetTimeResponse.cs" />
-    <Compile Include="Time\ITimeService.cs" />
-    <Compile Include="IVersionedEquatable.cs" />
-    <Compile Include="PasswordExpiredException.cs" />
-    <Compile Include="Properties\AssemblyInfo.cs" />
-    <Compile Include="PropertyChange.cs" />
-    <Compile Include="RemoteCoreServiceProvider.cs" />
-    <Compile Include="RemoteCoreServiceSettings.cs" />
-    <Compile Include="RemoteCoreServiceSettings.Designer.cs">
-      <AutoGen>True</AutoGen>
-      <DesignTimeSharedInput>True</DesignTimeSharedInput>
-      <DependentUpon>RemoteCoreServiceSettings.settings</DependentUpon>
-    </Compile>
-    <Compile Include="RemoteServiceProviderBase.cs" />
-    <Compile Include="RequestValidationException.cs" />
-    <Compile Include="SearchResultPage.cs" />
-    <Compile Include="ServiceChannelConfigurationArgs.cs" />
-    <Compile Include="ServiceConfiguration\Client\NetTcpConfiguration.cs" />
-    <Compile Include="ServiceConfiguration\Client\WSHttpConfiguration.cs" />
-    <Compile Include="ServiceConfiguration\Server\NetTcpConfiguration.cs" />
-    <Compile Include="ServiceConfiguration\Server\WSHttpConfiguration.cs" />
-    <Compile Include="ServiceHostConfigurationArgs.cs" />
-    <Compile Include="SessionToken.cs" />
-    <Compile Include="SettingsParser.cs" />
-    <Compile Include="SR.Designer.cs">
-      <AutoGen>True</AutoGen>
-      <DesignTime>True</DesignTime>
-      <DependentUpon>SR.resx</DependentUpon>
-    </Compile>
-    <Compile Include="TransactionNotifier.cs" />
-    <Compile Include="DefaultUserCredentialsProvider.cs" />
-    <Compile Include="ServerVersion\GetVersionRequest.cs" />
-    <Compile Include="ServerVersion\GetVersionResponse.cs" />
-    <Compile Include="ServerVersion\IVersionService.cs" />
-  </ItemGroup>
-  <ItemGroup>
-    <EmbeddedResource Include="SR.resx">
-      <SubType>Designer</SubType>
-      <Generator>ResXFileCodeGenerator</Generator>
-      <LastGenOutput>SR.Designer.cs</LastGenOutput>
-    </EmbeddedResource>
-  </ItemGroup>
-  <ItemGroup>
-    <ProjectReference Include="..\..\Common\ClearCanvas.Common.csproj">
-      <Project>{F6EAD428-E6CF-4DF6-B2F3-D33D532C5343}</Project>
-      <Name>ClearCanvas.Common</Name>
-    </ProjectReference>
-  </ItemGroup>
-  <ItemGroup>
-    <None Include="app.config" />
-    <None Include="RemoteCoreServiceSettings.settings">
-      <Generator>SettingsSingleFileGenerator</Generator>
-      <LastGenOutput>RemoteCoreServiceSettings.Designer.cs</LastGenOutput>
-    </None>
-  </ItemGroup>
-  <ItemGroup>
-    <BootstrapperPackage Include="Microsoft.Net.Client.3.5">
-      <Visible>False</Visible>
-      <ProductName>.NET Framework 3.5 SP1 Client Profile</ProductName>
-      <Install>false</Install>
-    </BootstrapperPackage>
-    <BootstrapperPackage Include="Microsoft.Net.Framework.3.5.SP1">
-      <Visible>False</Visible>
-      <ProductName>.NET Framework 3.5 SP1</ProductName>
-      <Install>true</Install>
-    </BootstrapperPackage>
-    <BootstrapperPackage Include="Microsoft.Windows.Installer.3.1">
-      <Visible>False</Visible>
-      <ProductName>Windows Installer 3.1</ProductName>
-      <Install>true</Install>
-    </BootstrapperPackage>
-  </ItemGroup>
-  <Import Project="$(MSBuildBinPath)\Microsoft.CSharp.targets" />
-  <!-- To modify your build process, add your task inside one of the targets below and uncomment it. 
-       Other similar extension points exist, see Microsoft.Common.targets.
-  <Target Name="BeforeBuild">
-  </Target>
-  <Target Name="AfterBuild">
-  </Target>
-  -->
+﻿<?xml version="1.0" encoding="utf-8"?>
+<Project DefaultTargets="Build" xmlns="http://schemas.microsoft.com/developer/msbuild/2003" ToolsVersion="4.0">
+  <PropertyGroup>
+    <Configuration Condition=" '$(Configuration)' == '' ">Debug</Configuration>
+    <Platform Condition=" '$(Platform)' == '' ">AnyCPU</Platform>
+    <ProductVersion>9.0.30729</ProductVersion>
+    <SchemaVersion>2.0</SchemaVersion>
+    <ProjectGuid>{B5EBFFD7-6641-4932-91C9-4C4322B41868}</ProjectGuid>
+    <OutputType>Library</OutputType>
+    <AppDesignerFolder>Properties</AppDesignerFolder>
+    <RootNamespace>ClearCanvas.Enterprise.Common</RootNamespace>
+    <AssemblyName>ClearCanvas.Enterprise.Common</AssemblyName>
+    <FileUpgradeFlags>
+    </FileUpgradeFlags>
+    <OldToolsVersion>3.5</OldToolsVersion>
+    <UpgradeBackupLocation>
+    </UpgradeBackupLocation>
+    <TargetFrameworkVersion>v4.0</TargetFrameworkVersion>
+    <PublishUrl>publish\</PublishUrl>
+    <Install>true</Install>
+    <InstallFrom>Disk</InstallFrom>
+    <UpdateEnabled>false</UpdateEnabled>
+    <UpdateMode>Foreground</UpdateMode>
+    <UpdateInterval>7</UpdateInterval>
+    <UpdateIntervalUnits>Days</UpdateIntervalUnits>
+    <UpdatePeriodically>false</UpdatePeriodically>
+    <UpdateRequired>false</UpdateRequired>
+    <MapFileExtensions>true</MapFileExtensions>
+    <ApplicationRevision>0</ApplicationRevision>
+    <ApplicationVersion>1.0.0.%2a</ApplicationVersion>
+    <IsWebBootstrapper>false</IsWebBootstrapper>
+    <UseApplicationTrust>false</UseApplicationTrust>
+    <BootstrapperEnabled>true</BootstrapperEnabled>
+    <TargetFrameworkProfile />
+  </PropertyGroup>
+  <PropertyGroup Condition=" '$(Configuration)|$(Platform)' == 'Debug|AnyCPU' ">
+    <DebugSymbols>true</DebugSymbols>
+    <DebugType>full</DebugType>
+    <Optimize>false</Optimize>
+    <OutputPath>bin\Debug\</OutputPath>
+    <DefineConstants>TRACE;DEBUG;UNIT_TESTS</DefineConstants>
+    <ErrorReport>prompt</ErrorReport>
+    <WarningLevel>4</WarningLevel>
+    <CodeAnalysisRuleSet>AllRules.ruleset</CodeAnalysisRuleSet>
+  </PropertyGroup>
+  <PropertyGroup Condition=" '$(Configuration)|$(Platform)' == 'Release|AnyCPU' ">
+    <DebugType>pdbonly</DebugType>
+    <Optimize>true</Optimize>
+    <OutputPath>bin\Release\</OutputPath>
+    <DefineConstants>TRACE</DefineConstants>
+    <ErrorReport>prompt</ErrorReport>
+    <WarningLevel>4</WarningLevel>
+    <CodeAnalysisRuleSet>AllRules.ruleset</CodeAnalysisRuleSet>
+  </PropertyGroup>
+  <ItemGroup>
+    <Reference Include="Castle.Core, Version=1.0.3.0, Culture=neutral, PublicKeyToken=407dd0808d44fbdc, processorArchitecture=MSIL">
+      <SpecificVersion>False</SpecificVersion>
+      <HintPath>..\..\ReferencedAssemblies\NHibernate2.1\Castle.Core.dll</HintPath>
+    </Reference>
+    <Reference Include="Castle.DynamicProxy2, Version=2.0.3.0, Culture=neutral, PublicKeyToken=407dd0808d44fbdc, processorArchitecture=MSIL">
+      <SpecificVersion>False</SpecificVersion>
+      <HintPath>..\..\ReferencedAssemblies\NHibernate2.1\Castle.DynamicProxy2.dll</HintPath>
+    </Reference>
+    <Reference Include="nunit.framework, Version=2.2.7.0, Culture=neutral, PublicKeyToken=96d09a1eb7f44a77, processorArchitecture=MSIL">
+      <SpecificVersion>False</SpecificVersion>
+      <HintPath>..\..\ReferencedAssemblies\nunit.framework.dll</HintPath>
+    </Reference>
+    <Reference Include="System" />
+    <Reference Include="System.configuration" />
+    <Reference Include="System.Core">
+      <RequiredTargetFramework>3.5</RequiredTargetFramework>
+    </Reference>
+    <Reference Include="System.Data" />
+    <Reference Include="System.IdentityModel, Version=3.0.0.0, Culture=neutral, PublicKeyToken=b77a5c561934e089, processorArchitecture=MSIL">
+      <SpecificVersion>False</SpecificVersion>
+      <HintPath>C:\Program Files\Reference Assemblies\Microsoft\Framework\v3.0\System.IdentityModel.dll</HintPath>
+    </Reference>
+    <Reference Include="System.Runtime.Serialization, Version=3.0.0.0, Culture=neutral, PublicKeyToken=b77a5c561934e089, processorArchitecture=MSIL">
+      <SpecificVersion>False</SpecificVersion>
+      <HintPath>..\..\..\..\..\Program Files\Reference Assemblies\Microsoft\Framework\v3.0\System.Runtime.Serialization.dll</HintPath>
+    </Reference>
+    <Reference Include="System.ServiceModel, Version=3.0.0.0, Culture=neutral, PublicKeyToken=b77a5c561934e089, processorArchitecture=MSIL">
+      <SpecificVersion>False</SpecificVersion>
+      <HintPath>..\..\..\..\..\Program Files\Reference Assemblies\Microsoft\Framework\v3.0\System.ServiceModel.dll</HintPath>
+    </Reference>
+    <Reference Include="System.Web" />
+    <Reference Include="System.Xml" />
+  </ItemGroup>
+  <ItemGroup>
+    <Compile Include="AdditionalServiceInterceptorProvider.cs" />
+    <Compile Include="Admin\AuthorityGroupAdmin\IAuthorityGroupAdminService.cs" />
+    <Compile Include="Admin\AuthorityGroupAdmin\AddAuthorityGroupRequest.cs" />
+    <Compile Include="Admin\AuthorityGroupAdmin\AddAuthorityGroupResponse.cs" />
+    <Compile Include="Admin\AuthorityGroupAdmin\IAuthorityGroupReadService.cs" />
+    <Compile Include="Admin\UserAdmin\AddUserRequest.cs" />
+    <Compile Include="Admin\UserAdmin\AddUserResponse.cs" />
+    <Compile Include="Admin\AuthorityGroupAdmin\AuthorityGroupDetail.cs" />
+    <Compile Include="Admin\AuthorityGroupAdmin\AuthorityGroupSummary.cs" />
+    <Compile Include="Admin\AuthorityGroupAdmin\AuthorityTokenSummary.cs" />
+    <Compile Include="Admin\AuthorityGroupAdmin\DeleteAuthorityGroupRequest.cs" />
+    <Compile Include="Admin\AuthorityGroupAdmin\DeleteAuthorityGroupResponse.cs" />
+    <Compile Include="Admin\UserAdmin\DeleteUserRequest.cs" />
+    <Compile Include="Admin\UserAdmin\DeleteUserResponse.cs" />
+    <Compile Include="Admin\AuthorityGroupAdmin\ImportAuthorityGroupsRequest.cs" />
+    <Compile Include="Admin\AuthorityGroupAdmin\ImportAuthorityGroupsResponse.cs" />
+    <Compile Include="Admin\AuthorityGroupAdmin\ImportAuthorityTokensRequest.cs" />
+    <Compile Include="Admin\AuthorityGroupAdmin\ImportAuthorityTokensResponse.cs" />
+    <Compile Include="Admin\UserAdmin\IUserReadService.cs" />
+    <Compile Include="Admin\UserAdmin\IUserAdminService.cs" />
+    <Compile Include="Admin\AuthorityGroupAdmin\ListAuthorityGroupsRequest.cs" />
+    <Compile Include="Admin\AuthorityGroupAdmin\ListAuthorityGroupsResponse.cs" />
+    <Compile Include="Admin\AuthorityGroupAdmin\ListAuthorityTokensRequest.cs" />
+    <Compile Include="Admin\AuthorityGroupAdmin\ListAuthorityTokensResponse.cs" />
+    <Compile Include="Admin\UserAdmin\ListUserSessionsRequest.cs" />
+    <Compile Include="Admin\UserAdmin\ListUserSessionsResponse.cs" />
+    <Compile Include="Admin\UserAdmin\ListUsersRequest.cs" />
+    <Compile Include="Admin\UserAdmin\ListUsersResponse.cs" />
+    <Compile Include="Admin\AuthorityGroupAdmin\LoadAuthorityGroupForEditRequest.cs" />
+    <Compile Include="Admin\AuthorityGroupAdmin\LoadAuthorityGroupForEditResponse.cs" />
+    <Compile Include="Admin\UserAdmin\LoadUserForEditRequest.cs" />
+    <Compile Include="Admin\UserAdmin\LoadUserForEditResponse.cs" />
+    <Compile Include="Admin\UserAdmin\ResetUserPasswordRequest.cs" />
+    <Compile Include="Admin\UserAdmin\ResetUserPasswordResponse.cs" />
+    <Compile Include="Admin\AuthorityGroupAdmin\UpdateAuthorityGroupRequest.cs" />
+    <Compile Include="Admin\AuthorityGroupAdmin\UpdateAuthorityGroupResponse.cs" />
+    <Compile Include="Admin\UserAdmin\TerminateUserSessionRequest.cs" />
+    <Compile Include="Admin\UserAdmin\TerminateUserSessionResponse.cs" />
+    <Compile Include="Admin\UserAdmin\UpdateUserRequest.cs" />
+    <Compile Include="Admin\UserAdmin\UpdateUserResponse.cs" />
+    <Compile Include="Admin\UserAdmin\UserDetail.cs" />
+    <Compile Include="Admin\UserAdmin\UserSessionSummary.cs" />
+    <Compile Include="Admin\UserAdmin\UserSummary.cs" />
+    <Compile Include="AopInterceptorChain.cs" />
+    <Compile Include="Audit\AuditException.cs" />
+    <Compile Include="Audit\AuditSink.cs" />
+    <Compile Include="Audit\IAuditService.cs" />
+    <Compile Include="Audit\WriteEntryRequest.cs" />
+    <Compile Include="Audit\WriteEntryResponse.cs" />
+    <Compile Include="AuthenticationAttribute.cs" />
+    <Compile Include="AuthenticationScope.cs" />
+    <Compile Include="Authentication\ChangePasswordRequest.cs" />
+    <Compile Include="Authentication\ChangePasswordResponse.cs" />
+    <Compile Include="Authentication\InitiateImpersonatedSessionRequest.cs" />
+    <Compile Include="Authentication\IImpersonationService.cs" />
+    <Compile Include="Authentication\GetAuthorizationsRequest.cs" />
+    <Compile Include="Authentication\GetAuthorizationsResponse.cs" />
+    <Compile Include="Authentication\InitiateSessionRequest.cs" />
+    <Compile Include="Authentication\InitiateSessionResponse.cs" />
+    <Compile Include="Authentication\ResetPasswordRequest.cs" />
+    <Compile Include="Authentication\ResetPasswordResponse.cs" />
+    <Compile Include="Authentication\TerminateSessionRequest.cs" />
+    <Compile Include="Authentication\TerminateSessionResponse.cs" />
+    <Compile Include="Authentication\ValidateSessionRequest.cs" />
+    <Compile Include="Authentication\ValidateSessionResponse.cs" />
+    <Compile Include="AuthorityGroupIsNotEmptyException.cs" />
+    <Compile Include="BuiltInAuthorityGroups.cs" />
+    <Compile Include="Configuration\ConfigurationDefinition.cs">
+      <SubType>Code</SubType>
+    </Compile>
+    <Compile Include="Configuration\IApplicationConfigurationReadService.cs" />
+    <Compile Include="Configuration\ImportSettingsGroupRequest.cs" />
+    <Compile Include="Configuration\ImportSettingsGroupResponse.cs" />
+    <Compile Include="CultureAdviceBase.cs" />
+    <Compile Include="CultureClientSideAdvice.cs" />
+    <Compile Include="IResponseDataCachingStrategy.cs" />
+    <Compile Include="Configuration\ListConfigurationDocumentsRequest.cs" />
+    <Compile Include="Configuration\ListConfigurationDocumentsResponse.cs" />
+    <Compile Include="Configuration\ResponseCachingStrategies.cs" />
+    <Compile Include="DefaultPrincipal.cs" />
+    <Compile Include="EntityRefJsmlSerializerHook.cs" />
+    <Compile Include="EnumValueInfo.cs" />
+    <Compile Include="Facility.cs" />
+    <Compile Include="FailoverClientAdvice.cs" />
+    <Compile Include="IChannelProvider.cs" />
+    <Compile Include="IOfflineCache.cs" />
+    <Compile Include="ListRequestBase.cs" />
+    <Compile Include="Mail\IMailQueueService.cs" />
+    <Compile Include="Mail\OutgoingMailClassification.cs" />
+    <Compile Include="Mail\OutgoingMailMessage.cs" />
+    <Compile Include="Manifest\IManifestService.cs" />
+    <Compile Include="Manifest\ServerManifestVerification.cs" />
+    <Compile Include="NullOfflineCache.cs" />
+    <Compile Include="PagedResults.cs" />
+    <Compile Include="PageRange.cs" />
+    <Compile Include="PagedDataContractBase.cs" />
+    <Compile Include="Ping\IPingService.cs" />
+    <Compile Include="ApplicationVersion.cs" />
+    <Compile Include="RemoteCoreServiceProvider2.cs" />
+    <Compile Include="ResponseCachingAdviceBase.cs" />
+    <Compile Include="ResponseCachingClientSideAdvice.cs" />
+    <Compile Include="ConcurrentModificationException.cs" />
+    <Compile Include="Authentication\IAuthenticationService.cs" />
+    <Compile Include="AuthorityTokens.cs" />
+    <Compile Include="Configuration\ConfigurationDocumentRequestBase.cs" />
+    <Compile Include="Configuration\GetConfigurationDocumentRequest.cs" />
+    <Compile Include="Configuration\GetConfigurationDocumentResponse.cs" />
+    <Compile Include="Configuration\ListSettingsGroupsRequest.cs" />
+    <Compile Include="Configuration\ListSettingsGroupsResponse.cs" />
+    <Compile Include="Configuration\ListSettingsPropertiesRequest.cs" />
+    <Compile Include="Configuration\ListSettingsPropertiesResponse.cs" />
+    <Compile Include="Configuration\RemoveConfigurationDocumentRequest.cs" />
+    <Compile Include="Configuration\RemoveConfigurationDocumentResponse.cs" />
+    <Compile Include="Configuration\SetConfigurationDocumentRequest.cs" />
+    <Compile Include="Configuration\SetConfigurationDocumentResponse.cs" />
+    <Compile Include="EnterpriseCoreServiceAttribute.cs" />
+    <Compile Include="EnterpriseConfigurationStore.cs" />
+    <Compile Include="EnterpriseSettingsStore.cs" />
+    <Compile Include="EnterpriseTimeProvider.cs" />
+    <Compile Include="EntityChange.cs" />
+    <Compile Include="EntityChangeEventArgs.cs" />
+    <Compile Include="EntityChangeSet.cs" />
+    <Compile Include="EntityRef.cs" />
+    <Compile Include="EntityRefUtils.cs" />
+    <Compile Include="Configuration\IConfigurationService.cs" />
+    <Compile Include="ICoreServiceLayer.cs" />
+    <Compile Include="ResponseCachingDirective.cs" />
+    <Compile Include="ServiceConfiguration\Client\NamedPipeConfiguration.cs" />
+    <Compile Include="ServiceConfiguration\Server\CertificateSearchDirective.cs" />
+    <Compile Include="ServiceConfiguration\Server\NamedPipeConfiguration.cs" />
+    <Compile Include="Setup\GetSettingApplication.cs" />
+    <Compile Include="Setup\GetSettingCommandLine.cs" />
+    <Compile Include="Setup\SettingDefinition.cs" />
+    <Compile Include="Setup\SetUserApplication.cs" />
+    <Compile Include="Setup\SetUserCommandLine.cs" />
+    <Compile Include="Setup\SetSettingApplication.cs" />
+    <Compile Include="Setup\SetSettingCommandLine.cs" />
+    <Compile Include="ServiceTransferModeAttribute.cs" />
+    <Compile Include="Setup\UserDefinition.cs" />
+    <Compile Include="SystemAccounts\ISystemAccountLocalRegistry.cs" />
+    <Compile Include="SystemAccounts\LocalRegistryManager.cs" />
+    <Compile Include="SystemAccounts\SystemAccountCommandLine.cs" />
+    <Compile Include="SystemAccounts\SystemAccountUtility.cs" />
+    <Compile Include="Setup\SetupApplication.cs" />
+    <Compile Include="Setup\SetupCommandLine.cs" />
+    <Compile Include="Setup\SetupHelper.cs" />
+    <Compile Include="StaticChannelProvider.cs" />
+    <Compile Include="Tests\AopInterceptorChainTests.cs" />
+    <Compile Include="Tests\EntityRefJsmlSerializerHookTests.cs" />
+    <Compile Include="Mail\Tests\OutgoingMailMessageTests.cs" />
+    <Compile Include="Tests\ResponseCachingAdviceBaseTests.cs" />
+    <Compile Include="UserAccessDeniedException.cs" />
+    <Compile Include="InvalidUserSessionException.cs" />
+    <Compile Include="IServiceChannelConfiguration.cs" />
+    <Compile Include="IServiceHostConfiguration.cs" />
+    <Compile Include="Time\GetTimeRequest.cs" />
+    <Compile Include="Time\GetTimeResponse.cs" />
+    <Compile Include="Time\ITimeService.cs" />
+    <Compile Include="IVersionedEquatable.cs" />
+    <Compile Include="PasswordExpiredException.cs" />
+    <Compile Include="Properties\AssemblyInfo.cs" />
+    <Compile Include="PropertyChange.cs" />
+    <Compile Include="RemoteCoreServiceProvider.cs" />
+    <Compile Include="RemoteCoreServiceSettings.cs" />
+    <Compile Include="RemoteCoreServiceSettings.Designer.cs">
+      <AutoGen>True</AutoGen>
+      <DesignTimeSharedInput>True</DesignTimeSharedInput>
+      <DependentUpon>RemoteCoreServiceSettings.settings</DependentUpon>
+    </Compile>
+    <Compile Include="RemoteServiceProviderBase.cs" />
+    <Compile Include="RequestValidationException.cs" />
+    <Compile Include="SearchResultPage.cs" />
+    <Compile Include="ServiceChannelConfigurationArgs.cs" />
+    <Compile Include="ServiceConfiguration\Client\NetTcpConfiguration.cs" />
+    <Compile Include="ServiceConfiguration\Client\WSHttpConfiguration.cs" />
+    <Compile Include="ServiceConfiguration\Server\NetTcpConfiguration.cs" />
+    <Compile Include="ServiceConfiguration\Server\WSHttpConfiguration.cs" />
+    <Compile Include="ServiceHostConfigurationArgs.cs" />
+    <Compile Include="SessionToken.cs" />
+    <Compile Include="SettingsParser.cs" />
+    <Compile Include="SR.Designer.cs">
+      <AutoGen>True</AutoGen>
+      <DesignTime>True</DesignTime>
+      <DependentUpon>SR.resx</DependentUpon>
+    </Compile>
+    <Compile Include="TransactionNotifier.cs" />
+    <Compile Include="DefaultUserCredentialsProvider.cs" />
+    <Compile Include="ServerVersion\GetVersionRequest.cs" />
+    <Compile Include="ServerVersion\GetVersionResponse.cs" />
+    <Compile Include="ServerVersion\IVersionService.cs" />
+  </ItemGroup>
+  <ItemGroup>
+    <EmbeddedResource Include="SR.resx">
+      <SubType>Designer</SubType>
+      <Generator>ResXFileCodeGenerator</Generator>
+      <LastGenOutput>SR.Designer.cs</LastGenOutput>
+    </EmbeddedResource>
+  </ItemGroup>
+  <ItemGroup>
+    <ProjectReference Include="..\..\Common\ClearCanvas.Common.csproj">
+      <Project>{F6EAD428-E6CF-4DF6-B2F3-D33D532C5343}</Project>
+      <Name>ClearCanvas.Common</Name>
+    </ProjectReference>
+  </ItemGroup>
+  <ItemGroup>
+    <None Include="app.config" />
+    <None Include="RemoteCoreServiceSettings.settings">
+      <Generator>SettingsSingleFileGenerator</Generator>
+      <LastGenOutput>RemoteCoreServiceSettings.Designer.cs</LastGenOutput>
+    </None>
+  </ItemGroup>
+  <ItemGroup>
+    <BootstrapperPackage Include="Microsoft.Net.Client.3.5">
+      <Visible>False</Visible>
+      <ProductName>.NET Framework 3.5 SP1 Client Profile</ProductName>
+      <Install>false</Install>
+    </BootstrapperPackage>
+    <BootstrapperPackage Include="Microsoft.Net.Framework.3.5.SP1">
+      <Visible>False</Visible>
+      <ProductName>.NET Framework 3.5 SP1</ProductName>
+      <Install>true</Install>
+    </BootstrapperPackage>
+    <BootstrapperPackage Include="Microsoft.Windows.Installer.3.1">
+      <Visible>False</Visible>
+      <ProductName>Windows Installer 3.1</ProductName>
+      <Install>true</Install>
+    </BootstrapperPackage>
+  </ItemGroup>
+  <Import Project="$(MSBuildBinPath)\Microsoft.CSharp.targets" />
+  <!-- To modify your build process, add your task inside one of the targets below and uncomment it. 
+       Other similar extension points exist, see Microsoft.Common.targets.
+  <Target Name="BeforeBuild">
+  </Target>
+  <Target Name="AfterBuild">
+  </Target>
+  -->
 </Project>