#region License

// Copyright (c) 2013, ClearCanvas Inc.
// All rights reserved.
// http://www.clearcanvas.ca
//
// This file is part of the ClearCanvas RIS/PACS open source project.
//
// The ClearCanvas RIS/PACS open source project is free software: you can
// redistribute it and/or modify it under the terms of the GNU General Public
// License as published by the Free Software Foundation, either version 3 of the
// License, or (at your option) any later version.
//
// The ClearCanvas RIS/PACS open source project is distributed in the hope that it
// will be useful, but WITHOUT ANY WARRANTY; without even the implied warranty of
// MERCHANTABILITY or FITNESS FOR A PARTICULAR PURPOSE.  See the GNU General
// Public License for more details.
//
// You should have received a copy of the GNU General Public License along with
// the ClearCanvas RIS/PACS open source project.  If not, see
// <http://www.gnu.org/licenses/>.

#endregion

using System.Collections.Generic;
using System.ComponentModel;
using System.Text;

namespace ClearCanvas.Desktop.Validation
{
	/// <summary>
	/// Represents the result of an <see cref="IValidationRule"/> evaluation.
	/// </summary>
	public class ValidationResult
	{
		/// <summary>
		/// Combines a collection of validation results into a single result.
		/// </summary>
		public static ValidationResult Combine(IEnumerable<ValidationResult> results)
		{
			List<string> messages = new List<string>();
			foreach (ValidationResult result in results)
			{
				if (!result.Success)
					messages.AddRange(result.Messages);
			}

			return new ValidationResult(messages.Count == 0, messages.ToArray());
		}

		private readonly bool _success;
		private readonly string[] _messages;

		/// <summary>
		/// Constructor.
		/// </summary>
		/// <param name="success">Indicates whether the validation succeeded.</param>
		/// <param name="messages">When validation fails, a set of messages indicating why the validation failed.</param>
		public ValidationResult(bool success, [param : Localizable(true)] params string[] messages)
		{
			_success = success;
			_messages = messages ?? new string[0];
		}

<<<<<<< HEAD
        /// <summary>
        /// Constructor.
        /// </summary>
        /// <param name="success">Indicates whether the validation succeeded.</param>
        /// <param name="messages">When validation fails, a set of messages indicating why the validation failed.</param>
        public ValidationResult(bool success, params string[] messages)
        {
            _success = success;
            _messages = messages ?? new string[0];
        }
=======
		/// <summary>
		/// True if the validation was successful.
		/// </summary>
		public bool Success
		{
			get { return _success; }
		}
>>>>>>> 0c62cc23

		/// <summary>
		/// Messages that describe why validation was not successful.
		/// </summary>
		public string[] Messages
		{
			get { return _messages; }
		}

		/// <summary>
		/// Concatenates the elements of the <see cref="Messages"/> property into a single message using the specified separator.
		/// </summary>
		public string GetMessageString(string separator)
		{
			StringBuilder sb = new StringBuilder();
			foreach (string msg in _messages)
			{
				if (sb.Length > 0)
					sb.Append(separator);
				sb.Append(msg);
			}
			return sb.ToString();
		}
	}
}<|MERGE_RESOLUTION|>--- conflicted
+++ resolved
@@ -1,109 +1,96 @@
-#region License
-
-// Copyright (c) 2013, ClearCanvas Inc.
-// All rights reserved.
-// http://www.clearcanvas.ca
-//
-// This file is part of the ClearCanvas RIS/PACS open source project.
-//
-// The ClearCanvas RIS/PACS open source project is free software: you can
-// redistribute it and/or modify it under the terms of the GNU General Public
-// License as published by the Free Software Foundation, either version 3 of the
-// License, or (at your option) any later version.
-//
-// The ClearCanvas RIS/PACS open source project is distributed in the hope that it
-// will be useful, but WITHOUT ANY WARRANTY; without even the implied warranty of
-// MERCHANTABILITY or FITNESS FOR A PARTICULAR PURPOSE.  See the GNU General
-// Public License for more details.
-//
-// You should have received a copy of the GNU General Public License along with
-// the ClearCanvas RIS/PACS open source project.  If not, see
-// <http://www.gnu.org/licenses/>.
-
-#endregion
-
-using System.Collections.Generic;
-using System.ComponentModel;
-using System.Text;
-
-namespace ClearCanvas.Desktop.Validation
-{
-	/// <summary>
-	/// Represents the result of an <see cref="IValidationRule"/> evaluation.
-	/// </summary>
-	public class ValidationResult
-	{
-		/// <summary>
-		/// Combines a collection of validation results into a single result.
-		/// </summary>
-		public static ValidationResult Combine(IEnumerable<ValidationResult> results)
-		{
-			List<string> messages = new List<string>();
-			foreach (ValidationResult result in results)
-			{
-				if (!result.Success)
-					messages.AddRange(result.Messages);
-			}
-
-			return new ValidationResult(messages.Count == 0, messages.ToArray());
-		}
-
-		private readonly bool _success;
-		private readonly string[] _messages;
-
-		/// <summary>
-		/// Constructor.
-		/// </summary>
-		/// <param name="success">Indicates whether the validation succeeded.</param>
-		/// <param name="messages">When validation fails, a set of messages indicating why the validation failed.</param>
-		public ValidationResult(bool success, [param : Localizable(true)] params string[] messages)
-		{
-			_success = success;
-			_messages = messages ?? new string[0];
-		}
-
-<<<<<<< HEAD
-        /// <summary>
-        /// Constructor.
-        /// </summary>
-        /// <param name="success">Indicates whether the validation succeeded.</param>
-        /// <param name="messages">When validation fails, a set of messages indicating why the validation failed.</param>
-        public ValidationResult(bool success, params string[] messages)
-        {
-            _success = success;
-            _messages = messages ?? new string[0];
-        }
-=======
-		/// <summary>
-		/// True if the validation was successful.
-		/// </summary>
-		public bool Success
-		{
-			get { return _success; }
-		}
->>>>>>> 0c62cc23
-
-		/// <summary>
-		/// Messages that describe why validation was not successful.
-		/// </summary>
-		public string[] Messages
-		{
-			get { return _messages; }
-		}
-
-		/// <summary>
-		/// Concatenates the elements of the <see cref="Messages"/> property into a single message using the specified separator.
-		/// </summary>
-		public string GetMessageString(string separator)
-		{
-			StringBuilder sb = new StringBuilder();
-			foreach (string msg in _messages)
-			{
-				if (sb.Length > 0)
-					sb.Append(separator);
-				sb.Append(msg);
-			}
-			return sb.ToString();
-		}
-	}
+#region License
+
+// Copyright (c) 2013, ClearCanvas Inc.
+// All rights reserved.
+// http://www.clearcanvas.ca
+//
+// This file is part of the ClearCanvas RIS/PACS open source project.
+//
+// The ClearCanvas RIS/PACS open source project is free software: you can
+// redistribute it and/or modify it under the terms of the GNU General Public
+// License as published by the Free Software Foundation, either version 3 of the
+// License, or (at your option) any later version.
+//
+// The ClearCanvas RIS/PACS open source project is distributed in the hope that it
+// will be useful, but WITHOUT ANY WARRANTY; without even the implied warranty of
+// MERCHANTABILITY or FITNESS FOR A PARTICULAR PURPOSE.  See the GNU General
+// Public License for more details.
+//
+// You should have received a copy of the GNU General Public License along with
+// the ClearCanvas RIS/PACS open source project.  If not, see
+// <http://www.gnu.org/licenses/>.
+
+#endregion
+
+using System.Collections.Generic;
+using System.ComponentModel;
+using System.Text;
+
+namespace ClearCanvas.Desktop.Validation
+{
+    /// <summary>
+    /// Represents the result of an <see cref="IValidationRule"/> evaluation.
+    /// </summary>
+    public class ValidationResult
+    {
+        /// <summary>
+        /// Combines a collection of validation results into a single result.
+        /// </summary>
+        public static ValidationResult Combine(IEnumerable<ValidationResult> results)
+        {
+            List<string> messages = new List<string>();
+            foreach (ValidationResult result in results)
+            {
+                if (!result.Success)
+                    messages.AddRange(result.Messages);
+            }
+
+            return new ValidationResult(messages.Count == 0, messages.ToArray());
+        }
+
+		private readonly bool _success;
+		private readonly string[] _messages;
+
+        /// <summary>
+        /// Constructor.
+        /// </summary>
+        /// <param name="success">Indicates whether the validation succeeded.</param>
+        /// <param name="messages">When validation fails, a set of messages indicating why the validation failed.</param>
+		public ValidationResult(bool success, [param : Localizable(true)] params string[] messages)
+        {
+            _success = success;
+            _messages = messages ?? new string[0];
+        }
+
+        /// <summary>
+        /// True if the validation was successful.
+        /// </summary>
+        public bool Success
+        {
+            get { return _success; }
+        }
+
+        /// <summary>
+        /// Messages that describe why validation was not successful.
+        /// </summary>
+        public string[] Messages
+        {
+            get { return _messages; }
+        }
+
+        /// <summary>
+        /// Concatenates the elements of the <see cref="Messages"/> property into a single message using the specified separator.
+        /// </summary>
+        public string GetMessageString(string separator)
+        {
+            StringBuilder sb = new StringBuilder();
+            foreach (string msg in _messages)
+            {
+                if (sb.Length > 0)
+                    sb.Append(separator);
+                sb.Append(msg);
+            }
+            return sb.ToString();
+        }
+    }
 }