--- conflicted
+++ resolved
@@ -1,597 +1,595 @@
-﻿<?xml version="1.0" encoding="utf-8"?>
-<root>
-  <!-- 
-    Microsoft ResX Schema 
-    
-    Version 2.0
-    
-    The primary goals of this format is to allow a simple XML format 
-    that is mostly human readable. The generation and parsing of the 
-    various data types are done through the TypeConverter classes 
-    associated with the data types.
-    
-    Example:
-    
-    ... ado.net/XML headers & schema ...
-    <resheader name="resmimetype">text/microsoft-resx</resheader>
-    <resheader name="version">2.0</resheader>
-    <resheader name="reader">System.Resources.ResXResourceReader, System.Windows.Forms, ...</resheader>
-    <resheader name="writer">System.Resources.ResXResourceWriter, System.Windows.Forms, ...</resheader>
-    <data name="Name1"><value>this is my long string</value><comment>this is a comment</comment></data>
-    <data name="Color1" type="System.Drawing.Color, System.Drawing">Blue</data>
-    <data name="Bitmap1" mimetype="application/x-microsoft.net.object.binary.base64">
-        <value>[base64 mime encoded serialized .NET Framework object]</value>
-    </data>
-    <data name="Icon1" type="System.Drawing.Icon, System.Drawing" mimetype="application/x-microsoft.net.object.bytearray.base64">
-        <value>[base64 mime encoded string representing a byte array form of the .NET Framework object]</value>
-        <comment>This is a comment</comment>
-    </data>
-                
-    There are any number of "resheader" rows that contain simple 
-    name/value pairs.
-    
-    Each data row contains a name, and value. The row also contains a 
-    type or mimetype. Type corresponds to a .NET class that support 
-    text/value conversion through the TypeConverter architecture. 
-    Classes that don't support this are serialized and stored with the 
-    mimetype set.
-    
-    The mimetype is used for serialized objects, and tells the 
-    ResXResourceReader how to depersist the object. This is currently not 
-    extensible. For a given mimetype the value must be set accordingly:
-    
-    Note - application/x-microsoft.net.object.binary.base64 is the format 
-    that the ResXResourceWriter will generate, however the reader can 
-    read any of the formats listed below.
-    
-    mimetype: application/x-microsoft.net.object.binary.base64
-    value   : The object must be serialized with 
-            : System.Runtime.Serialization.Formatters.Binary.BinaryFormatter
-            : and then encoded with base64 encoding.
-    
-    mimetype: application/x-microsoft.net.object.soap.base64
-    value   : The object must be serialized with 
-            : System.Runtime.Serialization.Formatters.Soap.SoapFormatter
-            : and then encoded with base64 encoding.
-
-    mimetype: application/x-microsoft.net.object.bytearray.base64
-    value   : The object must be serialized into a byte array 
-            : using a System.ComponentModel.TypeConverter
-            : and then encoded with base64 encoding.
-    -->
-  <xsd:schema id="root" xmlns="" xmlns:xsd="http://www.w3.org/2001/XMLSchema" xmlns:msdata="urn:schemas-microsoft-com:xml-msdata">
-    <xsd:import namespace="http://www.w3.org/XML/1998/namespace" />
-    <xsd:element name="root" msdata:IsDataSet="true">
-      <xsd:complexType>
-        <xsd:choice maxOccurs="unbounded">
-          <xsd:element name="metadata">
-            <xsd:complexType>
-              <xsd:sequence>
-                <xsd:element name="value" type="xsd:string" minOccurs="0" />
-              </xsd:sequence>
-              <xsd:attribute name="name" use="required" type="xsd:string" />
-              <xsd:attribute name="type" type="xsd:string" />
-              <xsd:attribute name="mimetype" type="xsd:string" />
-              <xsd:attribute ref="xml:space" />
-            </xsd:complexType>
-          </xsd:element>
-          <xsd:element name="assembly">
-            <xsd:complexType>
-              <xsd:attribute name="alias" type="xsd:string" />
-              <xsd:attribute name="name" type="xsd:string" />
-            </xsd:complexType>
-          </xsd:element>
-          <xsd:element name="data">
-            <xsd:complexType>
-              <xsd:sequence>
-                <xsd:element name="value" type="xsd:string" minOccurs="0" msdata:Ordinal="1" />
-                <xsd:element name="comment" type="xsd:string" minOccurs="0" msdata:Ordinal="2" />
-              </xsd:sequence>
-              <xsd:attribute name="name" type="xsd:string" use="required" msdata:Ordinal="1" />
-              <xsd:attribute name="type" type="xsd:string" msdata:Ordinal="3" />
-              <xsd:attribute name="mimetype" type="xsd:string" msdata:Ordinal="4" />
-              <xsd:attribute ref="xml:space" />
-            </xsd:complexType>
-          </xsd:element>
-          <xsd:element name="resheader">
-            <xsd:complexType>
-              <xsd:sequence>
-                <xsd:element name="value" type="xsd:string" minOccurs="0" msdata:Ordinal="1" />
-              </xsd:sequence>
-              <xsd:attribute name="name" type="xsd:string" use="required" />
-            </xsd:complexType>
-          </xsd:element>
-        </xsd:choice>
-      </xsd:complexType>
-    </xsd:element>
-  </xsd:schema>
-  <resheader name="resmimetype">
-    <value>text/microsoft-resx</value>
-  </resheader>
-  <resheader name="version">
-    <value>2.0</value>
-  </resheader>
-  <resheader name="reader">
-    <value>System.Resources.ResXResourceReader, System.Windows.Forms, Version=4.0.0.0, Culture=neutral, PublicKeyToken=b77a5c561934e089</value>
-  </resheader>
-  <resheader name="writer">
-    <value>System.Resources.ResXResourceWriter, System.Windows.Forms, Version=4.0.0.0, Culture=neutral, PublicKeyToken=b77a5c561934e089</value>
-  </resheader>
-  <data name="DescriptionExceptionHandlerSettings" xml:space="preserve">
-    <value>Configures global exception handling behaviour.</value>
-  </data>
-  <data name="DescriptionFormatSettings" xml:space="preserve">
-    <value>Allows configuration of display format of common items such as dates, times, etc.</value>
-  </data>
-  <data name="ExceptionActionBuilderEventDoesNotExist" xml:space="preserve">
-    <value>The event {0} does not exist for class {1}.</value>
-  </data>
-  <data name="ExceptionActionBuilderMethodDoesNotExist" xml:space="preserve">
-    <value>The method {0} does not exist for class {1}, or it does not have the correct signature.</value>
-  </data>
-  <data name="ExceptionActionBuilderPropertyDoesNotExist" xml:space="preserve">
-    <value>The property {0} does not exist for class {1}, or it does not have the correct return type.</value>
-  </data>
-  <data name="ExceptionActionBuilderPropertyDoesNotHavePublicGetMethod" xml:space="preserve">
-    <value>The property {0} on class {1} does not have a public get method.</value>
-  </data>
-  <data name="ExceptionActiveWorkspaceCannotBeNull" xml:space="preserve">
-    <value>Cannot set the active workspace to null.</value>
-  </data>
-  <data name="ExceptionAssociateViewAttributeNotSpecified" xml:space="preserve">
-    <value>An AssociateViewAttribute must be specified for the input Type in order to create the Associated View.</value>
-  </data>
-  <data name="ExceptionCannotLoadExceptionDialogSetting" xml:space="preserve">
-    <value>Cannot load exception dialog settings - defaulting to detailed view</value>
-  </data>
-  <data name="ExceptionCannotSetPaneAfterContainerStarted" xml:space="preserve">
-    <value>Cannot set pane after container has been started.</value>
-  </data>
-  <data name="ExceptionComponentAlreadyStarted" xml:space="preserve">
-    <value>Component has already been started.</value>
-  </data>
-  <data name="ExceptionComponentNeverStarted" xml:space="preserve">
-    <value>Component was never started, or has already been stopped.</value>
-  </data>
-  <data name="ExceptionContainerAlreadyStarted" xml:space="preserve">
-    <value>Container has already been started</value>
-  </data>
-  <data name="ExceptionContainerNeverStarted" xml:space="preserve">
-    <value>Container was never started, or has already been stopped.</value>
-  </data>
-  <data name="ExceptionDesktopViewNotCreated" xml:space="preserve">
-    <value>The main desktop view has not been created.</value>
-  </data>
-  <data name="ExceptionFailedToSave" xml:space="preserve">
-    <value>An error occured while attempting to save changes to this item</value>
-  </data>
-  <data name="ExceptionInvalidActionPath" xml:space="preserve">
-    <value>Invalid action path.  Path must have 2 or more segments.</value>
-  </data>
-  <data name="ExceptionObjectAlreadyInCollection" xml:space="preserve">
-    <value>Collection already contains this object</value>
-  </data>
-  <data name="ExceptionObjectWithNameAlreadyExists" xml:space="preserve">
-    <value>An object with the name {0} already exists</value>
-  </data>
-  <data name="ExceptionReferencePropertyMustBeOfSameType" xml:space="preserve">
-    <value>Reference property must be of same type as validating property.</value>
-  </data>
-  <data name="ExceptionReferenceValueMustBeOfSameType" xml:space="preserve">
-    <value>Reference value must be of same type as validating property.</value>
-  </data>
-  <data name="ExceptionStackComponentCannotExit" xml:space="preserve">
-    <value>Component cannot exit because it is not at the top of the component stack.</value>
-  </data>
-  <data name="ExceptionStackComponentCannotPop" xml:space="preserve">
-    <value>Cannot pop - component stack is empty.</value>
-  </data>
-  <data name="ExceptionTableColumnMustBeAddedToDetermineWidth" xml:space="preserve">
-    <value>This column must be added to a table to determine its percentage width.</value>
-  </data>
-  <data name="ExceptionTableItemNotFoundInCollection" xml:space="preserve">
-    <value>Table item not found in collection.</value>
-  </data>
-  <data name="ExceptionUpgradeNotSupported" xml:space="preserve">
-    <value>Application configuration upgrades are performed by the LocalFileSettingsProvider included in the .NET framework.</value>
-  </data>
-  <data name="FormatAttributeCannotBeAppliedToPropertyType" xml:space="preserve">
-    <value>{0} attribute cannot be applied to property of type {1}.</value>
-  </data>
-  <data name="FormatDesktopWindowTitle" xml:space="preserve">
-    <value>{0} [{1}]</value>
-  </data>
-  <data name="FormatMoreThanXCharactersRequired" xml:space="preserve">
-    <value>More than {0} characters required</value>
-  </data>
-  <data name="FormatMustBeGreaterThan" xml:space="preserve">
-    <value>Must be greater than {0}</value>
-  </data>
-  <data name="FormatMustBeGreaterThanOrEqualTo" xml:space="preserve">
-    <value>Must be greater than or equal to {0}</value>
-  </data>
-  <data name="FormatMustBeLessThan" xml:space="preserve">
-    <value>Must be less than {0}</value>
-  </data>
-  <data name="FormatMustBeLessThanOrEqualTo" xml:space="preserve">
-    <value>Must be less than or equal to {0}</value>
-  </data>
-  <data name="FormatRangeCharactersRequired" xml:space="preserve">
-    <value>Between {0} and {1} characters required</value>
-  </data>
-  <data name="InvalidCustomDateFormat" xml:space="preserve">
-    <value>The custom date format must be from the available list.</value>
-  </data>
-  <data name="LabelAllActions" xml:space="preserve">
-    <value>All Actions</value>
-  </data>
-  <data name="LabelEdit" xml:space="preserve">
-    <value>Edit</value>
-  </data>
-  <data name="LabelImport" xml:space="preserve">
-    <value>Import</value>
-  </data>
-  <data name="LabelNewGroup" xml:space="preserve">
-    <value>New Group</value>
-  </data>
-  <data name="LabelReset" xml:space="preserve">
-    <value>Reset</value>
-  </data>
-  <data name="LabelResetAll" xml:space="preserve">
-    <value>Reset All</value>
-  </data>
-  <data name="LabelSaveAll" xml:space="preserve">
-    <value>Save All</value>
-  </data>
-  <data name="LabelSeparator" xml:space="preserve">
-    <value>(Separator)</value>
-  </data>
-  <data name="MenuAbout" xml:space="preserve">
-    <value>About</value>
-  </data>
-  <data name="MenuCloseWindow" xml:space="preserve">
-    <value>Close</value>
-  </data>
-  <data name="MenuCloseWorkspace" xml:space="preserve">
-    <value>Close Workspace</value>
-  </data>
-  <data name="MenuConfigureSettings" xml:space="preserve">
-    <value>Settings Editor</value>
-  </data>
-  <data name="MenuContents" xml:space="preserve">
-    <value>Contents</value>
-  </data>
-  <data name="MenuEdit" xml:space="preserve">
-    <value>&amp;Edit</value>
-  </data>
-  <data name="MenuFile" xml:space="preserve">
-    <value>&amp;File</value>
-  </data>
-  <data name="MenuHelp" xml:space="preserve">
-    <value>&amp;Help</value>
-  </data>
-  <data name="MenuIndex" xml:space="preserve">
-    <value>Index</value>
-  </data>
-  <data name="MenuInsertGroupAfter" xml:space="preserve">
-    <value>Insert Group After</value>
-  </data>
-  <data name="MenuInsertGroupAsChild" xml:space="preserve">
-    <value>Add Group</value>
-  </data>
-  <data name="MenuInsertGroupBefore" xml:space="preserve">
-    <value>Insert Group Before</value>
-  </data>
-  <data name="MenuInsertSeparatorAfter" xml:space="preserve">
-    <value>Insert Separator After</value>
-  </data>
-  <data name="MenuInsertSeparatorAsChild" xml:space="preserve">
-    <value>Add Separator</value>
-  </data>
-  <data name="MenuInsertSeparatorBefore" xml:space="preserve">
-    <value>Insert Separator Before</value>
-  </data>
-  <data name="MenuOptions" xml:space="preserve">
-    <value>Preferences</value>
-  </data>
-  <data name="MenuRemove" xml:space="preserve">
-    <value>Remove</value>
-  </data>
-  <data name="MenuRename" xml:space="preserve">
-    <value>Rename</value>
-  </data>
-  <data name="MenuTools" xml:space="preserve">
-    <value>&amp;Tools</value>
-  </data>
-  <data name="MenuUtilities" xml:space="preserve">
-    <value>Utilities</value>
-  </data>
-  <data name="MessageConfirmCancelTask" xml:space="preserve">
-    <value>The background task is still running.  Are you sure you want to cancel?</value>
-  </data>
-  <data name="MessageConfirmDiscardChangesBeforeClosing" xml:space="preserve">
-    <value>Data has been modified and changes will be lost.  Discard changes and close?</value>
-  </data>
-  <data name="MessageNoConfigurationPagesExist" xml:space="preserve">
-    <value>No configuration pages exist.</value>
-  </data>
-  <data name="MessageUnexpectedErrorQuit" xml:space="preserve">
-    <value>An error has occurred which prevents the further use of this application. This application will now shut down to prevent damage to the system.</value>
-  </data>
-  <data name="MessageNodeNotEmpty" xml:space="preserve">
-    <value>This group contains one or more items. Items may not be deleted, but can be hidden.</value>
-  </data>
-  <data name="MessageReset" xml:space="preserve">
-    <value>Reset this setting back to its default value?</value>
-  </data>
-  <data name="MessageResetAll" xml:space="preserve">
-    <value>Reset all settings back to default values?</value>
-  </data>
-  <data name="MessageSaveModified" xml:space="preserve">
-    <value>Settings have been modified.  Save changes?</value>
-  </data>
-  <data name="MessageSaveSettingFailed" xml:space="preserve">
-    <value>Failed to save the selected settings values.  Please ensure the values entered are properly formatted for the data type.</value>
-  </data>
-  <data name="MessageUnrecognizedFormat" xml:space="preserve">
-    <value>Unrecognized format</value>
-  </data>
-  <data name="MessageUpdatingPreferences" xml:space="preserve">
-    <value>Updating your personal preferences ...</value>
-  </data>
-  <data name="MessageUserUpgradeFailures" xml:space="preserve">
-    <value>One or more errors have occurred while updating your preferences.  Some of your preferences may not have been properly configured.</value>
-  </data>
-  <data name="MessageValueRequired" xml:space="preserve">
-    <value>Value required</value>
-  </data>
-  <data name="TitleAdd" xml:space="preserve">
-    <value>Add</value>
-  </data>
-  <data name="TitleCancel" xml:space="preserve">
-    <value>Cancel</value>
-  </data>
-  <data name="TitleClose" xml:space="preserve">
-    <value>Close</value>
-  </data>
-  <data name="TitleCloseAssistant" xml:space="preserve">
-    <value>Close Assistant</value>
-  </data>
-  <data name="TitleDateFormat" xml:space="preserve">
-    <value>Date Format</value>
-  </data>
-  <data name="TitleDefaultValue" xml:space="preserve">
-    <value>Default Value</value>
-  </data>
-  <data name="TitleDelete" xml:space="preserve">
-    <value>Delete</value>
-  </data>
-  <data name="TitleDescription" xml:space="preserve">
-    <value>Description</value>
-  </data>
-  <data name="TitleEdit" xml:space="preserve">
-    <value>Edit</value>
-  </data>
-  <data name="TitleEditValue" xml:space="preserve">
-    <value>Edit Value</value>
-  </data>
-  <data name="TitleGroup" xml:space="preserve">
-    <value>Group</value>
-  </data>
-  <data name="TitleMenuOptions" xml:space="preserve">
-    <value>Preferences</value>
-  </data>
-  <data name="TitleNext" xml:space="preserve">
-    <value>Next Page</value>
-  </data>
-  <data name="TitlePrevious" xml:space="preserve">
-    <value>Previous Page</value>
-  </data>
-  <data name="TitleProperty" xml:space="preserve">
-    <value>Property</value>
-  </data>
-  <data name="TitleRename" xml:space="preserve">
-    <value>Rename</value>
-  </data>
-  <data name="TitleScope" xml:space="preserve">
-    <value>Scope</value>
-  </data>
-  <data name="TitleSettingsEditor" xml:space="preserve">
-    <value>Settings Editor</value>
-  </data>
-  <data name="TitleToolbar" xml:space="preserve">
-    <value>Toolbar</value>
-  </data>
-  <data name="TitleType" xml:space="preserve">
-    <value>Type</value>
-  </data>
-  <data name="TitleUpdatingPreferences" xml:space="preserve">
-    <value>Updating Preferences ...</value>
-  </data>
-  <data name="TitleValue" xml:space="preserve">
-    <value>Value</value>
-  </data>
-  <data name="TitleVersion" xml:space="preserve">
-    <value>Version</value>
-  </data>
-  <data name="ToolbarAddGroup" xml:space="preserve">
-    <value>Add Group</value>
-  </data>
-  <data name="ToolbarAddSeparator" xml:space="preserve">
-    <value>Add Separator</value>
-  </data>
-  <data name="ToolbarRemove" xml:space="preserve">
-    <value>Remove</value>
-  </data>
-  <data name="ToolbarRename" xml:space="preserve">
-    <value>Rename</value>
-  </data>
-  <data name="TooltipActionNotPermitted" xml:space="preserve">
-    <value>You can configure this item, but you do not have permission to use it.</value>
-  </data>
-  <data name="TooltipFormatActionNotPermitted" xml:space="preserve">
-    <value>{0}:
-You can configure this item, but you do not have permission to use it.</value>
-  </data>
-  <data name="LabelNotForDiagnosticUse" xml:space="preserve">
-    <value>Not for Diagnostic Use</value>
-  </data>
-  <data name="LabelConfigurationWarningOffline" xml:space="preserve">
-    <value>(Offline) Values shown may not be accurate, and changes may not be saved.</value>
-  </data>
-  <data name="MessageSettingsStoreOffline" xml:space="preserve">
-    <value>The settings store is currently offline.  Please try again later.</value>
-  </data>
-  <data name="LabelColor" xml:space="preserve">
-    <value>Colour</value>
-  </data>
-  <data name="LabelLarge" xml:space="preserve">
-    <value>Large</value>
-  </data>
-  <data name="LabelMedium" xml:space="preserve">
-    <value>Medium</value>
-  </data>
-  <data name="LabelMonochrome" xml:space="preserve">
-    <value>Monochrome</value>
-  </data>
-  <data name="LabelSmall" xml:space="preserve">
-    <value>Small</value>
-  </data>
-  <data name="MenuAdmin" xml:space="preserve">
-    <value>Admin</value>
-  </data>
-  <data name="DescriptionDefaultTheme" xml:space="preserve">
-    <value>Default Theme</value>
-  </data>
-  <data name="LabelDefault" xml:space="preserve">
-    <value>Default</value>
-  </data>
-  <data name="LabelNotForHumanDiagnosis" xml:space="preserve">
-    <value>Not for Human Diagnosis</value>
-  </data>
-  <data name="TooltipImportSettingsMetaData" xml:space="preserve">
-    <value>Import settings meta-data from local plugins</value>
-  </data>
-  <data name="MessageConfirmImportSettingsMetaData" xml:space="preserve">
-    <value>Import settings meta-data defined in locally installed plugins?</value>
-  </data>
-  <data name="AlertFilterAll" xml:space="preserve">
-    <value>All</value>
-  </data>
-  <data name="AlertFilterErrorsAndWarnings" xml:space="preserve">
-    <value>Errors and Warnings</value>
-  </data>
-  <data name="AlertFilterErrorsOnly" xml:space="preserve">
-    <value>Errors only</value>
-  </data>
-  <data name="ColumnLevel" xml:space="preserve">
-    <value>Level</value>
-  </data>
-  <data name="ColumnMessage" xml:space="preserve">
-    <value>Message</value>
-  </data>
-  <data name="ColumnTime" xml:space="preserve">
-    <value>Time</value>
-  </data>
-  <data name="MenuAlertViewer" xml:space="preserve">
-    <value>Alerts</value>
-  </data>
-  <data name="MenuView" xml:space="preserve">
-    <value>View</value>
-  </data>
-  <data name="TitleAlertViewer" xml:space="preserve">
-    <value>Alerts</value>
-  </data>
-  <data name="LabelEvaluation" xml:space="preserve">
-    <value>Evaluation</value>
-  </data>
-  <data name="FormatTotalDaysUsed" xml:space="preserve">
-    <value>Evaluated For {0} Days</value>
-  </data>
-  <data name="LabelEvaluationWithDays" xml:space="preserve">
-    <value>Evaluation ({0} days)</value>
-  </data>
-  <data name="MessageDisplayLanguageChangedRestartRequired" xml:space="preserve">
-    <value>The application must restart in order to apply the new display language. Would you like to restart now?</value>
-  </data>
-<<<<<<< HEAD
-  <data name="LabelAllFilesFilter" xml:space="preserve">
-    <value>All Files (*.*)</value>
-  </data>
-  <data name="LabelDicomFilesFilter" xml:space="preserve">
-    <value>DICOM Files (*.dcm)</value>
-  </data>
-  <data name="LabelDicomDirFilter" xml:space="preserve">
-    <value>DICOM Directories (DICOMDIR)</value>
-  </data>
-  <data name="LabelTextFilesFilter" xml:space="preserve">
-    <value>Text Files (*.txt)</value>
-  </data>
-  <data name="LabelLogFilesFilter" xml:space="preserve">
-    <value>Log Files (*.log)</value>
-  </data>
-  <data name="LabelXmlFilesFilter" xml:space="preserve">
-    <value>XML Files (*.xml)</value>
-  </data>
-  <data name="LabelRtfFilesFilter" xml:space="preserve">
-    <value>RTF Files (*.rtf)</value>
-  </data>
-  <data name="LabelPdfFilesFilter" xml:space="preserve">
-    <value>PDF Files (*.pdf)</value>
-  </data>
-  <data name="LabelRawFilesFilter" xml:space="preserve">
-    <value>RAW Data Files (*.raw)</value>
-  </data>
-  <data name="LabelGifFilesFilter" xml:space="preserve">
-    <value>GIF Image Files (*.gif)</value>
-  </data>
-  <data name="LabelBmpFilesFilter" xml:space="preserve">
-    <value>Bitmap Image Files (*.bmp)</value>
-  </data>
-  <data name="LabelJpegFilesFilter" xml:space="preserve">
-    <value>JPEG Image Files (*.jpg, *.jif, *.jpe, *.jpeg)</value>
-  </data>
-  <data name="LabelPngFilesFilter" xml:space="preserve">
-    <value>PNG Image Files (*.png)</value>
-  </data>
-  <data name="LabelTiffFilesFilter" xml:space="preserve">
-    <value>TIFF Image Files (*.tif, *.tiff)</value>
-  </data>
-  <data name="LabelZipFilesFilter" xml:space="preserve">
-    <value>ZIP Archive Files (*.zip)</value>
-  </data>
-  <data name="LabelTarGzFilesFilter" xml:space="preserve">
-    <value>GZip Tarball Archive Files (*.tar.gz)</value>
-  </data>
-  <data name="LabelGzFilesFilter" xml:space="preserve">
-    <value>GZip Compressed Files (*.gz)</value>
-  </data>
-  <data name="LabelTarBz2FilesFilter" xml:space="preserve">
-    <value>BZip2 Tarball Archive Files (*.tar.bz2)</value>
-  </data>
-  <data name="LabelBz2FilesFilter" xml:space="preserve">
-    <value>BZip2 Compressed Files (*.bz2)</value>
-  </data>
-  <data name="LabelTarFilesFilter">
-    <value xml:space="preserve">Tarball Archive Files (*.tar)</value>
-=======
-  <data name="FormatTimeYesterday">
-    <value xml:space="preserve">Yesterday {0}</value>
-  </data>
-  <data name="FormatTimeToday">
-    <value xml:space="preserve">Today {0}</value>
-  </data>
-  <data name="FormatTimeTomorrow">
-    <value xml:space="preserve">Tomorrow {0}</value>
-  </data>
-  <data name="FormatDateInFutureDays">
-    <value xml:space="preserve">{0} days from now</value>
-  </data>
-  <data name="FormatDateInPastDays">
-    <value xml:space="preserve">{0} days ago</value>
-  </data>
-  <data name="ColumnWorkspace">
-    <value xml:space="preserve">Workspace</value>
->>>>>>> 0c62cc23
-  </data>
+﻿<?xml version="1.0" encoding="utf-8"?>
+<root>
+  <!-- 
+    Microsoft ResX Schema 
+    
+    Version 2.0
+    
+    The primary goals of this format is to allow a simple XML format 
+    that is mostly human readable. The generation and parsing of the 
+    various data types are done through the TypeConverter classes 
+    associated with the data types.
+    
+    Example:
+    
+    ... ado.net/XML headers & schema ...
+    <resheader name="resmimetype">text/microsoft-resx</resheader>
+    <resheader name="version">2.0</resheader>
+    <resheader name="reader">System.Resources.ResXResourceReader, System.Windows.Forms, ...</resheader>
+    <resheader name="writer">System.Resources.ResXResourceWriter, System.Windows.Forms, ...</resheader>
+    <data name="Name1"><value>this is my long string</value><comment>this is a comment</comment></data>
+    <data name="Color1" type="System.Drawing.Color, System.Drawing">Blue</data>
+    <data name="Bitmap1" mimetype="application/x-microsoft.net.object.binary.base64">
+        <value>[base64 mime encoded serialized .NET Framework object]</value>
+    </data>
+    <data name="Icon1" type="System.Drawing.Icon, System.Drawing" mimetype="application/x-microsoft.net.object.bytearray.base64">
+        <value>[base64 mime encoded string representing a byte array form of the .NET Framework object]</value>
+        <comment>This is a comment</comment>
+    </data>
+                
+    There are any number of "resheader" rows that contain simple 
+    name/value pairs.
+    
+    Each data row contains a name, and value. The row also contains a 
+    type or mimetype. Type corresponds to a .NET class that support 
+    text/value conversion through the TypeConverter architecture. 
+    Classes that don't support this are serialized and stored with the 
+    mimetype set.
+    
+    The mimetype is used for serialized objects, and tells the 
+    ResXResourceReader how to depersist the object. This is currently not 
+    extensible. For a given mimetype the value must be set accordingly:
+    
+    Note - application/x-microsoft.net.object.binary.base64 is the format 
+    that the ResXResourceWriter will generate, however the reader can 
+    read any of the formats listed below.
+    
+    mimetype: application/x-microsoft.net.object.binary.base64
+    value   : The object must be serialized with 
+            : System.Runtime.Serialization.Formatters.Binary.BinaryFormatter
+            : and then encoded with base64 encoding.
+    
+    mimetype: application/x-microsoft.net.object.soap.base64
+    value   : The object must be serialized with 
+            : System.Runtime.Serialization.Formatters.Soap.SoapFormatter
+            : and then encoded with base64 encoding.
+
+    mimetype: application/x-microsoft.net.object.bytearray.base64
+    value   : The object must be serialized into a byte array 
+            : using a System.ComponentModel.TypeConverter
+            : and then encoded with base64 encoding.
+    -->
+  <xsd:schema id="root" xmlns="" xmlns:xsd="http://www.w3.org/2001/XMLSchema" xmlns:msdata="urn:schemas-microsoft-com:xml-msdata">
+    <xsd:import namespace="http://www.w3.org/XML/1998/namespace" />
+    <xsd:element name="root" msdata:IsDataSet="true">
+      <xsd:complexType>
+        <xsd:choice maxOccurs="unbounded">
+          <xsd:element name="metadata">
+            <xsd:complexType>
+              <xsd:sequence>
+                <xsd:element name="value" type="xsd:string" minOccurs="0" />
+              </xsd:sequence>
+              <xsd:attribute name="name" use="required" type="xsd:string" />
+              <xsd:attribute name="type" type="xsd:string" />
+              <xsd:attribute name="mimetype" type="xsd:string" />
+              <xsd:attribute ref="xml:space" />
+            </xsd:complexType>
+          </xsd:element>
+          <xsd:element name="assembly">
+            <xsd:complexType>
+              <xsd:attribute name="alias" type="xsd:string" />
+              <xsd:attribute name="name" type="xsd:string" />
+            </xsd:complexType>
+          </xsd:element>
+          <xsd:element name="data">
+            <xsd:complexType>
+              <xsd:sequence>
+                <xsd:element name="value" type="xsd:string" minOccurs="0" msdata:Ordinal="1" />
+                <xsd:element name="comment" type="xsd:string" minOccurs="0" msdata:Ordinal="2" />
+              </xsd:sequence>
+              <xsd:attribute name="name" type="xsd:string" use="required" msdata:Ordinal="1" />
+              <xsd:attribute name="type" type="xsd:string" msdata:Ordinal="3" />
+              <xsd:attribute name="mimetype" type="xsd:string" msdata:Ordinal="4" />
+              <xsd:attribute ref="xml:space" />
+            </xsd:complexType>
+          </xsd:element>
+          <xsd:element name="resheader">
+            <xsd:complexType>
+              <xsd:sequence>
+                <xsd:element name="value" type="xsd:string" minOccurs="0" msdata:Ordinal="1" />
+              </xsd:sequence>
+              <xsd:attribute name="name" type="xsd:string" use="required" />
+            </xsd:complexType>
+          </xsd:element>
+        </xsd:choice>
+      </xsd:complexType>
+    </xsd:element>
+  </xsd:schema>
+  <resheader name="resmimetype">
+    <value>text/microsoft-resx</value>
+  </resheader>
+  <resheader name="version">
+    <value>2.0</value>
+  </resheader>
+  <resheader name="reader">
+    <value>System.Resources.ResXResourceReader, System.Windows.Forms, Version=4.0.0.0, Culture=neutral, PublicKeyToken=b77a5c561934e089</value>
+  </resheader>
+  <resheader name="writer">
+    <value>System.Resources.ResXResourceWriter, System.Windows.Forms, Version=4.0.0.0, Culture=neutral, PublicKeyToken=b77a5c561934e089</value>
+  </resheader>
+  <data name="DescriptionExceptionHandlerSettings" xml:space="preserve">
+    <value>Configures global exception handling behaviour.</value>
+  </data>
+  <data name="DescriptionFormatSettings" xml:space="preserve">
+    <value>Allows configuration of display format of common items such as dates, times, etc.</value>
+  </data>
+  <data name="ExceptionActionBuilderEventDoesNotExist" xml:space="preserve">
+    <value>The event {0} does not exist for class {1}.</value>
+  </data>
+  <data name="ExceptionActionBuilderMethodDoesNotExist" xml:space="preserve">
+    <value>The method {0} does not exist for class {1}, or it does not have the correct signature.</value>
+  </data>
+  <data name="ExceptionActionBuilderPropertyDoesNotExist" xml:space="preserve">
+    <value>The property {0} does not exist for class {1}, or it does not have the correct return type.</value>
+  </data>
+  <data name="ExceptionActionBuilderPropertyDoesNotHavePublicGetMethod" xml:space="preserve">
+    <value>The property {0} on class {1} does not have a public get method.</value>
+  </data>
+  <data name="ExceptionActiveWorkspaceCannotBeNull" xml:space="preserve">
+    <value>Cannot set the active workspace to null.</value>
+  </data>
+  <data name="ExceptionAssociateViewAttributeNotSpecified" xml:space="preserve">
+    <value>An AssociateViewAttribute must be specified for the input Type in order to create the Associated View.</value>
+  </data>
+  <data name="ExceptionCannotLoadExceptionDialogSetting" xml:space="preserve">
+    <value>Cannot load exception dialog settings - defaulting to detailed view</value>
+  </data>
+  <data name="ExceptionCannotSetPaneAfterContainerStarted" xml:space="preserve">
+    <value>Cannot set pane after container has been started.</value>
+  </data>
+  <data name="ExceptionComponentAlreadyStarted" xml:space="preserve">
+    <value>Component has already been started.</value>
+  </data>
+  <data name="ExceptionComponentNeverStarted" xml:space="preserve">
+    <value>Component was never started, or has already been stopped.</value>
+  </data>
+  <data name="ExceptionContainerAlreadyStarted" xml:space="preserve">
+    <value>Container has already been started</value>
+  </data>
+  <data name="ExceptionContainerNeverStarted" xml:space="preserve">
+    <value>Container was never started, or has already been stopped.</value>
+  </data>
+  <data name="ExceptionDesktopViewNotCreated" xml:space="preserve">
+    <value>The main desktop view has not been created.</value>
+  </data>
+  <data name="ExceptionFailedToSave" xml:space="preserve">
+    <value>An error occured while attempting to save changes to this item</value>
+  </data>
+  <data name="ExceptionInvalidActionPath" xml:space="preserve">
+    <value>Invalid action path.  Path must have 2 or more segments.</value>
+  </data>
+  <data name="ExceptionObjectAlreadyInCollection" xml:space="preserve">
+    <value>Collection already contains this object</value>
+  </data>
+  <data name="ExceptionObjectWithNameAlreadyExists" xml:space="preserve">
+    <value>An object with the name {0} already exists</value>
+  </data>
+  <data name="ExceptionReferencePropertyMustBeOfSameType" xml:space="preserve">
+    <value>Reference property must be of same type as validating property.</value>
+  </data>
+  <data name="ExceptionReferenceValueMustBeOfSameType" xml:space="preserve">
+    <value>Reference value must be of same type as validating property.</value>
+  </data>
+  <data name="ExceptionStackComponentCannotExit" xml:space="preserve">
+    <value>Component cannot exit because it is not at the top of the component stack.</value>
+  </data>
+  <data name="ExceptionStackComponentCannotPop" xml:space="preserve">
+    <value>Cannot pop - component stack is empty.</value>
+  </data>
+  <data name="ExceptionTableColumnMustBeAddedToDetermineWidth" xml:space="preserve">
+    <value>This column must be added to a table to determine its percentage width.</value>
+  </data>
+  <data name="ExceptionTableItemNotFoundInCollection" xml:space="preserve">
+    <value>Table item not found in collection.</value>
+  </data>
+  <data name="ExceptionUpgradeNotSupported" xml:space="preserve">
+    <value>Application configuration upgrades are performed by the LocalFileSettingsProvider included in the .NET framework.</value>
+  </data>
+  <data name="FormatAttributeCannotBeAppliedToPropertyType" xml:space="preserve">
+    <value>{0} attribute cannot be applied to property of type {1}.</value>
+  </data>
+  <data name="FormatDesktopWindowTitle" xml:space="preserve">
+    <value>{0} [{1}]</value>
+  </data>
+  <data name="FormatMoreThanXCharactersRequired" xml:space="preserve">
+    <value>More than {0} characters required</value>
+  </data>
+  <data name="FormatMustBeGreaterThan" xml:space="preserve">
+    <value>Must be greater than {0}</value>
+  </data>
+  <data name="FormatMustBeGreaterThanOrEqualTo" xml:space="preserve">
+    <value>Must be greater than or equal to {0}</value>
+  </data>
+  <data name="FormatMustBeLessThan" xml:space="preserve">
+    <value>Must be less than {0}</value>
+  </data>
+  <data name="FormatMustBeLessThanOrEqualTo" xml:space="preserve">
+    <value>Must be less than or equal to {0}</value>
+  </data>
+  <data name="FormatRangeCharactersRequired" xml:space="preserve">
+    <value>Between {0} and {1} characters required</value>
+  </data>
+  <data name="InvalidCustomDateFormat" xml:space="preserve">
+    <value>The custom date format must be from the available list.</value>
+  </data>
+  <data name="LabelAllActions" xml:space="preserve">
+    <value>All Actions</value>
+  </data>
+  <data name="LabelEdit" xml:space="preserve">
+    <value>Edit</value>
+  </data>
+  <data name="LabelImport" xml:space="preserve">
+    <value>Import</value>
+  </data>
+  <data name="LabelNewGroup" xml:space="preserve">
+    <value>New Group</value>
+  </data>
+  <data name="LabelReset" xml:space="preserve">
+    <value>Reset</value>
+  </data>
+  <data name="LabelResetAll" xml:space="preserve">
+    <value>Reset All</value>
+  </data>
+  <data name="LabelSaveAll" xml:space="preserve">
+    <value>Save All</value>
+  </data>
+  <data name="LabelSeparator" xml:space="preserve">
+    <value>(Separator)</value>
+  </data>
+  <data name="MenuAbout" xml:space="preserve">
+    <value>About</value>
+  </data>
+  <data name="MenuCloseWindow" xml:space="preserve">
+    <value>Close</value>
+  </data>
+  <data name="MenuCloseWorkspace" xml:space="preserve">
+    <value>Close Workspace</value>
+  </data>
+  <data name="MenuConfigureSettings" xml:space="preserve">
+    <value>Settings Editor</value>
+  </data>
+  <data name="MenuContents" xml:space="preserve">
+    <value>Contents</value>
+  </data>
+  <data name="MenuEdit" xml:space="preserve">
+    <value>&amp;Edit</value>
+  </data>
+  <data name="MenuFile" xml:space="preserve">
+    <value>&amp;File</value>
+  </data>
+  <data name="MenuHelp" xml:space="preserve">
+    <value>&amp;Help</value>
+  </data>
+  <data name="MenuIndex" xml:space="preserve">
+    <value>Index</value>
+  </data>
+  <data name="MenuInsertGroupAfter" xml:space="preserve">
+    <value>Insert Group After</value>
+  </data>
+  <data name="MenuInsertGroupAsChild" xml:space="preserve">
+    <value>Add Group</value>
+  </data>
+  <data name="MenuInsertGroupBefore" xml:space="preserve">
+    <value>Insert Group Before</value>
+  </data>
+  <data name="MenuInsertSeparatorAfter" xml:space="preserve">
+    <value>Insert Separator After</value>
+  </data>
+  <data name="MenuInsertSeparatorAsChild" xml:space="preserve">
+    <value>Add Separator</value>
+  </data>
+  <data name="MenuInsertSeparatorBefore" xml:space="preserve">
+    <value>Insert Separator Before</value>
+  </data>
+  <data name="MenuOptions" xml:space="preserve">
+    <value>Preferences</value>
+  </data>
+  <data name="MenuRemove" xml:space="preserve">
+    <value>Remove</value>
+  </data>
+  <data name="MenuRename" xml:space="preserve">
+    <value>Rename</value>
+  </data>
+  <data name="MenuTools" xml:space="preserve">
+    <value>&amp;Tools</value>
+  </data>
+  <data name="MenuUtilities" xml:space="preserve">
+    <value>Utilities</value>
+  </data>
+  <data name="MessageConfirmCancelTask" xml:space="preserve">
+    <value>The background task is still running.  Are you sure you want to cancel?</value>
+  </data>
+  <data name="MessageConfirmDiscardChangesBeforeClosing" xml:space="preserve">
+    <value>Data has been modified and changes will be lost.  Discard changes and close?</value>
+  </data>
+  <data name="MessageNoConfigurationPagesExist" xml:space="preserve">
+    <value>No configuration pages exist.</value>
+  </data>
+  <data name="MessageUnexpectedErrorQuit" xml:space="preserve">
+    <value>An error has occurred which prevents the further use of this application. This application will now shut down to prevent damage to the system.</value>
+  </data>
+  <data name="MessageNodeNotEmpty" xml:space="preserve">
+    <value>This group contains one or more items. Items may not be deleted, but can be hidden.</value>
+  </data>
+  <data name="MessageReset" xml:space="preserve">
+    <value>Reset this setting back to its default value?</value>
+  </data>
+  <data name="MessageResetAll" xml:space="preserve">
+    <value>Reset all settings back to default values?</value>
+  </data>
+  <data name="MessageSaveModified" xml:space="preserve">
+    <value>Settings have been modified.  Save changes?</value>
+  </data>
+  <data name="MessageSaveSettingFailed" xml:space="preserve">
+    <value>Failed to save the selected settings values.  Please ensure the values entered are properly formatted for the data type.</value>
+  </data>
+  <data name="MessageUnrecognizedFormat" xml:space="preserve">
+    <value>Unrecognized format</value>
+  </data>
+  <data name="MessageUpdatingPreferences" xml:space="preserve">
+    <value>Updating your personal preferences ...</value>
+  </data>
+  <data name="MessageUserUpgradeFailures" xml:space="preserve">
+    <value>One or more errors have occurred while updating your preferences.  Some of your preferences may not have been properly configured.</value>
+  </data>
+  <data name="MessageValueRequired" xml:space="preserve">
+    <value>Value required</value>
+  </data>
+  <data name="TitleAdd" xml:space="preserve">
+    <value>Add</value>
+  </data>
+  <data name="TitleCancel" xml:space="preserve">
+    <value>Cancel</value>
+  </data>
+  <data name="TitleClose" xml:space="preserve">
+    <value>Close</value>
+  </data>
+  <data name="TitleCloseAssistant" xml:space="preserve">
+    <value>Close Assistant</value>
+  </data>
+  <data name="TitleDateFormat" xml:space="preserve">
+    <value>Date Format</value>
+  </data>
+  <data name="TitleDefaultValue" xml:space="preserve">
+    <value>Default Value</value>
+  </data>
+  <data name="TitleDelete" xml:space="preserve">
+    <value>Delete</value>
+  </data>
+  <data name="TitleDescription" xml:space="preserve">
+    <value>Description</value>
+  </data>
+  <data name="TitleEdit" xml:space="preserve">
+    <value>Edit</value>
+  </data>
+  <data name="TitleEditValue" xml:space="preserve">
+    <value>Edit Value</value>
+  </data>
+  <data name="TitleGroup" xml:space="preserve">
+    <value>Group</value>
+  </data>
+  <data name="TitleMenuOptions" xml:space="preserve">
+    <value>Preferences</value>
+  </data>
+  <data name="TitleNext" xml:space="preserve">
+    <value>Next Page</value>
+  </data>
+  <data name="TitlePrevious" xml:space="preserve">
+    <value>Previous Page</value>
+  </data>
+  <data name="TitleProperty" xml:space="preserve">
+    <value>Property</value>
+  </data>
+  <data name="TitleRename" xml:space="preserve">
+    <value>Rename</value>
+  </data>
+  <data name="TitleScope" xml:space="preserve">
+    <value>Scope</value>
+  </data>
+  <data name="TitleSettingsEditor" xml:space="preserve">
+    <value>Settings Editor</value>
+  </data>
+  <data name="TitleToolbar" xml:space="preserve">
+    <value>Toolbar</value>
+  </data>
+  <data name="TitleType" xml:space="preserve">
+    <value>Type</value>
+  </data>
+  <data name="TitleUpdatingPreferences" xml:space="preserve">
+    <value>Updating Preferences ...</value>
+  </data>
+  <data name="TitleValue" xml:space="preserve">
+    <value>Value</value>
+  </data>
+  <data name="TitleVersion" xml:space="preserve">
+    <value>Version</value>
+  </data>
+  <data name="ToolbarAddGroup" xml:space="preserve">
+    <value>Add Group</value>
+  </data>
+  <data name="ToolbarAddSeparator" xml:space="preserve">
+    <value>Add Separator</value>
+  </data>
+  <data name="ToolbarRemove" xml:space="preserve">
+    <value>Remove</value>
+  </data>
+  <data name="ToolbarRename" xml:space="preserve">
+    <value>Rename</value>
+  </data>
+  <data name="TooltipActionNotPermitted" xml:space="preserve">
+    <value>You can configure this item, but you do not have permission to use it.</value>
+  </data>
+  <data name="TooltipFormatActionNotPermitted" xml:space="preserve">
+    <value>{0}:
+You can configure this item, but you do not have permission to use it.</value>
+  </data>
+  <data name="LabelNotForDiagnosticUse" xml:space="preserve">
+    <value>Not for Diagnostic Use</value>
+  </data>
+  <data name="LabelConfigurationWarningOffline" xml:space="preserve">
+    <value>(Offline) Values shown may not be accurate, and changes may not be saved.</value>
+  </data>
+  <data name="MessageSettingsStoreOffline" xml:space="preserve">
+    <value>The settings store is currently offline.  Please try again later.</value>
+  </data>
+  <data name="LabelColor" xml:space="preserve">
+    <value>Colour</value>
+  </data>
+  <data name="LabelLarge" xml:space="preserve">
+    <value>Large</value>
+  </data>
+  <data name="LabelMedium" xml:space="preserve">
+    <value>Medium</value>
+  </data>
+  <data name="LabelMonochrome" xml:space="preserve">
+    <value>Monochrome</value>
+  </data>
+  <data name="LabelSmall" xml:space="preserve">
+    <value>Small</value>
+  </data>
+  <data name="MenuAdmin" xml:space="preserve">
+    <value>Admin</value>
+  </data>
+  <data name="DescriptionDefaultTheme" xml:space="preserve">
+    <value>Default Theme</value>
+  </data>
+  <data name="LabelDefault" xml:space="preserve">
+    <value>Default</value>
+  </data>
+  <data name="LabelNotForHumanDiagnosis" xml:space="preserve">
+    <value>Not for Human Diagnosis</value>
+  </data>
+  <data name="TooltipImportSettingsMetaData" xml:space="preserve">
+    <value>Import settings meta-data from local plugins</value>
+  </data>
+  <data name="MessageConfirmImportSettingsMetaData" xml:space="preserve">
+    <value>Import settings meta-data defined in locally installed plugins?</value>
+  </data>
+  <data name="AlertFilterAll" xml:space="preserve">
+    <value>All</value>
+  </data>
+  <data name="AlertFilterErrorsAndWarnings" xml:space="preserve">
+    <value>Errors and Warnings</value>
+  </data>
+  <data name="AlertFilterErrorsOnly" xml:space="preserve">
+    <value>Errors only</value>
+  </data>
+  <data name="ColumnLevel" xml:space="preserve">
+    <value>Level</value>
+  </data>
+  <data name="ColumnMessage" xml:space="preserve">
+    <value>Message</value>
+  </data>
+  <data name="ColumnTime" xml:space="preserve">
+    <value>Time</value>
+  </data>
+  <data name="MenuAlertViewer" xml:space="preserve">
+    <value>Alerts</value>
+  </data>
+  <data name="MenuView" xml:space="preserve">
+    <value>View</value>
+  </data>
+  <data name="TitleAlertViewer" xml:space="preserve">
+    <value>Alerts</value>
+  </data>
+  <data name="LabelEvaluation" xml:space="preserve">
+    <value>Evaluation</value>
+  </data>
+  <data name="FormatTotalDaysUsed" xml:space="preserve">
+    <value>Evaluated For {0} Days</value>
+  </data>
+  <data name="LabelEvaluationWithDays" xml:space="preserve">
+    <value>Evaluation ({0} days)</value>
+  </data>
+  <data name="MessageDisplayLanguageChangedRestartRequired" xml:space="preserve">
+    <value>The application must restart in order to apply the new display language. Would you like to restart now?</value>
+  </data>
+  <data name="FormatTimeYesterday">
+    <value xml:space="preserve">Yesterday {0}</value>
+  </data>
+  <data name="FormatTimeToday">
+    <value xml:space="preserve">Today {0}</value>
+  </data>
+  <data name="FormatTimeTomorrow">
+    <value xml:space="preserve">Tomorrow {0}</value>
+  </data>
+  <data name="FormatDateInFutureDays">
+    <value xml:space="preserve">{0} days from now</value>
+  </data>
+  <data name="FormatDateInPastDays">
+    <value xml:space="preserve">{0} days ago</value>
+  </data>
+  <data name="ColumnWorkspace">
+    <value xml:space="preserve">Workspace</value>
+  </data>
+  <data name="LabelAllFilesFilter" xml:space="preserve">
+    <value>All Files (*.*)</value>
+  </data>
+  <data name="LabelDicomFilesFilter" xml:space="preserve">
+    <value>DICOM Files (*.dcm)</value>
+  </data>
+  <data name="LabelDicomDirFilter" xml:space="preserve">
+    <value>DICOM Directories (DICOMDIR)</value>
+  </data>
+  <data name="LabelTextFilesFilter" xml:space="preserve">
+    <value>Text Files (*.txt)</value>
+  </data>
+  <data name="LabelLogFilesFilter" xml:space="preserve">
+    <value>Log Files (*.log)</value>
+  </data>
+  <data name="LabelXmlFilesFilter" xml:space="preserve">
+    <value>XML Files (*.xml)</value>
+  </data>
+  <data name="LabelRtfFilesFilter" xml:space="preserve">
+    <value>RTF Files (*.rtf)</value>
+  </data>
+  <data name="LabelPdfFilesFilter" xml:space="preserve">
+    <value>PDF Files (*.pdf)</value>
+  </data>
+  <data name="LabelRawFilesFilter" xml:space="preserve">
+    <value>RAW Data Files (*.raw)</value>
+  </data>
+  <data name="LabelGifFilesFilter" xml:space="preserve">
+    <value>GIF Image Files (*.gif)</value>
+  </data>
+  <data name="LabelBmpFilesFilter" xml:space="preserve">
+    <value>Bitmap Image Files (*.bmp)</value>
+  </data>
+  <data name="LabelJpegFilesFilter" xml:space="preserve">
+    <value>JPEG Image Files (*.jpg, *.jif, *.jpe, *.jpeg)</value>
+  </data>
+  <data name="LabelPngFilesFilter" xml:space="preserve">
+    <value>PNG Image Files (*.png)</value>
+  </data>
+  <data name="LabelTiffFilesFilter" xml:space="preserve">
+    <value>TIFF Image Files (*.tif, *.tiff)</value>
+  </data>
+  <data name="LabelZipFilesFilter" xml:space="preserve">
+    <value>ZIP Archive Files (*.zip)</value>
+  </data>
+  <data name="LabelTarGzFilesFilter" xml:space="preserve">
+    <value>GZip Tarball Archive Files (*.tar.gz)</value>
+  </data>
+  <data name="LabelGzFilesFilter" xml:space="preserve">
+    <value>GZip Compressed Files (*.gz)</value>
+  </data>
+  <data name="LabelTarBz2FilesFilter" xml:space="preserve">
+    <value>BZip2 Tarball Archive Files (*.tar.bz2)</value>
+  </data>
+  <data name="LabelBz2FilesFilter" xml:space="preserve">
+    <value>BZip2 Compressed Files (*.bz2)</value>
+  </data>
+  <data name="LabelTarFilesFilter">
+    <value xml:space="preserve">Tarball Archive Files (*.tar)</value>
+  </data>
 </root>