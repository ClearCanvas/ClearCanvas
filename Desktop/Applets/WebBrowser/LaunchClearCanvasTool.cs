#region License

// Copyright (c) 2013, ClearCanvas Inc.
// All rights reserved.
// http://www.clearcanvas.ca
//
// This file is part of the ClearCanvas RIS/PACS open source project.
//
// The ClearCanvas RIS/PACS open source project is free software: you can
// redistribute it and/or modify it under the terms of the GNU General Public
// License as published by the Free Software Foundation, either version 3 of the
// License, or (at your option) any later version.
//
// The ClearCanvas RIS/PACS open source project is distributed in the hope that it
// will be useful, but WITHOUT ANY WARRANTY; without even the implied warranty of
// MERCHANTABILITY or FITNESS FOR A PARTICULAR PURPOSE.  See the GNU General
// Public License for more details.
//
// You should have received a copy of the GNU General Public License along with
// the ClearCanvas RIS/PACS open source project.  If not, see
// <http://www.gnu.org/licenses/>.

#endregion

using ClearCanvas.Common;
using ClearCanvas.Desktop.Actions;
using ClearCanvas.Desktop.Tools;

namespace ClearCanvas.Desktop.Applets.WebBrowser
{
	[ButtonAction("activate1", "webbrowser-toolbar/ClearCanvas", "LaunchClearCanvas")]
	[Tooltip("activate1", "Launch ClearCanvas")]
<<<<<<< HEAD
	[IconSet("activate1", "Icons.ClearCanvasToolSmall.png", "Icons.ClearCanvasToolSmall.png", "Icons.ClearCanvasToolSmall.png")]
	//
	[ButtonAction("activate2", "webbrowser-toolbar/ClearCanvas on GitHub", "LaunchGitHub")]
	[Tooltip("activate2", "Launch ClearCanvas on GitHub")]
	[IconSet("activate2", "Icons.ClearCanvasToolSmall.png", "Icons.ClearCanvasToolSmall.png", "Icons.ClearCanvasToolSmall.png")]
	//
	[ExtensionOf(typeof (WebBrowserToolExtensionPoint))]
=======
	[IconSet("activate1", IconScheme.Colour, "Icons.ClearCanvasToolSmall.png", "Icons.ClearCanvasToolSmall.png", "Icons.ClearCanvasToolSmall.png")]

	[ButtonAction("activate2", "webbrowser-toolbar/GitHub (ClearCanvas)", "LaunchGitHub")]
	[Tooltip("activate2", "Launch GitHub (ClearCanvas)")]
	[IconSet("activate2", IconScheme.Colour, "Icons.ClearCanvasToolSmall.png", "Icons.ClearCanvasToolSmall.png", "Icons.ClearCanvasToolSmall.png")]

	[ExtensionOf(typeof(WebBrowserToolExtensionPoint))]
>>>>>>> 0c62cc23
	public class LaunchClearCanvasTool : Tool<IWebBrowserToolContext>
	{
		public void LaunchClearCanvas()
		{
			Context.Url = "http://www.clearcanvas.ca";
			Context.Go();
		}

<<<<<<< HEAD
		public void LaunchGitHub()
		{
			Context.Url = "https://github.com/ClearCanvas";
			Context.Go();
=======
        private void LaunchGitHub()
		{
            this.Context.Url = "https://github.com/ClearCanvas/ClearCanvas";
			this.Context.Go();
>>>>>>> 0c62cc23
		}
	}
}<|MERGE_RESOLUTION|>--- conflicted
+++ resolved
@@ -1,71 +1,59 @@
-#region License
-
-// Copyright (c) 2013, ClearCanvas Inc.
-// All rights reserved.
-// http://www.clearcanvas.ca
-//
-// This file is part of the ClearCanvas RIS/PACS open source project.
-//
-// The ClearCanvas RIS/PACS open source project is free software: you can
-// redistribute it and/or modify it under the terms of the GNU General Public
-// License as published by the Free Software Foundation, either version 3 of the
-// License, or (at your option) any later version.
-//
-// The ClearCanvas RIS/PACS open source project is distributed in the hope that it
-// will be useful, but WITHOUT ANY WARRANTY; without even the implied warranty of
-// MERCHANTABILITY or FITNESS FOR A PARTICULAR PURPOSE.  See the GNU General
-// Public License for more details.
-//
-// You should have received a copy of the GNU General Public License along with
-// the ClearCanvas RIS/PACS open source project.  If not, see
-// <http://www.gnu.org/licenses/>.
-
-#endregion
-
-using ClearCanvas.Common;
-using ClearCanvas.Desktop.Actions;
-using ClearCanvas.Desktop.Tools;
-
-namespace ClearCanvas.Desktop.Applets.WebBrowser
-{
-	[ButtonAction("activate1", "webbrowser-toolbar/ClearCanvas", "LaunchClearCanvas")]
-	[Tooltip("activate1", "Launch ClearCanvas")]
-<<<<<<< HEAD
-	[IconSet("activate1", "Icons.ClearCanvasToolSmall.png", "Icons.ClearCanvasToolSmall.png", "Icons.ClearCanvasToolSmall.png")]
-	//
-	[ButtonAction("activate2", "webbrowser-toolbar/ClearCanvas on GitHub", "LaunchGitHub")]
-	[Tooltip("activate2", "Launch ClearCanvas on GitHub")]
-	[IconSet("activate2", "Icons.ClearCanvasToolSmall.png", "Icons.ClearCanvasToolSmall.png", "Icons.ClearCanvasToolSmall.png")]
-	//
-	[ExtensionOf(typeof (WebBrowserToolExtensionPoint))]
-=======
-	[IconSet("activate1", IconScheme.Colour, "Icons.ClearCanvasToolSmall.png", "Icons.ClearCanvasToolSmall.png", "Icons.ClearCanvasToolSmall.png")]
-
-	[ButtonAction("activate2", "webbrowser-toolbar/GitHub (ClearCanvas)", "LaunchGitHub")]
-	[Tooltip("activate2", "Launch GitHub (ClearCanvas)")]
-	[IconSet("activate2", IconScheme.Colour, "Icons.ClearCanvasToolSmall.png", "Icons.ClearCanvasToolSmall.png", "Icons.ClearCanvasToolSmall.png")]
-
-	[ExtensionOf(typeof(WebBrowserToolExtensionPoint))]
->>>>>>> 0c62cc23
-	public class LaunchClearCanvasTool : Tool<IWebBrowserToolContext>
-	{
-		public void LaunchClearCanvas()
-		{
-			Context.Url = "http://www.clearcanvas.ca";
-			Context.Go();
-		}
-
-<<<<<<< HEAD
-		public void LaunchGitHub()
-		{
-			Context.Url = "https://github.com/ClearCanvas";
-			Context.Go();
-=======
-        private void LaunchGitHub()
-		{
-            this.Context.Url = "https://github.com/ClearCanvas/ClearCanvas";
-			this.Context.Go();
->>>>>>> 0c62cc23
-		}
-	}
+#region License
+
+// Copyright (c) 2013, ClearCanvas Inc.
+// All rights reserved.
+// http://www.clearcanvas.ca
+//
+// This file is part of the ClearCanvas RIS/PACS open source project.
+//
+// The ClearCanvas RIS/PACS open source project is free software: you can
+// redistribute it and/or modify it under the terms of the GNU General Public
+// License as published by the Free Software Foundation, either version 3 of the
+// License, or (at your option) any later version.
+//
+// The ClearCanvas RIS/PACS open source project is distributed in the hope that it
+// will be useful, but WITHOUT ANY WARRANTY; without even the implied warranty of
+// MERCHANTABILITY or FITNESS FOR A PARTICULAR PURPOSE.  See the GNU General
+// Public License for more details.
+//
+// You should have received a copy of the GNU General Public License along with
+// the ClearCanvas RIS/PACS open source project.  If not, see
+// <http://www.gnu.org/licenses/>.
+
+#endregion
+
+using System;
+using System.Collections.Generic;
+using System.Text;
+using ClearCanvas.Common;
+using ClearCanvas.Desktop;
+using ClearCanvas.Desktop.Tools;
+using ClearCanvas.Desktop.Actions;
+
+namespace ClearCanvas.Desktop.Applets.WebBrowser
+{
+	[ButtonAction("activate1", "webbrowser-toolbar/ClearCanvas", "LaunchClearCanvas")]
+	[Tooltip("activate1", "Launch ClearCanvas")]
+	[IconSet("activate1", "Icons.ClearCanvasToolSmall.png", "Icons.ClearCanvasToolSmall.png", "Icons.ClearCanvasToolSmall.png")]
+	//
+	[ButtonAction("activate2", "webbrowser-toolbar/GitHub (ClearCanvas)", "LaunchGitHub")]
+	[Tooltip("activate2", "Launch GitHub (ClearCanvas)")]
+	[IconSet("activate2", "Icons.ClearCanvasToolSmall.png", "Icons.ClearCanvasToolSmall.png", "Icons.ClearCanvasToolSmall.png")]
+	//
+	[ExtensionOf(typeof (WebBrowserToolExtensionPoint))]
+	public class LaunchClearCanvasTool : Tool<IWebBrowserToolContext>
+	{
+		private void LaunchClearCanvas()
+		{
+			this.Context.Url = "http://www.clearcanvas.ca";
+			this.Context.Go();
+		}
+
+        private void LaunchGitHub()
+		{
+            this.Context.Url = "https://github.com/ClearCanvas/ClearCanvas";
+			this.Context.Go();
+		}
+		}
+	}
 }