--- conflicted
+++ resolved
@@ -1,219 +1,160 @@
-#region License
-
-// Copyright (c) 2013, ClearCanvas Inc.
-// All rights reserved.
-// http://www.clearcanvas.ca
-//
-// This file is part of the ClearCanvas RIS/PACS open source project.
-//
-// The ClearCanvas RIS/PACS open source project is free software: you can
-// redistribute it and/or modify it under the terms of the GNU General Public
-// License as published by the Free Software Foundation, either version 3 of the
-// License, or (at your option) any later version.
-//
-// The ClearCanvas RIS/PACS open source project is distributed in the hope that it
-// will be useful, but WITHOUT ANY WARRANTY; without even the implied warranty of
-// MERCHANTABILITY or FITNESS FOR A PARTICULAR PURPOSE.  See the GNU General
-// Public License for more details.
-//
-// You should have received a copy of the GNU General Public License along with
-// the ClearCanvas RIS/PACS open source project.  If not, see
-// <http://www.gnu.org/licenses/>.
-
-#endregion
-
-using System;
-using System.Collections;
-using System.Collections.Generic;
-
-namespace ClearCanvas.Desktop
-{
-	/// <summary>
-	/// Enumerates the types of item changes.
-	/// </summary>
-	public enum ItemChangeType
-	{
-		/// <summary>
-		/// An item was added to the table.
-		/// </summary>
-		ItemAdded,
-
-		/// <summary>
-		/// An item was inserted to the table.
-		/// </summary>
-		ItemInserted,
-<<<<<<< HEAD
-		
-        /// <summary>
-        /// An item in the table was changed.
-        /// </summary>
-        ItemChanged,
-
-        /// <summary>
-        /// An item was removed from the table.
-        /// </summary>
-        ItemRemoved,
-
-        /// <summary>
-        /// All items in the table may have changed.
-        /// </summary>
-        Reset
-    }
-
-    /// <summary>
-    /// Provides data for the <see cref="IItemCollection.ItemsChanged"/> event.
-    /// </summary>
-    public class ItemChangedEventArgs : EventArgs
-    {
-        private readonly object _item;
-        private readonly int _itemIndex;
-        private readonly ItemChangeType _changeType;
-
-        public ItemChangedEventArgs(ItemChangeType changeType, int itemIndex, object item)
-        {
-            _changeType = changeType;
-            _itemIndex = itemIndex;
-            _item = item;
-        }
-
-        /// <summary>
-        /// Gets the type of change that occured.
-        /// </summary>
-        public ItemChangeType ChangeType
-        {
-            get { return _changeType; }
-        }
-
-        /// <summary>
-        /// Gets the index of the item that changed.
-        /// </summary>
-        public int ItemIndex
-        {
-            get { return _itemIndex; }
-        }
-
-        /// <summary>
-        /// Gets the item that has changed.
-        /// </summary>
-        public object Item
-        {
-            get { return _item; }
-        }
-    }
-=======
->>>>>>> 0c62cc23
-
-		/// <summary>
-		/// An item in the table was changed.
-		/// </summary>
-		ItemChanged,
-
-		/// <summary>
-		/// An item was removed from the table.
-		/// </summary>
-		ItemRemoved,
-
-		/// <summary>
-		/// All items in the table may have changed.
-		/// </summary>
-		Reset
-	}
-
-	/// <summary>
-	/// Provides data for the <see cref="IItemCollection.ItemsChanged"/> event.
-	/// </summary>
-	public class ItemChangedEventArgs : EventArgs
-	{
-		private readonly object _item;
-		private readonly int _itemIndex;
-		private readonly ItemChangeType _changeType;
-
-		internal ItemChangedEventArgs(ItemChangeType changeType, int itemIndex, object item)
-		{
-			_changeType = changeType;
-			_itemIndex = itemIndex;
-			_item = item;
-		}
-
-		/// <summary>
-		/// Gets the type of change that occured.
-		/// </summary>
-		public ItemChangeType ChangeType
-		{
-			get { return _changeType; }
-		}
-
-		/// <summary>
-		/// Gets the index of the item that changed.
-		/// </summary>
-		public int ItemIndex
-		{
-			get { return _itemIndex; }
-		}
-
-		/// <summary>
-		/// Gets the item that has changed.
-		/// </summary>
-		public object Item
-		{
-			get { return _item; }
-		}
-	}
-
-	/// <summary>
-	/// Defines the interface to the collection of items.
-	/// </summary>
-	/// <remarks>
-	/// Do not implement this interface.  It is 
-	/// not considered part of the public API and is subject to change.
-	/// </remarks>
-	public interface IItemCollection : IList
-	{
-		/// <summary>
-		/// Occurs when a transaction has started.
-		/// </summary>
-		event EventHandler TransactionStarted;
-
-		/// <summary>
-		/// Occurs when an item in the collection has changed.
-		/// </summary>
-		event EventHandler<ItemChangedEventArgs> ItemsChanged;
-
-		/// <summary>
-		/// Occurs when a transaction has completed.
-		/// </summary>
-		event EventHandler TransactionCompleted;
-
-		/// <summary>
-		/// Adds multiple items to the collection. Returns true if one or more items are successfully added.
-		/// </summary>
-		bool AddRange(IEnumerable items);
-
-		/// <summary>
-		/// Removes multiple items from the collection. Returns true if one or more items are successfully removed.
-		/// </summary>
-		bool RemoveRange(IEnumerable items);
-	}
-
-	/// <summary>
-	/// Defines the interface to the collection of items.
-	/// </summary>
-	/// <remarks>
-	/// Do not implement this interface.  It is likely to be removed
-	/// in subsequent versions of the framework and is 
-	/// not considered part of the public API.
-	/// </remarks>
-	/// <typeparam name="TItem">The item type.</typeparam>
-	public interface IItemCollection<TItem> : IItemCollection, IList<TItem>
-	{
-		/// <summary>
-		/// Adds multiple items to the collection.
-		/// </summary>
-		void AddRange(IEnumerable<TItem> items);
-
-		/// <summary>
-		/// Removes multiple items from the collection. Returns true if one or more items are successfully removed.
-		/// </summary>
-		bool RemoveRange(IEnumerable<TItem> items);
-	}
+#region License
+
+// Copyright (c) 2013, ClearCanvas Inc.
+// All rights reserved.
+// http://www.clearcanvas.ca
+//
+// This file is part of the ClearCanvas RIS/PACS open source project.
+//
+// The ClearCanvas RIS/PACS open source project is free software: you can
+// redistribute it and/or modify it under the terms of the GNU General Public
+// License as published by the Free Software Foundation, either version 3 of the
+// License, or (at your option) any later version.
+//
+// The ClearCanvas RIS/PACS open source project is distributed in the hope that it
+// will be useful, but WITHOUT ANY WARRANTY; without even the implied warranty of
+// MERCHANTABILITY or FITNESS FOR A PARTICULAR PURPOSE.  See the GNU General
+// Public License for more details.
+//
+// You should have received a copy of the GNU General Public License along with
+// the ClearCanvas RIS/PACS open source project.  If not, see
+// <http://www.gnu.org/licenses/>.
+
+#endregion
+
+using System;
+using System.Collections;
+using System.Collections.Generic;
+
+namespace ClearCanvas.Desktop
+{
+    /// <summary>
+    /// Enumerates the types of item changes.
+    /// </summary>
+    public enum ItemChangeType
+    {
+        /// <summary>
+        /// An item was added to the table.
+        /// </summary>
+        ItemAdded,
+
+		/// <summary>
+		/// An item was inserted to the table.
+		/// </summary>
+		ItemInserted,
+		
+        /// <summary>
+        /// An item in the table was changed.
+        /// </summary>
+        ItemChanged,
+
+        /// <summary>
+        /// An item was removed from the table.
+        /// </summary>
+        ItemRemoved,
+
+        /// <summary>
+        /// All items in the table may have changed.
+        /// </summary>
+        Reset
+    }
+
+    /// <summary>
+    /// Provides data for the <see cref="IItemCollection.ItemsChanged"/> event.
+    /// </summary>
+    public class ItemChangedEventArgs : EventArgs
+    {
+        private readonly object _item;
+        private readonly int _itemIndex;
+        private readonly ItemChangeType _changeType;
+
+        public ItemChangedEventArgs(ItemChangeType changeType, int itemIndex, object item)
+        {
+            _changeType = changeType;
+            _itemIndex = itemIndex;
+            _item = item;
+        }
+
+        /// <summary>
+        /// Gets the type of change that occured.
+        /// </summary>
+        public ItemChangeType ChangeType
+        {
+            get { return _changeType; }
+        }
+
+        /// <summary>
+        /// Gets the index of the item that changed.
+        /// </summary>
+        public int ItemIndex
+        {
+            get { return _itemIndex; }
+        }
+
+        /// <summary>
+        /// Gets the item that has changed.
+        /// </summary>
+        public object Item
+        {
+            get { return _item; }
+        }
+    }
+
+
+	/// <summary>
+    /// Defines the interface to the collection of items.
+    /// </summary>
+    /// <remarks>
+    /// Do not implement this interface.  It is 
+    /// not considered part of the public API and is subject to change.
+    /// </remarks>
+    public interface IItemCollection : IList
+    {
+		/// <summary>
+		/// Occurs when a transaction has started.
+		/// </summary>
+		event EventHandler TransactionStarted;
+		
+		/// <summary>
+        /// Occurs when an item in the collection has changed.
+        /// </summary>
+        event EventHandler<ItemChangedEventArgs> ItemsChanged;
+
+		/// <summary>
+		/// Occurs when a transaction has completed.
+		/// </summary>
+		event EventHandler TransactionCompleted;
+
+		/// <summary>
+		/// Adds multiple items to the collection. Returns true if one or more items are successfully added.
+		/// </summary>
+		bool AddRange(IEnumerable items);
+
+		/// <summary>
+		/// Removes multiple items from the collection. Returns true if one or more items are successfully removed.
+		/// </summary>
+		bool RemoveRange(IEnumerable items);
+    }
+
+    /// <summary>
+    /// Defines the interface to the collection of items.
+    /// </summary>
+	/// <remarks>
+	/// Do not implement this interface.  It is likely to be removed
+	/// in subsequent versions of the framework and is 
+	/// not considered part of the public API.
+	/// </remarks>
+	/// <typeparam name="TItem">The item type.</typeparam>
+    public interface IItemCollection<TItem> : IItemCollection, IList<TItem>
+    {
+		/// <summary>
+		/// Adds multiple items to the collection.
+		/// </summary>
+		void AddRange(IEnumerable<TItem> items);
+
+		/// <summary>
+		/// Removes multiple items from the collection. Returns true if one or more items are successfully removed.
+		/// </summary>
+		bool RemoveRange(IEnumerable<TItem> items);
+    }
 }