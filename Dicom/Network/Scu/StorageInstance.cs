--- conflicted
+++ resolved
@@ -1,364 +1,341 @@
-#region License
-
-// Copyright (c) 2013, ClearCanvas Inc.
-// All rights reserved.
-// http://www.clearcanvas.ca
-//
-// This file is part of the ClearCanvas RIS/PACS open source project.
-//
-// The ClearCanvas RIS/PACS open source project is free software: you can
-// redistribute it and/or modify it under the terms of the GNU General Public
-// License as published by the Free Software Foundation, either version 3 of the
-// License, or (at your option) any later version.
-//
-// The ClearCanvas RIS/PACS open source project is distributed in the hope that it
-// will be useful, but WITHOUT ANY WARRANTY; without even the implied warranty of
-// MERCHANTABILITY or FITNESS FOR A PARTICULAR PURPOSE.  See the GNU General
-// Public License for more details.
-//
-// You should have received a copy of the GNU General Public License along with
-// the ClearCanvas RIS/PACS open source project.  If not, see
-// <http://www.gnu.org/licenses/>.
-
-#endregion
-
-using System;
-using ClearCanvas.Common;
-using ClearCanvas.Dicom.IO;
-
-namespace ClearCanvas.Dicom.Network.Scu
-{
-	/// <summary>
-	/// Used by <see cref="StorageScu"/> to specify the <see cref="DicomFile"/>s to transfer over the association.
-	/// </summary>
-	public class StorageInstance
-	{
-		#region Private Variables...
-
-		private string _filename;
-		private DicomStreamOpener _streamOpener = null;
-		private SopClass _sopClass;
-		private TransferSyntax _syntax;
-		private bool _infoLoaded = false;
-		private DicomFile _dicomFile = null;
-
-		#endregion
-
-		#region Public Properties
-
-		/// <summary>
-		/// The filename of the storage instance.
-		/// </summary>
-		public string Filename
-		{
-			get { return _filename; }
-			set
-			{
-				_filename = value;
-				_streamOpener = null;
-			}
-		}
-
-		public DicomStreamOpener StreamOpener
-		{
-			get { return _streamOpener ?? (_streamOpener = !string.IsNullOrEmpty(_filename) ? DicomStreamOpener.Create(_filename) : null); }
-			set
-			{
-				_streamOpener = value;
-				_filename = String.Empty;
-			}
-		}
-
-		/// <summary>
-		/// The <see cref="SopClass"/> of the storage instance.
-		/// </summary>
-		public SopClass SopClass
-		{
-			get { return _sopClass; }
-			set
-			{
-				_sopClass = value;
-				if (_sopClass != null && _syntax != null)
-					_infoLoaded = true;
-			}
-		}
-
-		/// <summary>
-		/// The SOP Instance Uid of the storage instance.
-		/// </summary>
-		public string SopInstanceUid { get; set; }
-
-		/// <summary>
-		/// The Study Instance Uid of the storage instance.
-		/// </summary>
-		public string StudyInstanceUid { get; set; }
-
-		/// <summary>
-		/// The Study Instance Uid of the storage instance.
-		/// </summary>
-		public string SeriesInstanceUid { get; set; }
-
-		/// <summary>
-		/// The Patient's Name of the storage instance.
-		/// </summary>
-		public string PatientsName { get; set; }
-
-		/// <summary>
-		/// The Patient Id of the storage instance.
-		/// </summary>
-		public string PatientId { get; set; }
-
-		/// <summary>
-		/// The <see cref="TransferSyntax"/> of the storage instance.
-		/// </summary>
-		public TransferSyntax TransferSyntax
-		{
-			get { return _syntax; }
-			set
-			{
-				_syntax = value;
-				if (_sopClass != null && _syntax != null)
-					_infoLoaded = true;
-			}
-		}
-
-		/// <summary>
-		/// The <see cref="DicomStatus"/> returned from the remote SCP when the storage instance was transferred.
-		/// </summary>
-		public DicomStatus SendStatus { get; set; }
-
-		/// <summary>
-		/// The Message ID assigned to the instance when transferred.  Used to identify the response.
-		/// </summary>
-		public ushort SentMessageId { get; set; }
-
-		/// <summary>
-		/// An extended failure description if <see cref="SendStatus"/> is a failure status.
-		/// </summary>
-		public string ExtendedFailureDescription { get; set; }
-
-		/// <summary>
-		/// Offset to the dataset in the <see cref="DicomFile"/>, used if the file is streamed directly to the network
-		/// </summary>
-		public long MetaInfoFileLength { get; set; }
-
-		/// <summary>
-		/// Returns true if the <see cref="DicomFile"/> is already loaded into memory
-		/// </summary>
-		public bool FileIsLoaded
-		{
-			get { return _dicomFile != null; }
-		}
-
-		#endregion
-
-		#region Constructors
-
-		/// <summary>
-		/// Constructor.
-		/// </summary>
-		/// <param name="dicomFile"></param>
-		public StorageInstance(DicomFile dicomFile)
-		{
-			_dicomFile = dicomFile;
-
-			string sopClassInFile = _dicomFile.DataSet[DicomTags.SopClassUid].ToString();
-			if (!sopClassInFile.Equals(_dicomFile.SopClass.Uid))
-			{
-				Platform.Log(LogLevel.Warn, "SOP Class in Meta Info ({0}) does not match SOP Class in DataSet ({1})",
-				             _dicomFile.SopClass.Uid, sopClassInFile);
-				_sopClass = SopClass.GetSopClass(sopClassInFile);
-				if (_sopClass == null)
-				{
-					Platform.Log(LogLevel.Warn, "Unknown SOP Class in dataset, reverting to meta info:  {0}", sopClassInFile);
-					_sopClass = _dicomFile.SopClass;
-				}
-			}
-			else
-				_sopClass = _dicomFile.SopClass;
-
-			_syntax = _dicomFile.TransferSyntax;
-			SopInstanceUid = _dicomFile.MediaStorageSopInstanceUid;
-			Filename = dicomFile.Filename;
-
-			StudyInstanceUid = _dicomFile.DataSet[DicomTags.StudyInstanceUid].GetString(0, string.Empty);
-			SeriesInstanceUid = _dicomFile.DataSet[DicomTags.SeriesInstanceUid].GetString(0, string.Empty);
-			PatientsName = _dicomFile.DataSet[DicomTags.PatientsName].GetString(0, string.Empty);
-			PatientId = _dicomFile.DataSet[DicomTags.PatientId].GetString(0, string.Empty);
-			_infoLoaded = true;
-		}
-
-		public StorageInstance(DicomMessage msg)
-		{
-			_sopClass = msg.SopClass;
-
-			_syntax = msg.TransferSyntax;
-			SopInstanceUid = msg.DataSet[DicomTags.SopInstanceUid].GetString(0, string.Empty);
-
-			StudyInstanceUid = msg.DataSet[DicomTags.StudyInstanceUid].GetString(0, string.Empty);
-			SeriesInstanceUid = msg.DataSet[DicomTags.SeriesInstanceUid].GetString(0, string.Empty);
-			PatientsName = msg.DataSet[DicomTags.PatientsName].GetString(0, string.Empty);
-			PatientId = msg.DataSet[DicomTags.PatientId].GetString(0, string.Empty);
-			_infoLoaded = true;
-		}
-
-		/// <summary>
-		/// Constructor.
-		/// </summary>
-		/// <param name="filename"></param>
-		public StorageInstance(string filename)
-		{
-			Filename = filename;
-<<<<<<< HEAD
-=======
-			StudyInstanceUid = string.Empty;
-			SeriesInstanceUid = string.Empty;
-			SopInstanceUid = string.Empty;
-			PatientsName = string.Empty;
-			PatientId = string.Empty;
-		}
-
-		public StorageInstance(DicomStreamOpener streamOpener)
-		{
-			StreamOpener = streamOpener;
->>>>>>> 0c62cc23
-			StudyInstanceUid = string.Empty;
-			SeriesInstanceUid = string.Empty;
-			SopInstanceUid = string.Empty;
-			PatientsName = string.Empty;
-			PatientId = string.Empty;
-<<<<<<< HEAD
-		}
-
-		public StorageInstance(DicomStreamOpener streamOpener)
-		{
-			StreamOpener = streamOpener;
-			StudyInstanceUid = string.Empty;
-			SeriesInstanceUid = string.Empty;
-			SopInstanceUid = string.Empty;
-			PatientsName = string.Empty;
-			PatientId = string.Empty;
-=======
->>>>>>> 0c62cc23
-		}
-
-		/// <summary>
-		/// Constructor for primary usage with the <see cref="StorageCommitScu"/> class.
-		/// </summary>
-		/// <param name="sopClass">The SOP Class for a DICOM instance</param>
-		/// <param name="sopInstanceUid">The SOP Instance UID of a DICOM instance</param>
-		public StorageInstance(SopClass sopClass, string sopInstanceUid)
-		{
-			_sopClass = sopClass;
-			SopInstanceUid = sopInstanceUid;
-			StudyInstanceUid = string.Empty;
-			SeriesInstanceUid = string.Empty;
-			PatientsName = string.Empty;
-			PatientId = string.Empty;
-			_filename = string.Empty;
-		}
-
-		#endregion
-
-		#region Public Methods
-
-		/// <summary>
-		/// Load a <see cref="DicomFile"/> for the storage instance.
-		/// </summary>
-		/// <remarks>
-		/// If the constructor that supplies a <see cref="DicomFile"/> is used, that file is returned.
-		/// Otherwise, the file is loaded and returned.  Note that a reference is not kept for the file
-		/// in this case.
-		/// </remarks>
-		/// <returns></returns>
-		public DicomFile LoadFile()
-		{
-			if (_dicomFile != null)
-				return _dicomFile;
-
-			var theFile = new DicomFile();
-			theFile.Load(StreamOpener, null, DicomReadOptions.StorePixelDataReferences | DicomReadOptions.Default);
-
-			// these fields must be loaded for auditing purposes
-			StudyInstanceUid = theFile.DataSet[DicomTags.StudyInstanceUid].GetString(0, string.Empty);
-<<<<<<< HEAD
-=======
-			SeriesInstanceUid = theFile.DataSet[DicomTags.SeriesInstanceUid].GetString(0, string.Empty);
-			SopInstanceUid = theFile.DataSet[DicomTags.SopInstanceUid].GetString(0, string.Empty);
->>>>>>> 0c62cc23
-			PatientsName = theFile.DataSet[DicomTags.PatientsName].GetString(0, string.Empty);
-			PatientId = theFile.DataSet[DicomTags.PatientId].GetString(0, string.Empty);
-
-			MetaInfoFileLength = theFile.MetaInfoFileLength;
-			return theFile;
-		}
-
-		/// <summary>
-		/// Load enough information from the file to allow negotiation of the association.
-		/// </summary>
-		public void LoadInfo()
-		{
-			if (_infoLoaded)
-				return;
-
-			var theFile = new DicomFile();
-
-<<<<<<< HEAD
-			const uint stopTag = DicomTags.RelatedGeneralSopClassUid;
-=======
-			const uint stopTag = DicomTags.StudyId;
->>>>>>> 0c62cc23
-			theFile.Load(StreamOpener, DicomTagDictionary.GetDicomTag(stopTag), DicomReadOptions.Default);
-
-			string sopClassInFile = theFile.DataSet[DicomTags.SopClassUid].ToString();
-			if (!sopClassInFile.Equals(theFile.SopClass.Uid))
-			{
-				Platform.Log(LogLevel.Warn, "SOP Class in Meta Info ({0}) does not match SOP Class in DataSet ({1})",
-				             theFile.SopClass.Uid, sopClassInFile);
-				_sopClass = SopClass.GetSopClass(sopClassInFile);
-				if (_sopClass == null)
-				{
-					Platform.Log(LogLevel.Warn, "Unknown SOP Class in dataset, reverting to meta info:  {0}", sopClassInFile);
-					_sopClass = theFile.SopClass;
-				}
-			}
-			else
-				_sopClass = theFile.SopClass;
-
-			_syntax = theFile.TransferSyntax;
-
-			// these fields must be loaded for auditing purposes, and LoadFile() may not get called
-			StudyInstanceUid = theFile.DataSet[DicomTags.StudyInstanceUid].GetString(0, string.Empty);
-			SeriesInstanceUid = theFile.DataSet[DicomTags.SeriesInstanceUid].GetString(0, string.Empty);
-			SopInstanceUid = theFile.DataSet[DicomTags.SopInstanceUid].GetString(0, string.Empty);
-			PatientsName = theFile.DataSet[DicomTags.PatientsName].GetString(0, string.Empty);
-			PatientId = theFile.DataSet[DicomTags.PatientId].GetString(0, string.Empty);
-
-			MetaInfoFileLength = theFile.MetaInfoFileLength;
-			_infoLoaded = true;
-		}
-
-		/// <summary>
-		/// Ensures the offset of the data set in the source stream is determined.
-		/// </summary>
-		internal void ParseMetaInfo()
-		{
-			if (MetaInfoFileLength != 0) return;
-
-			var theFile = new DicomFile();
-
-			const uint stopTag = DicomTags.RelatedGeneralSopClassUid;
-			theFile.Load(StreamOpener, DicomTagDictionary.GetDicomTag(stopTag), DicomReadOptions.Default);
-
-			MetaInfoFileLength = theFile.MetaInfoFileLength;
-		}
-
-		public override string ToString()
-		{
-			if (_streamOpener != null) return string.Format("Stream [{0}]", !string.IsNullOrEmpty(SopInstanceUid) ? SopInstanceUid : "Unknown");
-			return Filename ?? string.Empty;
-		}
-
-		#endregion
-	}
+#region License
+
+// Copyright (c) 2013, ClearCanvas Inc.
+// All rights reserved.
+// http://www.clearcanvas.ca
+//
+// This file is part of the ClearCanvas RIS/PACS open source project.
+//
+// The ClearCanvas RIS/PACS open source project is free software: you can
+// redistribute it and/or modify it under the terms of the GNU General Public
+// License as published by the Free Software Foundation, either version 3 of the
+// License, or (at your option) any later version.
+//
+// The ClearCanvas RIS/PACS open source project is distributed in the hope that it
+// will be useful, but WITHOUT ANY WARRANTY; without even the implied warranty of
+// MERCHANTABILITY or FITNESS FOR A PARTICULAR PURPOSE.  See the GNU General
+// Public License for more details.
+//
+// You should have received a copy of the GNU General Public License along with
+// the ClearCanvas RIS/PACS open source project.  If not, see
+// <http://www.gnu.org/licenses/>.
+
+#endregion
+
+using System;
+using ClearCanvas.Common;
+using ClearCanvas.Dicom.IO;
+
+namespace ClearCanvas.Dicom.Network.Scu
+{
+	/// <summary>
+	/// Used by <see cref="StorageScu"/> to specify the <see cref="DicomFile"/>s to transfer over the association.
+	/// </summary>
+	public class StorageInstance
+	{
+		#region Private Variables...
+
+		private string _filename;
+		private DicomStreamOpener _streamOpener = null;
+		private SopClass _sopClass;
+		private TransferSyntax _syntax;
+		private bool _infoLoaded = false;
+		private DicomFile _dicomFile = null;
+
+		#endregion
+
+		#region Public Properties
+
+		/// <summary>
+		/// The filename of the storage instance.
+		/// </summary>
+		public string Filename
+		{
+			get { return _filename; }
+			set
+			{
+				_filename = value;
+				_streamOpener = null;
+			}
+		}
+
+		public DicomStreamOpener StreamOpener
+		{
+			get { return _streamOpener ?? (_streamOpener = !string.IsNullOrEmpty(_filename) ? DicomStreamOpener.Create(_filename) : null); }
+			set
+			{
+				_streamOpener = value;
+				_filename = String.Empty;
+			}
+		}
+
+		/// <summary>
+		/// The <see cref="SopClass"/> of the storage instance.
+		/// </summary>
+		public SopClass SopClass
+		{
+			get { return _sopClass; }
+			set
+			{
+				_sopClass = value;
+				if (_sopClass != null && _syntax != null)
+					_infoLoaded = true;
+			}
+		}
+
+		/// <summary>
+		/// The SOP Instance Uid of the storage instance.
+		/// </summary>
+		public string SopInstanceUid { get; set; }
+
+		/// <summary>
+		/// The Study Instance Uid of the storage instance.
+		/// </summary>
+		public string StudyInstanceUid { get; set; }
+
+		/// <summary>
+		/// The Study Instance Uid of the storage instance.
+		/// </summary>
+		public string SeriesInstanceUid { get; set; }
+
+		/// <summary>
+		/// The Patient's Name of the storage instance.
+		/// </summary>
+		public string PatientsName { get; set; }
+
+		/// <summary>
+		/// The Patient Id of the storage instance.
+		/// </summary>
+		public string PatientId { get; set; }
+
+		/// <summary>
+		/// The <see cref="TransferSyntax"/> of the storage instance.
+		/// </summary>
+		public TransferSyntax TransferSyntax
+		{
+			get { return _syntax; }
+			set
+			{
+				_syntax = value;
+				if (_sopClass != null && _syntax != null)
+					_infoLoaded = true;
+			}
+		}
+
+		/// <summary>
+		/// The <see cref="DicomStatus"/> returned from the remote SCP when the storage instance was transferred.
+		/// </summary>
+		public DicomStatus SendStatus { get; set; }
+
+		/// <summary>
+		/// The Message ID assigned to the instance when transferred.  Used to identify the response.
+		/// </summary>
+		public ushort SentMessageId { get; set; }
+
+		/// <summary>
+		/// An extended failure description if <see cref="SendStatus"/> is a failure status.
+		/// </summary>
+		public string ExtendedFailureDescription { get; set; }
+
+		/// <summary>
+		/// Offset to the dataset in the <see cref="DicomFile"/>, used if the file is streamed directly to the network
+		/// </summary>
+		public long MetaInfoFileLength { get; set; }
+
+		/// <summary>
+		/// Returns true if the <see cref="DicomFile"/> is already loaded into memory
+		/// </summary>
+		public bool FileIsLoaded
+		{
+			get { return _dicomFile != null; }
+		}
+
+		#endregion
+
+		#region Constructors
+
+		/// <summary>
+		/// Constructor.
+		/// </summary>
+		/// <param name="dicomFile"></param>
+		public StorageInstance(DicomFile dicomFile)
+		{
+			_dicomFile = dicomFile;
+
+			string sopClassInFile = _dicomFile.DataSet[DicomTags.SopClassUid].ToString();
+			if (!sopClassInFile.Equals(_dicomFile.SopClass.Uid))
+			{
+				Platform.Log(LogLevel.Warn, "SOP Class in Meta Info ({0}) does not match SOP Class in DataSet ({1})",
+				             _dicomFile.SopClass.Uid, sopClassInFile);
+				_sopClass = SopClass.GetSopClass(sopClassInFile);
+				if (_sopClass == null)
+				{
+					Platform.Log(LogLevel.Warn, "Unknown SOP Class in dataset, reverting to meta info:  {0}", sopClassInFile);
+					_sopClass = _dicomFile.SopClass;
+				}
+			}
+			else
+				_sopClass = _dicomFile.SopClass;
+
+			_syntax = _dicomFile.TransferSyntax;
+			SopInstanceUid = _dicomFile.MediaStorageSopInstanceUid;
+			Filename = dicomFile.Filename;
+
+			StudyInstanceUid = _dicomFile.DataSet[DicomTags.StudyInstanceUid].GetString(0, string.Empty);
+			SeriesInstanceUid = _dicomFile.DataSet[DicomTags.SeriesInstanceUid].GetString(0, string.Empty);
+			PatientsName = _dicomFile.DataSet[DicomTags.PatientsName].GetString(0, string.Empty);
+			PatientId = _dicomFile.DataSet[DicomTags.PatientId].GetString(0, string.Empty);
+			_infoLoaded = true;
+		}
+
+		public StorageInstance(DicomMessage msg)
+		{
+			_sopClass = msg.SopClass;
+
+			_syntax = msg.TransferSyntax;
+			SopInstanceUid = msg.DataSet[DicomTags.SopInstanceUid].GetString(0, string.Empty);
+
+			StudyInstanceUid = msg.DataSet[DicomTags.StudyInstanceUid].GetString(0, string.Empty);
+			SeriesInstanceUid = msg.DataSet[DicomTags.SeriesInstanceUid].GetString(0, string.Empty);
+			PatientsName = msg.DataSet[DicomTags.PatientsName].GetString(0, string.Empty);
+			PatientId = msg.DataSet[DicomTags.PatientId].GetString(0, string.Empty);
+			_infoLoaded = true;
+		}
+
+		/// <summary>
+		/// Constructor.
+		/// </summary>
+		/// <param name="filename"></param>
+		public StorageInstance(string filename)
+		{
+			Filename = filename;
+			StudyInstanceUid = string.Empty;
+			SeriesInstanceUid = string.Empty;
+			SopInstanceUid = string.Empty;
+			PatientsName = string.Empty;
+			PatientId = string.Empty;
+		}
+
+		public StorageInstance(DicomStreamOpener streamOpener)
+		{
+			StreamOpener = streamOpener;
+			StudyInstanceUid = string.Empty;
+			SeriesInstanceUid = string.Empty;
+			SopInstanceUid = string.Empty;
+			PatientsName = string.Empty;
+			PatientId = string.Empty;
+		}
+
+		/// <summary>
+		/// Constructor for primary usage with the <see cref="StorageCommitScu"/> class.
+		/// </summary>
+		/// <param name="sopClass">The SOP Class for a DICOM instance</param>
+		/// <param name="sopInstanceUid">The SOP Instance UID of a DICOM instance</param>
+		public StorageInstance(SopClass sopClass, string sopInstanceUid)
+		{
+			_sopClass = sopClass;
+			SopInstanceUid = sopInstanceUid;
+			StudyInstanceUid = string.Empty;
+			SeriesInstanceUid = string.Empty;
+			PatientsName = string.Empty;
+			PatientId = string.Empty;
+			_filename = string.Empty;
+		}
+
+		#endregion
+
+		#region Public Methods
+
+		/// <summary>
+		/// Load a <see cref="DicomFile"/> for the storage instance.
+		/// </summary>
+		/// <remarks>
+		/// If the constructor that supplies a <see cref="DicomFile"/> is used, that file is returned.
+		/// Otherwise, the file is loaded and returned.  Note that a reference is not kept for the file
+		/// in this case.
+		/// </remarks>
+		/// <returns></returns>
+		public DicomFile LoadFile()
+		{
+			if (_dicomFile != null)
+				return _dicomFile;
+
+			var theFile = new DicomFile();
+			theFile.Load(StreamOpener, null, DicomReadOptions.StorePixelDataReferences | DicomReadOptions.Default);
+
+			// these fields must be loaded for auditing purposes
+			StudyInstanceUid = theFile.DataSet[DicomTags.StudyInstanceUid].GetString(0, string.Empty);
+			SeriesInstanceUid = theFile.DataSet[DicomTags.SeriesInstanceUid].GetString(0, string.Empty);
+			SopInstanceUid = theFile.DataSet[DicomTags.SopInstanceUid].GetString(0, string.Empty);
+			PatientsName = theFile.DataSet[DicomTags.PatientsName].GetString(0, string.Empty);
+			PatientId = theFile.DataSet[DicomTags.PatientId].GetString(0, string.Empty);
+
+			MetaInfoFileLength = theFile.MetaInfoFileLength;
+			return theFile;
+		}
+
+		/// <summary>
+		/// Load enough information from the file to allow negotiation of the association.
+		/// </summary>
+		public void LoadInfo()
+		{
+			if (_infoLoaded)
+				return;
+
+			var theFile = new DicomFile();
+
+			const uint stopTag = DicomTags.StudyId;
+			theFile.Load(StreamOpener, DicomTagDictionary.GetDicomTag(stopTag), DicomReadOptions.Default);
+
+			string sopClassInFile = theFile.DataSet[DicomTags.SopClassUid].ToString();
+			if (!sopClassInFile.Equals(theFile.SopClass.Uid))
+			{
+				Platform.Log(LogLevel.Warn, "SOP Class in Meta Info ({0}) does not match SOP Class in DataSet ({1})",
+				             theFile.SopClass.Uid, sopClassInFile);
+				_sopClass = SopClass.GetSopClass(sopClassInFile);
+				if (_sopClass == null)
+				{
+					Platform.Log(LogLevel.Warn, "Unknown SOP Class in dataset, reverting to meta info:  {0}", sopClassInFile);
+					_sopClass = theFile.SopClass;
+				}
+			}
+			else
+				_sopClass = theFile.SopClass;
+
+			_syntax = theFile.TransferSyntax;
+
+			// these fields must be loaded for auditing purposes, and LoadFile() may not get called
+			StudyInstanceUid = theFile.DataSet[DicomTags.StudyInstanceUid].GetString(0, string.Empty);
+			SeriesInstanceUid = theFile.DataSet[DicomTags.SeriesInstanceUid].GetString(0, string.Empty);
+			SopInstanceUid = theFile.DataSet[DicomTags.SopInstanceUid].GetString(0, string.Empty);
+			PatientsName = theFile.DataSet[DicomTags.PatientsName].GetString(0, string.Empty);
+			PatientId = theFile.DataSet[DicomTags.PatientId].GetString(0, string.Empty);
+
+			MetaInfoFileLength = theFile.MetaInfoFileLength;
+			_infoLoaded = true;
+		}
+
+		/// <summary>
+		/// Ensures the offset of the data set in the source stream is determined.
+		/// </summary>
+		internal void ParseMetaInfo()
+		{
+			if (MetaInfoFileLength != 0) return;
+
+			var theFile = new DicomFile();
+
+			const uint stopTag = DicomTags.RelatedGeneralSopClassUid;
+			theFile.Load(StreamOpener, DicomTagDictionary.GetDicomTag(stopTag), DicomReadOptions.Default);
+
+			MetaInfoFileLength = theFile.MetaInfoFileLength;
+		}
+
+		public override string ToString()
+		{
+			if (_streamOpener != null) return string.Format("Stream [{0}]", !string.IsNullOrEmpty(SopInstanceUid) ? SopInstanceUid : "Unknown");
+			return Filename ?? string.Empty;
+		}
+
+		#endregion
+	}
 }