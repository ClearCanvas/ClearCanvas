#region License

// Copyright (c) 2013, ClearCanvas Inc.
// All rights reserved.
// http://www.clearcanvas.ca
//
// This file is part of the ClearCanvas RIS/PACS open source project.
//
// The ClearCanvas RIS/PACS open source project is free software: you can
// redistribute it and/or modify it under the terms of the GNU General Public
// License as published by the Free Software Foundation, either version 3 of the
// License, or (at your option) any later version.
//
// The ClearCanvas RIS/PACS open source project is distributed in the hope that it
// will be useful, but WITHOUT ANY WARRANTY; without even the implied warranty of
// MERCHANTABILITY or FITNESS FOR A PARTICULAR PURPOSE.  See the GNU General
// Public License for more details.
//
// You should have received a copy of the GNU General Public License along with
// the ClearCanvas RIS/PACS open source project.  If not, see
// <http://www.gnu.org/licenses/>.

#endregion

using System.IO;

namespace ClearCanvas.Dicom.IO
{
	internal enum DicomWriteStatus
	{
		Success,
		UnknownError
	}

	internal class DicomStreamWriter
	{
		#region Private Members

		private const uint _undefinedLength = 0xFFFFFFFF;

		private readonly Stream _stream;
		private BinaryWriter _writer;
		private TransferSyntax _syntax;
		private Endian _endian;

		private ushort _group = 0xffff;

		#endregion

		#region Public Constructors

		public DicomStreamWriter(Stream stream)
		{
			_stream = stream;
		}

		#endregion

		#region Public Properties

		public TransferSyntax TransferSyntax
		{
			get { return _syntax; }
			set
			{
				_syntax = value;
				if (_endian != _syntax.Endian || _writer == null)
				{
					_endian = _syntax.Endian;
					_writer = EndianBinaryWriter.Create(_stream, _endian);
				}
			}
		}

		#endregion

		public DicomWriteStatus Write(TransferSyntax syntax, DicomAttributeCollection dataset, DicomWriteOptions options)
		{
			TransferSyntax = syntax;

			foreach (DicomAttribute item in dataset)
			{
				if (item.IsEmpty)
					continue;

<<<<<<< HEAD
	            if (item.Tag.Element == 0x0000)
		            continue;

                if (Flags.IsSet(options, DicomWriteOptions.CalculateGroupLengths)
                    && item.Tag.Group != _group && item.Tag.Group <= 0x7fe0)
                {
                    _group = item.Tag.Group;
                    _writer.Write((ushort)_group);
                    _writer.Write((ushort)0x0000);
                    if (_syntax.ExplicitVr)
                    {
                        _writer.Write((byte)'U');
                        _writer.Write((byte)'L');
                        _writer.Write((ushort)4);
                    }
                    else
                    {
                        _writer.Write((uint)4);
                    }
                    _writer.Write((uint)dataset.CalculateGroupWriteLength(_group, _syntax, options));
                }

                _writer.Write((ushort)item.Tag.Group);
                _writer.Write((ushort)item.Tag.Element);

                if (_syntax.ExplicitVr)
                {
                    _writer.Write((byte)item.Tag.VR.Name[0]);
                    _writer.Write((byte)item.Tag.VR.Name[1]);
                }

                if (item is DicomAttributeSQ)
                {
                    var sq = item as DicomAttributeSQ;

                    if (_syntax.ExplicitVr)
                        _writer.Write((ushort)0x0000);

                    if (Flags.IsSet(options, DicomWriteOptions.DigitalSignatureMacEncoding))
                    {
                        // length field is not written when generating digital signature MAC
                    }
                    else if (Flags.IsSet(options, DicomWriteOptions.ExplicitLengthSequence))
                    {
                        int hl = _syntax.ExplicitVr ? 12 : 8;
                        _writer.Write((uint)sq.CalculateWriteLength(_syntax, options & ~DicomWriteOptions.CalculateGroupLengths) - (uint)hl);
                    }
                    else
                    {
                        _writer.Write((uint)UndefinedLength);
                    }

                    foreach (DicomSequenceItem ids in item.Values as DicomSequenceItem[])
                    {
                        _writer.Write((ushort)DicomTag.Item.Group);
                        _writer.Write((ushort)DicomTag.Item.Element);

                        if (Flags.IsSet(options, DicomWriteOptions.DigitalSignatureMacEncoding))
                        {
                            // length field is not written when generating digital signature MAC
                        }
                        else if (Flags.IsSet(options, DicomWriteOptions.ExplicitLengthSequenceItem))
                        {
                            _writer.Write((uint)ids.CalculateWriteLength(_syntax, options & ~DicomWriteOptions.CalculateGroupLengths));
                        }
                        else
                        {
                            _writer.Write((uint)UndefinedLength);
                        }

                        Write(TransferSyntax, ids, options & ~DicomWriteOptions.CalculateGroupLengths);

                        if (!Flags.IsSet(options, DicomWriteOptions.ExplicitLengthSequenceItem)
                            && !Flags.IsSet(options, DicomWriteOptions.DigitalSignatureMacEncoding))
                        {
                            _writer.Write((ushort)DicomTag.ItemDelimitationItem.Group);
                            _writer.Write((ushort)DicomTag.ItemDelimitationItem.Element);
                            _writer.Write((uint)0x00000000);
                        }
                    }

                    if (Flags.IsSet(options, DicomWriteOptions.DigitalSignatureMacEncoding))
                    {
                        _writer.Write((ushort)DicomTag.SequenceDelimitationItem.Group);
                        _writer.Write((ushort)DicomTag.SequenceDelimitationItem.Element);
                    }
                    else if (!Flags.IsSet(options, DicomWriteOptions.ExplicitLengthSequence))
                    {
                        _writer.Write((ushort)DicomTag.SequenceDelimitationItem.Group);
                        _writer.Write((ushort)DicomTag.SequenceDelimitationItem.Element);
                        _writer.Write((uint)0x00000000);
                    }
                }

                else if (item is DicomFragmentSequence)
                {
                    var fs = item as DicomFragmentSequence;

                    if (_syntax.ExplicitVr)
                        _writer.Write((ushort)0x0000);

                    if (Flags.IsSet(options, DicomWriteOptions.DigitalSignatureMacEncoding))
                    {
                        // length field is not written when generating digital signature MAC
                    }
                    else
                    {
                        _writer.Write((uint)UndefinedLength);
                    }

                    _writer.Write((ushort)DicomTag.Item.Group);
                    _writer.Write((ushort)DicomTag.Item.Element);

                    if (Flags.IsSet(options, DicomWriteOptions.DigitalSignatureMacEncoding))
                    {
                        // length field is not written when generating digital signature MAC
                        if (fs.HasOffsetTable) fs.OffsetTableBuffer.CopyTo(_writer);
                    }
                    else if (Flags.IsSet(options, DicomWriteOptions.WriteFragmentOffsetTable) && fs.HasOffsetTable)
                    {
                        _writer.Write((uint)fs.OffsetTableBuffer.Length);
                        fs.OffsetTableBuffer.CopyTo(_writer);
                    }
                    else
                    {
                        _writer.Write((uint)0x00000000);
                    }

                    foreach (DicomFragment bb in fs.Fragments)
                    {
                        _writer.Write((ushort)DicomTag.Item.Group);
                        _writer.Write((ushort)DicomTag.Item.Element);

                        if (Flags.IsSet(options, DicomWriteOptions.DigitalSignatureMacEncoding))
                        {
                            // length field is not written when generating digital signature MAC
                        }
                        else
                        {
                            _writer.Write((uint)bb.Length);
                        }
                        bb.GetByteBuffer(_syntax).CopyTo(_writer);
                    }

                    if (Flags.IsSet(options, DicomWriteOptions.DigitalSignatureMacEncoding))
                    {
                        _writer.Write((ushort)DicomTag.SequenceDelimitationItem.Group);
                        _writer.Write((ushort)DicomTag.SequenceDelimitationItem.Element);
                    }
                    else
                    {
                        _writer.Write((ushort)DicomTag.SequenceDelimitationItem.Group);
                        _writer.Write((ushort)DicomTag.SequenceDelimitationItem.Element);
                        _writer.Write((uint)0x00000000);
                    }
                }
                else
                {
                    DicomAttribute de = item;
                	ByteBuffer theData = de.GetByteBuffer(_syntax, dataset.SpecificCharacterSet);
                    if (_syntax.ExplicitVr)
                    {
                        if (de.Tag.VR.Is16BitLengthField)
                        {
                            // #10890: Can't encode the value length if the length of the data exceeds max value for a 16-bit field
                            if (theData.Length > ushort.MaxValue -1 /* must be even length so max allowed = 65534 */)
                                throw new DicomDataException(string.Format(
                                        "Value for {0} exceeds maximum stream length allowed for a {1} VR attribute encoded using {2}",
                                        de.Tag, de.Tag.VR, _syntax));
							_writer.Write((ushort)theData.Length);
                        }
                        else
                        {
                            _writer.Write((ushort)0x0000);
                            _writer.Write((uint)theData.Length);
                        }
                    }
                    else
                    {
						_writer.Write((uint)theData.Length);
                    }
=======
				if (item.Tag.Element == 0x0000)
					continue;

				if (Flags.IsSet(options, DicomWriteOptions.CalculateGroupLengths)
				    && item.Tag.Group != _group)
				{
					_group = item.Tag.Group;
					_writer.Write((ushort) _group);
					_writer.Write((ushort) 0x0000);
					if (_syntax.ExplicitVr)
					{
						_writer.Write((byte) 'U');
						_writer.Write((byte) 'L');
						_writer.Write((ushort) 4);
					}
					else
					{
						_writer.Write((uint) 4);
					}
					_writer.Write((uint) dataset.CalculateGroupWriteLength(_group, _syntax, options));
				}

				_writer.Write((ushort) item.Tag.Group);
				_writer.Write((ushort) item.Tag.Element);

				if (_syntax.ExplicitVr)
				{
					_writer.Write((byte) item.Tag.VR.Name[0]);
					_writer.Write((byte) item.Tag.VR.Name[1]);
				}

				if (item is DicomAttributeSQ)
				{
					var sq = item as DicomAttributeSQ;

					if (_syntax.ExplicitVr)
						_writer.Write((ushort) 0x0000);

					if (Flags.IsSet(options, DicomWriteOptions.ExplicitLengthSequence))
					{
						int hl = _syntax.ExplicitVr ? 12 : 8;
						_writer.Write((uint) sq.CalculateWriteLength(_syntax, options & ~DicomWriteOptions.CalculateGroupLengths) - (uint) hl);
					}
					else
					{
						_writer.Write((uint) _undefinedLength);
					}

					foreach (DicomSequenceItem ids in (DicomSequenceItem[]) sq.Values)
					{
						_writer.Write((ushort) DicomTag.Item.Group);
						_writer.Write((ushort) DicomTag.Item.Element);

						if (Flags.IsSet(options, DicomWriteOptions.ExplicitLengthSequenceItem))
						{
							_writer.Write((uint) ids.CalculateWriteLength(_syntax, options & ~DicomWriteOptions.CalculateGroupLengths));
						}
						else
						{
							_writer.Write((uint) _undefinedLength);
						}

						Write(TransferSyntax, ids, options & ~DicomWriteOptions.CalculateGroupLengths);

						if (!Flags.IsSet(options, DicomWriteOptions.ExplicitLengthSequenceItem))
						{
							_writer.Write((ushort) DicomTag.ItemDelimitationItem.Group);
							_writer.Write((ushort) DicomTag.ItemDelimitationItem.Element);
							_writer.Write((uint) 0x00000000);
						}
					}

					if (!Flags.IsSet(options, DicomWriteOptions.ExplicitLengthSequence))
					{
						_writer.Write((ushort) DicomTag.SequenceDelimitationItem.Group);
						_writer.Write((ushort) DicomTag.SequenceDelimitationItem.Element);
						_writer.Write((uint) 0x00000000);
					}
				}

				else if (item is DicomFragmentSequence)
				{
					var fs = item as DicomFragmentSequence;

					if (_syntax.ExplicitVr)
						_writer.Write((ushort) 0x0000);
					_writer.Write((uint) _undefinedLength);

					_writer.Write((ushort) DicomTag.Item.Group);
					_writer.Write((ushort) DicomTag.Item.Element);

					if (Flags.IsSet(options, DicomWriteOptions.WriteFragmentOffsetTable) && fs.HasOffsetTable)
					{
						_writer.Write((uint) fs.OffsetTableBuffer.Length);
						fs.OffsetTableBuffer.CopyTo(_writer);
					}
					else
					{
						_writer.Write((uint) 0x00000000);
					}

					foreach (DicomFragment bb in fs.Fragments)
					{
						_writer.Write((ushort) DicomTag.Item.Group);
						_writer.Write((ushort) DicomTag.Item.Element);
						_writer.Write((uint) bb.Length);
						bb.GetByteBuffer(_syntax).CopyTo(_writer);
					}

					_writer.Write((ushort) DicomTag.SequenceDelimitationItem.Group);
					_writer.Write((ushort) DicomTag.SequenceDelimitationItem.Element);
					_writer.Write((uint) 0x00000000);
				}
				else
				{
					DicomAttribute de = item;
					ByteBuffer theData = de.GetByteBuffer(_syntax, dataset.SpecificCharacterSet);
					if (_syntax.ExplicitVr)
					{
						if (de.Tag.VR.Is16BitLengthField)
						{
							// #10890: Can't encode the value length if the length of the data exceeds max value for a 16-bit field
							if (theData.Length > ushort.MaxValue - 1 /* must be even length so max allowed = 65534 */)
								throw new DicomDataException(string.Format(
									"Value for {0} exceeds maximum stream length allowed for a {1} VR attribute encoded using {2}",
									de.Tag, de.Tag.VR, _syntax));
							_writer.Write((ushort) theData.Length);
						}
						else
						{
							_writer.Write((ushort) 0x0000);
							_writer.Write((uint) theData.Length);
						}
					}
					else
					{
						_writer.Write((uint) theData.Length);
					}
>>>>>>> 446c687c

					if (theData.Length > 0)
						theData.CopyTo(_writer);
				}
			}

			return DicomWriteStatus.Success;
		}
	}
}<|MERGE_RESOLUTION|>--- conflicted
+++ resolved
@@ -1,417 +1,276 @@
-#region License
-
-// Copyright (c) 2013, ClearCanvas Inc.
-// All rights reserved.
-// http://www.clearcanvas.ca
-//
-// This file is part of the ClearCanvas RIS/PACS open source project.
-//
-// The ClearCanvas RIS/PACS open source project is free software: you can
-// redistribute it and/or modify it under the terms of the GNU General Public
-// License as published by the Free Software Foundation, either version 3 of the
-// License, or (at your option) any later version.
-//
-// The ClearCanvas RIS/PACS open source project is distributed in the hope that it
-// will be useful, but WITHOUT ANY WARRANTY; without even the implied warranty of
-// MERCHANTABILITY or FITNESS FOR A PARTICULAR PURPOSE.  See the GNU General
-// Public License for more details.
-//
-// You should have received a copy of the GNU General Public License along with
-// the ClearCanvas RIS/PACS open source project.  If not, see
-// <http://www.gnu.org/licenses/>.
-
-#endregion
-
-using System.IO;
-
-namespace ClearCanvas.Dicom.IO
-{
-	internal enum DicomWriteStatus
-	{
-		Success,
-		UnknownError
-	}
-
-	internal class DicomStreamWriter
-	{
-		#region Private Members
-
-		private const uint _undefinedLength = 0xFFFFFFFF;
-
-		private readonly Stream _stream;
-		private BinaryWriter _writer;
-		private TransferSyntax _syntax;
-		private Endian _endian;
-
-		private ushort _group = 0xffff;
-
-		#endregion
-
-		#region Public Constructors
-
-		public DicomStreamWriter(Stream stream)
-		{
-			_stream = stream;
-		}
-
-		#endregion
-
-		#region Public Properties
-
-		public TransferSyntax TransferSyntax
-		{
-			get { return _syntax; }
-			set
-			{
-				_syntax = value;
-				if (_endian != _syntax.Endian || _writer == null)
-				{
-					_endian = _syntax.Endian;
-					_writer = EndianBinaryWriter.Create(_stream, _endian);
-				}
-			}
-		}
-
-		#endregion
-
-		public DicomWriteStatus Write(TransferSyntax syntax, DicomAttributeCollection dataset, DicomWriteOptions options)
-		{
-			TransferSyntax = syntax;
-
-			foreach (DicomAttribute item in dataset)
-			{
-				if (item.IsEmpty)
-					continue;
-
-<<<<<<< HEAD
-	            if (item.Tag.Element == 0x0000)
-		            continue;
-
-                if (Flags.IsSet(options, DicomWriteOptions.CalculateGroupLengths)
-                    && item.Tag.Group != _group && item.Tag.Group <= 0x7fe0)
-                {
-                    _group = item.Tag.Group;
-                    _writer.Write((ushort)_group);
-                    _writer.Write((ushort)0x0000);
-                    if (_syntax.ExplicitVr)
-                    {
-                        _writer.Write((byte)'U');
-                        _writer.Write((byte)'L');
-                        _writer.Write((ushort)4);
-                    }
-                    else
-                    {
-                        _writer.Write((uint)4);
-                    }
-                    _writer.Write((uint)dataset.CalculateGroupWriteLength(_group, _syntax, options));
-                }
-
-                _writer.Write((ushort)item.Tag.Group);
-                _writer.Write((ushort)item.Tag.Element);
-
-                if (_syntax.ExplicitVr)
-                {
-                    _writer.Write((byte)item.Tag.VR.Name[0]);
-                    _writer.Write((byte)item.Tag.VR.Name[1]);
-                }
-
-                if (item is DicomAttributeSQ)
-                {
-                    var sq = item as DicomAttributeSQ;
-
-                    if (_syntax.ExplicitVr)
-                        _writer.Write((ushort)0x0000);
-
-                    if (Flags.IsSet(options, DicomWriteOptions.DigitalSignatureMacEncoding))
-                    {
-                        // length field is not written when generating digital signature MAC
-                    }
-                    else if (Flags.IsSet(options, DicomWriteOptions.ExplicitLengthSequence))
-                    {
-                        int hl = _syntax.ExplicitVr ? 12 : 8;
-                        _writer.Write((uint)sq.CalculateWriteLength(_syntax, options & ~DicomWriteOptions.CalculateGroupLengths) - (uint)hl);
-                    }
-                    else
-                    {
-                        _writer.Write((uint)UndefinedLength);
-                    }
-
-                    foreach (DicomSequenceItem ids in item.Values as DicomSequenceItem[])
-                    {
-                        _writer.Write((ushort)DicomTag.Item.Group);
-                        _writer.Write((ushort)DicomTag.Item.Element);
-
-                        if (Flags.IsSet(options, DicomWriteOptions.DigitalSignatureMacEncoding))
-                        {
-                            // length field is not written when generating digital signature MAC
-                        }
-                        else if (Flags.IsSet(options, DicomWriteOptions.ExplicitLengthSequenceItem))
-                        {
-                            _writer.Write((uint)ids.CalculateWriteLength(_syntax, options & ~DicomWriteOptions.CalculateGroupLengths));
-                        }
-                        else
-                        {
-                            _writer.Write((uint)UndefinedLength);
-                        }
-
-                        Write(TransferSyntax, ids, options & ~DicomWriteOptions.CalculateGroupLengths);
-
-                        if (!Flags.IsSet(options, DicomWriteOptions.ExplicitLengthSequenceItem)
-                            && !Flags.IsSet(options, DicomWriteOptions.DigitalSignatureMacEncoding))
-                        {
-                            _writer.Write((ushort)DicomTag.ItemDelimitationItem.Group);
-                            _writer.Write((ushort)DicomTag.ItemDelimitationItem.Element);
-                            _writer.Write((uint)0x00000000);
-                        }
-                    }
-
-                    if (Flags.IsSet(options, DicomWriteOptions.DigitalSignatureMacEncoding))
-                    {
-                        _writer.Write((ushort)DicomTag.SequenceDelimitationItem.Group);
-                        _writer.Write((ushort)DicomTag.SequenceDelimitationItem.Element);
-                    }
-                    else if (!Flags.IsSet(options, DicomWriteOptions.ExplicitLengthSequence))
-                    {
-                        _writer.Write((ushort)DicomTag.SequenceDelimitationItem.Group);
-                        _writer.Write((ushort)DicomTag.SequenceDelimitationItem.Element);
-                        _writer.Write((uint)0x00000000);
-                    }
-                }
-
-                else if (item is DicomFragmentSequence)
-                {
-                    var fs = item as DicomFragmentSequence;
-
-                    if (_syntax.ExplicitVr)
-                        _writer.Write((ushort)0x0000);
-
-                    if (Flags.IsSet(options, DicomWriteOptions.DigitalSignatureMacEncoding))
-                    {
-                        // length field is not written when generating digital signature MAC
-                    }
-                    else
-                    {
-                        _writer.Write((uint)UndefinedLength);
-                    }
-
-                    _writer.Write((ushort)DicomTag.Item.Group);
-                    _writer.Write((ushort)DicomTag.Item.Element);
-
-                    if (Flags.IsSet(options, DicomWriteOptions.DigitalSignatureMacEncoding))
-                    {
-                        // length field is not written when generating digital signature MAC
-                        if (fs.HasOffsetTable) fs.OffsetTableBuffer.CopyTo(_writer);
-                    }
-                    else if (Flags.IsSet(options, DicomWriteOptions.WriteFragmentOffsetTable) && fs.HasOffsetTable)
-                    {
-                        _writer.Write((uint)fs.OffsetTableBuffer.Length);
-                        fs.OffsetTableBuffer.CopyTo(_writer);
-                    }
-                    else
-                    {
-                        _writer.Write((uint)0x00000000);
-                    }
-
-                    foreach (DicomFragment bb in fs.Fragments)
-                    {
-                        _writer.Write((ushort)DicomTag.Item.Group);
-                        _writer.Write((ushort)DicomTag.Item.Element);
-
-                        if (Flags.IsSet(options, DicomWriteOptions.DigitalSignatureMacEncoding))
-                        {
-                            // length field is not written when generating digital signature MAC
-                        }
-                        else
-                        {
-                            _writer.Write((uint)bb.Length);
-                        }
-                        bb.GetByteBuffer(_syntax).CopyTo(_writer);
-                    }
-
-                    if (Flags.IsSet(options, DicomWriteOptions.DigitalSignatureMacEncoding))
-                    {
-                        _writer.Write((ushort)DicomTag.SequenceDelimitationItem.Group);
-                        _writer.Write((ushort)DicomTag.SequenceDelimitationItem.Element);
-                    }
-                    else
-                    {
-                        _writer.Write((ushort)DicomTag.SequenceDelimitationItem.Group);
-                        _writer.Write((ushort)DicomTag.SequenceDelimitationItem.Element);
-                        _writer.Write((uint)0x00000000);
-                    }
-                }
-                else
-                {
-                    DicomAttribute de = item;
-                	ByteBuffer theData = de.GetByteBuffer(_syntax, dataset.SpecificCharacterSet);
-                    if (_syntax.ExplicitVr)
-                    {
-                        if (de.Tag.VR.Is16BitLengthField)
-                        {
-                            // #10890: Can't encode the value length if the length of the data exceeds max value for a 16-bit field
-                            if (theData.Length > ushort.MaxValue -1 /* must be even length so max allowed = 65534 */)
-                                throw new DicomDataException(string.Format(
-                                        "Value for {0} exceeds maximum stream length allowed for a {1} VR attribute encoded using {2}",
-                                        de.Tag, de.Tag.VR, _syntax));
-							_writer.Write((ushort)theData.Length);
-                        }
-                        else
-                        {
-                            _writer.Write((ushort)0x0000);
-                            _writer.Write((uint)theData.Length);
-                        }
-                    }
-                    else
-                    {
-						_writer.Write((uint)theData.Length);
-                    }
-=======
-				if (item.Tag.Element == 0x0000)
-					continue;
-
-				if (Flags.IsSet(options, DicomWriteOptions.CalculateGroupLengths)
-				    && item.Tag.Group != _group)
-				{
-					_group = item.Tag.Group;
-					_writer.Write((ushort) _group);
-					_writer.Write((ushort) 0x0000);
-					if (_syntax.ExplicitVr)
-					{
-						_writer.Write((byte) 'U');
-						_writer.Write((byte) 'L');
-						_writer.Write((ushort) 4);
-					}
-					else
-					{
-						_writer.Write((uint) 4);
-					}
-					_writer.Write((uint) dataset.CalculateGroupWriteLength(_group, _syntax, options));
-				}
-
-				_writer.Write((ushort) item.Tag.Group);
-				_writer.Write((ushort) item.Tag.Element);
-
-				if (_syntax.ExplicitVr)
-				{
-					_writer.Write((byte) item.Tag.VR.Name[0]);
-					_writer.Write((byte) item.Tag.VR.Name[1]);
-				}
-
-				if (item is DicomAttributeSQ)
-				{
-					var sq = item as DicomAttributeSQ;
-
-					if (_syntax.ExplicitVr)
-						_writer.Write((ushort) 0x0000);
-
-					if (Flags.IsSet(options, DicomWriteOptions.ExplicitLengthSequence))
-					{
-						int hl = _syntax.ExplicitVr ? 12 : 8;
-						_writer.Write((uint) sq.CalculateWriteLength(_syntax, options & ~DicomWriteOptions.CalculateGroupLengths) - (uint) hl);
-					}
-					else
-					{
-						_writer.Write((uint) _undefinedLength);
-					}
-
-					foreach (DicomSequenceItem ids in (DicomSequenceItem[]) sq.Values)
-					{
-						_writer.Write((ushort) DicomTag.Item.Group);
-						_writer.Write((ushort) DicomTag.Item.Element);
-
-						if (Flags.IsSet(options, DicomWriteOptions.ExplicitLengthSequenceItem))
-						{
-							_writer.Write((uint) ids.CalculateWriteLength(_syntax, options & ~DicomWriteOptions.CalculateGroupLengths));
-						}
-						else
-						{
-							_writer.Write((uint) _undefinedLength);
-						}
-
-						Write(TransferSyntax, ids, options & ~DicomWriteOptions.CalculateGroupLengths);
-
-						if (!Flags.IsSet(options, DicomWriteOptions.ExplicitLengthSequenceItem))
-						{
-							_writer.Write((ushort) DicomTag.ItemDelimitationItem.Group);
-							_writer.Write((ushort) DicomTag.ItemDelimitationItem.Element);
-							_writer.Write((uint) 0x00000000);
-						}
-					}
-
-					if (!Flags.IsSet(options, DicomWriteOptions.ExplicitLengthSequence))
-					{
-						_writer.Write((ushort) DicomTag.SequenceDelimitationItem.Group);
-						_writer.Write((ushort) DicomTag.SequenceDelimitationItem.Element);
-						_writer.Write((uint) 0x00000000);
-					}
-				}
-
-				else if (item is DicomFragmentSequence)
-				{
-					var fs = item as DicomFragmentSequence;
-
-					if (_syntax.ExplicitVr)
-						_writer.Write((ushort) 0x0000);
-					_writer.Write((uint) _undefinedLength);
-
-					_writer.Write((ushort) DicomTag.Item.Group);
-					_writer.Write((ushort) DicomTag.Item.Element);
-
-					if (Flags.IsSet(options, DicomWriteOptions.WriteFragmentOffsetTable) && fs.HasOffsetTable)
-					{
-						_writer.Write((uint) fs.OffsetTableBuffer.Length);
-						fs.OffsetTableBuffer.CopyTo(_writer);
-					}
-					else
-					{
-						_writer.Write((uint) 0x00000000);
-					}
-
-					foreach (DicomFragment bb in fs.Fragments)
-					{
-						_writer.Write((ushort) DicomTag.Item.Group);
-						_writer.Write((ushort) DicomTag.Item.Element);
-						_writer.Write((uint) bb.Length);
-						bb.GetByteBuffer(_syntax).CopyTo(_writer);
-					}
-
-					_writer.Write((ushort) DicomTag.SequenceDelimitationItem.Group);
-					_writer.Write((ushort) DicomTag.SequenceDelimitationItem.Element);
-					_writer.Write((uint) 0x00000000);
-				}
-				else
-				{
-					DicomAttribute de = item;
-					ByteBuffer theData = de.GetByteBuffer(_syntax, dataset.SpecificCharacterSet);
-					if (_syntax.ExplicitVr)
-					{
-						if (de.Tag.VR.Is16BitLengthField)
-						{
-							// #10890: Can't encode the value length if the length of the data exceeds max value for a 16-bit field
-							if (theData.Length > ushort.MaxValue - 1 /* must be even length so max allowed = 65534 */)
-								throw new DicomDataException(string.Format(
-									"Value for {0} exceeds maximum stream length allowed for a {1} VR attribute encoded using {2}",
-									de.Tag, de.Tag.VR, _syntax));
-							_writer.Write((ushort) theData.Length);
-						}
-						else
-						{
-							_writer.Write((ushort) 0x0000);
-							_writer.Write((uint) theData.Length);
-						}
-					}
-					else
-					{
-						_writer.Write((uint) theData.Length);
-					}
->>>>>>> 446c687c
-
-					if (theData.Length > 0)
-						theData.CopyTo(_writer);
-				}
-			}
-
-			return DicomWriteStatus.Success;
-		}
-	}
+#region License
+
+// Copyright (c) 2013, ClearCanvas Inc.
+// All rights reserved.
+// http://www.clearcanvas.ca
+//
+// This file is part of the ClearCanvas RIS/PACS open source project.
+//
+// The ClearCanvas RIS/PACS open source project is free software: you can
+// redistribute it and/or modify it under the terms of the GNU General Public
+// License as published by the Free Software Foundation, either version 3 of the
+// License, or (at your option) any later version.
+//
+// The ClearCanvas RIS/PACS open source project is distributed in the hope that it
+// will be useful, but WITHOUT ANY WARRANTY; without even the implied warranty of
+// MERCHANTABILITY or FITNESS FOR A PARTICULAR PURPOSE.  See the GNU General
+// Public License for more details.
+//
+// You should have received a copy of the GNU General Public License along with
+// the ClearCanvas RIS/PACS open source project.  If not, see
+// <http://www.gnu.org/licenses/>.
+
+#endregion
+
+using System.IO;
+
+namespace ClearCanvas.Dicom.IO
+{
+	internal enum DicomWriteStatus
+	{
+		Success,
+		UnknownError
+	}
+
+	internal class DicomStreamWriter
+	{
+		#region Private Members
+
+		private const uint _undefinedLength = 0xFFFFFFFF;
+
+		private readonly Stream _stream;
+		private BinaryWriter _writer;
+		private TransferSyntax _syntax;
+		private Endian _endian;
+
+		private ushort _group = 0xffff;
+
+		#endregion
+
+		#region Public Constructors
+
+		public DicomStreamWriter(Stream stream)
+		{
+			_stream = stream;
+		}
+
+		#endregion
+
+		#region Public Properties
+
+		public TransferSyntax TransferSyntax
+		{
+			get { return _syntax; }
+			set
+			{
+				_syntax = value;
+				if (_endian != _syntax.Endian || _writer == null)
+				{
+					_endian = _syntax.Endian;
+					_writer = EndianBinaryWriter.Create(_stream, _endian);
+				}
+			}
+		}
+
+		#endregion
+
+		public DicomWriteStatus Write(TransferSyntax syntax, DicomAttributeCollection dataset, DicomWriteOptions options)
+		{
+			TransferSyntax = syntax;
+
+			foreach (DicomAttribute item in dataset)
+			{
+				if (item.IsEmpty)
+					continue;
+
+				if (item.Tag.Element == 0x0000)
+					continue;
+
+				if (Flags.IsSet(options, DicomWriteOptions.CalculateGroupLengths)
+				    && item.Tag.Group != _group)
+				{
+					_group = item.Tag.Group;
+					_writer.Write((ushort) _group);
+					_writer.Write((ushort) 0x0000);
+					if (_syntax.ExplicitVr)
+					{
+						_writer.Write((byte) 'U');
+						_writer.Write((byte) 'L');
+						_writer.Write((ushort) 4);
+					}
+					else
+					{
+						_writer.Write((uint) 4);
+					}
+					_writer.Write((uint) dataset.CalculateGroupWriteLength(_group, _syntax, options));
+				}
+
+				_writer.Write((ushort) item.Tag.Group);
+				_writer.Write((ushort) item.Tag.Element);
+
+				if (_syntax.ExplicitVr)
+				{
+					_writer.Write((byte) item.Tag.VR.Name[0]);
+					_writer.Write((byte) item.Tag.VR.Name[1]);
+				}
+
+				if (item is DicomAttributeSQ)
+				{
+					var sq = item as DicomAttributeSQ;
+
+					if (_syntax.ExplicitVr)
+						_writer.Write((ushort) 0x0000);
+
+					if (Flags.IsSet(options, DicomWriteOptions.DigitalSignatureMacEncoding))
+					{
+						// length field is not written when generating digital signature MAC
+					}
+					else if (Flags.IsSet(options, DicomWriteOptions.ExplicitLengthSequence))
+					{
+						int hl = _syntax.ExplicitVr ? 12 : 8;
+						_writer.Write((uint) sq.CalculateWriteLength(_syntax, options & ~DicomWriteOptions.CalculateGroupLengths) - (uint) hl);
+					}
+					else
+					{
+						_writer.Write((uint) _undefinedLength);
+					}
+
+					foreach (DicomSequenceItem ids in (DicomSequenceItem[]) sq.Values)
+					{
+						_writer.Write((ushort) DicomTag.Item.Group);
+						_writer.Write((ushort) DicomTag.Item.Element);
+
+						if (Flags.IsSet(options, DicomWriteOptions.DigitalSignatureMacEncoding))
+						{
+							// length field is not written when generating digital signature MAC
+						}
+						else if (Flags.IsSet(options, DicomWriteOptions.ExplicitLengthSequenceItem))
+						{
+							_writer.Write((uint) ids.CalculateWriteLength(_syntax, options & ~DicomWriteOptions.CalculateGroupLengths));
+						}
+						else
+						{
+							_writer.Write((uint) _undefinedLength);
+						}
+
+						Write(TransferSyntax, ids, options & ~DicomWriteOptions.CalculateGroupLengths);
+
+						if (!Flags.IsSet(options, DicomWriteOptions.ExplicitLengthSequenceItem)
+						    && !Flags.IsSet(options, DicomWriteOptions.DigitalSignatureMacEncoding))
+						{
+							_writer.Write((ushort) DicomTag.ItemDelimitationItem.Group);
+							_writer.Write((ushort) DicomTag.ItemDelimitationItem.Element);
+							_writer.Write((uint) 0x00000000);
+						}
+					}
+
+					if (Flags.IsSet(options, DicomWriteOptions.DigitalSignatureMacEncoding))
+					{
+						_writer.Write((ushort) DicomTag.SequenceDelimitationItem.Group);
+						_writer.Write((ushort) DicomTag.SequenceDelimitationItem.Element);
+					}
+					else if (!Flags.IsSet(options, DicomWriteOptions.ExplicitLengthSequence))
+					{
+						_writer.Write((ushort) DicomTag.SequenceDelimitationItem.Group);
+						_writer.Write((ushort) DicomTag.SequenceDelimitationItem.Element);
+						_writer.Write((uint) 0x00000000);
+					}
+				}
+
+				else if (item is DicomFragmentSequence)
+				{
+					var fs = item as DicomFragmentSequence;
+
+					if (_syntax.ExplicitVr)
+						_writer.Write((ushort) 0x0000);
+
+					if (Flags.IsSet(options, DicomWriteOptions.DigitalSignatureMacEncoding))
+					{
+						// length field is not written when generating digital signature MAC
+					}
+					else
+					{
+						_writer.Write((uint) _undefinedLength);
+					}
+
+					_writer.Write((ushort) DicomTag.Item.Group);
+					_writer.Write((ushort) DicomTag.Item.Element);
+
+					if (Flags.IsSet(options, DicomWriteOptions.DigitalSignatureMacEncoding))
+					{
+						// length field is not written when generating digital signature MAC
+						if (fs.HasOffsetTable) fs.OffsetTableBuffer.CopyTo(_writer);
+					}
+					else if (Flags.IsSet(options, DicomWriteOptions.WriteFragmentOffsetTable) && fs.HasOffsetTable)
+					{
+						_writer.Write((uint) fs.OffsetTableBuffer.Length);
+						fs.OffsetTableBuffer.CopyTo(_writer);
+					}
+					else
+					{
+						_writer.Write((uint) 0x00000000);
+					}
+
+					foreach (DicomFragment bb in fs.Fragments)
+					{
+						_writer.Write((ushort) DicomTag.Item.Group);
+						_writer.Write((ushort) DicomTag.Item.Element);
+
+						if (Flags.IsSet(options, DicomWriteOptions.DigitalSignatureMacEncoding))
+						{
+							// length field is not written when generating digital signature MAC
+						}
+						else
+						{
+							_writer.Write((uint) bb.Length);
+						}
+						bb.GetByteBuffer(_syntax).CopyTo(_writer);
+					}
+
+					if (Flags.IsSet(options, DicomWriteOptions.DigitalSignatureMacEncoding))
+					{
+						_writer.Write((ushort) DicomTag.SequenceDelimitationItem.Group);
+						_writer.Write((ushort) DicomTag.SequenceDelimitationItem.Element);
+					}
+					else
+					{
+						_writer.Write((ushort) DicomTag.SequenceDelimitationItem.Group);
+						_writer.Write((ushort) DicomTag.SequenceDelimitationItem.Element);
+						_writer.Write((uint) 0x00000000);
+					}
+				}
+				else
+				{
+					DicomAttribute de = item;
+					ByteBuffer theData = de.GetByteBuffer(_syntax, dataset.SpecificCharacterSet);
+					if (_syntax.ExplicitVr)
+					{
+						if (de.Tag.VR.Is16BitLengthField)
+						{
+							// #10890: Can't encode the value length if the length of the data exceeds max value for a 16-bit field
+							if (theData.Length > ushort.MaxValue - 1 /* must be even length so max allowed = 65534 */)
+								throw new DicomDataException(string.Format(
+									"Value for {0} exceeds maximum stream length allowed for a {1} VR attribute encoded using {2}",
+									de.Tag, de.Tag.VR, _syntax));
+							_writer.Write((ushort) theData.Length);
+						}
+						else
+						{
+							_writer.Write((ushort) 0x0000);
+							_writer.Write((uint) theData.Length);
+						}
+					}
+					else
+					{
+						_writer.Write((uint) theData.Length);
+					}
+
+					if (theData.Length > 0)
+						theData.CopyTo(_writer);
+				}
+			}
+
+			return DicomWriteStatus.Success;
+		}
+	}
 }