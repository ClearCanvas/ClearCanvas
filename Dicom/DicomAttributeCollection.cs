--- conflicted
+++ resolved
@@ -1,1385 +1,1362 @@
-#region License
-
-// Copyright (c) 2013, ClearCanvas Inc.
-// All rights reserved.
-// http://www.clearcanvas.ca
-//
-// This file is part of the ClearCanvas RIS/PACS open source project.
-//
-// The ClearCanvas RIS/PACS open source project is free software: you can
-// redistribute it and/or modify it under the terms of the GNU General Public
-// License as published by the Free Software Foundation, either version 3 of the
-// License, or (at your option) any later version.
-//
-// The ClearCanvas RIS/PACS open source project is distributed in the hope that it
-// will be useful, but WITHOUT ANY WARRANTY; without even the implied warranty of
-// MERCHANTABILITY or FITNESS FOR A PARTICULAR PURPOSE.  See the GNU General
-// Public License for more details.
-//
-// You should have received a copy of the GNU General Public License along with
-// the ClearCanvas RIS/PACS open source project.  If not, see
-// <http://www.gnu.org/licenses/>.
-
-#endregion
-
-using System;
-using System.Collections;
-using System.Collections.Generic;
-using System.Linq;
-using System.Reflection;
-using System.Text;
-using ClearCanvas.Common;
-
-namespace ClearCanvas.Dicom
-{
-    /// <summary>
-    /// The DicomAttributeCollection class models an a collection of DICOM attributes.
-    /// </summary>
-    /// <remarks>
-    /// <para>
-    /// This class represents a collection of <see cref="DicomAttribute"/> classes.  It is used by the <see cref="DicomMessageBase"/> class to 
-    /// represent the meta info and data set of <see cref="DicomFile"/> and <see cref="DicomMessage"/> objects.
-    /// </para>
-    /// <para>
-    /// 
-    /// </para>
-    /// </remarks>
-	public partial class DicomAttributeCollection : IEnumerable<DicomAttribute>, IDicomAttributeProvider
-    {
-        #region Member Variables
-        private readonly SortedDictionary<uint, DicomAttribute> _attributeList = new SortedDictionary<uint, DicomAttribute>();
-        private String _specificCharacterSet = String.Empty;
-        private readonly uint _startTag = 0x00000000;
-        private readonly uint _endTag = 0xFFFFFFFF;
-
-        private static readonly bool ValidateVrLengthsDefault = DicomSettings.Default.ValidateVrLengths;
-		private static readonly bool ValidateVrValuesDefault = DicomSettings.Default.ValidateVrValues;
-		private static readonly bool IgnoreOutOfRangeTagsDefault = DicomSettings.Default.IgnoreOutOfRangeTags;
-		#endregion
-
-        #region Constructors
-
-        /// <summary>
-        /// Default constuctor.
-        /// </summary>
-        public DicomAttributeCollection()
-        {
-	        ValidateVrLengths = ValidateVrLengthsDefault;
-	        ValidateVrValues = ValidateVrValuesDefault;
-	        IgnoreOutOfRangeTags = IgnoreOutOfRangeTagsDefault;
-        }
-
-        /// <summary>
-        /// Contructor that sets the range of tags in use for the collection.
-        /// </summary>
-        /// <remarks>
-        /// <para>
-        /// This constructor is used to set a range of valid tags for the collection.
-        /// All tags must be greater than or equal to <paramref name="startTag"/>
-        /// ad less than or equal to <paramref name="endTag"/>.  
-        /// </para>
-        /// <para>
-        /// The <see cref="DicomMessage"/> and <see cref="DicomFile"/> classes use 
-        /// this form of the constructor when creating the DataSet and MetaInfo 
-        /// <see cref="DicomAttributeCollection"/> instances.</para>
-        /// </remarks>
-        /// <param name="startTag">The valid start tag for attributes in the collection.</param>
-        /// <param name="endTag">The value stop tag for attributes in the collection.</param>
-        public DicomAttributeCollection(uint startTag, uint endTag)
-        {
-            _startTag = startTag;
-            _endTag = endTag;
-			ValidateVrLengths = ValidateVrLengthsDefault;
-			ValidateVrValues = ValidateVrValuesDefault;
-			IgnoreOutOfRangeTags = IgnoreOutOfRangeTagsDefault;
-        }
-
-		/// <summary>
-		/// Internal constructor used when creating a copy of an DicomAttributeCollection.
-		/// </summary>
-		/// <param name="source">The source collection to copy attributes from.</param>
-		/// <param name="copyBinary"></param>
-		/// <param name="copyPrivate"></param>
-		/// <param name="copyUnknown"></param>
-		internal DicomAttributeCollection(DicomAttributeCollection source, bool copyBinary, bool copyPrivate, bool copyUnknown)
-			: this(source, copyBinary, copyPrivate, copyUnknown, 0xFFFFFFFF)
-        {
-
-        }
-
-        internal DicomAttributeCollection(DicomAttributeCollection source, bool copyBinary, bool copyPrivate, bool copyUnknown, uint stopTag)
-        {
-			ValidateVrLengths = ValidateVrLengthsDefault;
-			ValidateVrValues = ValidateVrValuesDefault;
-			IgnoreOutOfRangeTags = IgnoreOutOfRangeTagsDefault;
-
-        	_startTag = source.StartTagValue;
-        	_endTag = source.EndTagValue;
-        	_specificCharacterSet = source.SpecificCharacterSet;
-
-            foreach (DicomAttribute attrib in source)
-            {
-				if (attrib.Tag.TagValue >= stopTag)
-					break;
-
-				if (!copyPrivate && attrib.Tag.IsPrivate)
-					continue;
-
-				if (!copyUnknown && attrib is DicomAttributeUN)
-					continue;
-
-                if (copyBinary ||
-                      (!(attrib is DicomAttributeOB)
-                    && !(attrib is DicomAttributeOW)
-                    && !(attrib is DicomAttributeOF)
-                    && !(attrib is DicomAttributeOD)
-                    && !(attrib is DicomFragmentSequence)))
-                {
-                    this[attrib.Tag] = attrib.Copy(copyBinary);
-                }
-            }
-        }
-        #endregion
-
-        #region Public Properties
-        /// <summary>
-        /// The specific character set string associated with the collection.
-        /// </summary>
-        /// <remarks>An empty string is returned if the specific character set
-        /// tag is not set for the collection.</remarks>
-        public String SpecificCharacterSet
-        {
-            get { return _specificCharacterSet; }
-            set 
-            { 
-                _specificCharacterSet = value;
-
-                // This line forces the value to be placed in sequences when we don't want it to be, because of how the parser is set
-                //this[DicomTags.SpecificCharacterSet].SetStringValue(_specificCharacterSet);
-            }
-        }
-
-        /// <summary>
-        /// The number of attributes in the collection.
-        /// </summary>
-        public int Count
-        { 
-            get { return _attributeList.Count; } 
-        }
-
-        /// <summary>
-        /// The first valid tag for attributes in the collection.
-        /// </summary>
-        public uint StartTagValue
-        {
-            get { return _startTag; }
-        }
-
-        /// <summary>
-        /// The last valid tag for attributes in the collection.
-        /// </summary>
-        public uint EndTagValue
-        {
-            get { return _endTag; }
-        }
-
-        /// <summary>
-        /// Gets the dump string (useful for seeing the dump output in the debugger's local variables window).
-        /// </summary>
-        /// <value>The dump string.</value>
-        public string DumpString
-        {
-            get { return Dump(String.Empty, DicomDumpOptions.None); }
-        }
-
-		public bool ValidateVrLengths { get; set; }
-		
-		public bool ValidateVrValues { get; set; }
-
-		public bool IgnoreOutOfRangeTags { get; set; }
-
-        #endregion
-
-        #region Public Methods
-
-        /// <summary>
-        /// Determines if an attribute collection is empty.
-        /// </summary>
-        /// <returns>true if empty (no tags have a value), false otherwise.</returns>
-        public bool IsEmpty()
-        {
-            foreach (DicomAttribute attr in this)
-            {
-                if (attr.Count > 0)
-                    return false;
-            }
-            return true;
-        }
-
-        /// <summary>
-        /// Check if a tag is contained in an DicomAttributeCollection and has a value.
-        /// </summary>
-        /// <param name="tag"></param>
-        /// <returns></returns>
-        public bool Contains(uint tag)
-        {
-			DicomAttribute attrib;
-			return TryGetAttribute(tag, out attrib);
-		}
-
-        /// <summary>
-        /// Check if a tag is contained in an DicomAttributeCollection and has a value.
-        /// </summary>
-        /// <param name="tag"></param>
-        /// <returns></returns>
-        public bool Contains(DicomTag tag)
-        {
-        	DicomAttribute attrib;
-        	return TryGetAttribute(tag, out attrib);
-        }
-
-		/// <summary>
-		/// Combines the functionality of the <see cref="Contains(uint)"/> method with the indexer.  Returns the attribute if it exists within the collection.
-		/// </summary>
-		/// <param name="tag">The tag to get.</param>
-		/// <param name="attrib">The output attribute.  Null if the attribute doesn't exist in the collection.  Will be set if the attribute exists, but is empty.</param>
-		/// <returns>true if the attribute exists and is not empty.</returns>
-		public bool TryGetAttribute(uint tag, out DicomAttribute attrib)
-		{
-			if (!_attributeList.TryGetValue(tag, out attrib))
-			{
-				return false;
-			}
-
-			return !attrib.IsEmpty;
-		}
-
-		/// <summary>
-		/// Combines the functionality of the <see cref="Contains(uint)"/> method with the indexer.  Returns the attribute if it exists within the collection.
-		/// </summary>
-		/// <param name="tag">The tag to get.</param>
-		/// <param name="attrib">The output attribute.  Null if the attribute doesn't exist in the collection.  Will be set if the attribute exists, but is empty.</param>
-		/// <returns>true if the attribute exists and is not empty.</returns>
-		public bool TryGetAttribute(DicomTag tag, out DicomAttribute attrib)
-		{
-			if (!_attributeList.TryGetValue(tag.TagValue, out attrib))
-			{
-				return false;
-			}
-
-			return !attrib.IsEmpty;
-		}
-
-        /// <summary>
-        /// Get a <see cref="DicomAttribute"/> for a specific DICOM tag.
-        /// </summary>
-        /// <remarks>
-        /// <para>If <paramref name="tag"/> does not exist in the collection, a new <see cref="DicomAttribute"/>
-        /// instance is created, however, it is not added to the collection.</para>
-        /// <para>A check is done to be sure that <paramref name="tag"/> is a valid DICOM tag in the 
-        /// <see cref="DicomTagDictionary"/>.  If it is not a valid tag, a <see cref="DicomException"/>
-        /// is thrown.</para>
-        /// </remarks>
-        /// <param name="tag">The DICOM tag.</param>
-        /// <returns>A <see cref="DicomAttribute"/> instance.</returns>
-        public DicomAttribute GetAttribute(uint tag)
-        {
-            DicomAttribute attr;
-			if (!_attributeList.TryGetValue(tag, out attr))
-			{
-                if (((tag < _startTag) || (tag > _endTag)) && !IgnoreOutOfRangeTags)
-                    throw new DicomException("Tag is out of range for collection: " + tag.ToString("X8"));
-
-                DicomTag dicomTag = DicomTagDictionary.GetDicomTag(tag);
-
-                if (dicomTag == null)
-                {
-                    throw new DicomException("Invalid tag: " + tag.ToString("X8"));
-                }
-
-				attr = dicomTag.CreateDicomAttribute();
-            }
-
-            return attr;
-        }
-
-
-        /// <summary>
-        /// Get a <see cref="DicomAttribute"/> for a specific DICOM tag.
-        /// </summary>
-        /// <remarks>
-        /// <para>If <paramref name="tag"/> does not exist in the collection, a new <see cref="DicomAtribute"/>
-        /// instance is created, however, it is not added to the collection.</para>
-        /// <para>A check is done to be sure that <paramref name="tag"/> is a valid DICOM tag in the 
-        /// <see cref="DicomTagDictionary"/>.  If it is not a valid tag, a <see cref="DicomException"/>
-        /// is thrown.</para>
-        /// </remarks>
-        /// <param name="tag">The DICOM tag.</param>
-        /// <returns>A <see cref="DicomAttribute"/> instance.</returns>
-        public DicomAttribute GetAttribute(DicomTag tag)
-        {
-            DicomAttribute attr;
-
-            if (tag == null)
-                throw new NullReferenceException("Null DicomTag parameter");
-
-			if (!_attributeList.TryGetValue(tag.TagValue, out attr))
-			{
-				if (((tag.TagValue < _startTag) || (tag.TagValue > _endTag)) && !IgnoreOutOfRangeTags)
-					throw new DicomException("Tag is out of range for collection: " + tag);
-
-				attr = tag.CreateDicomAttribute();
-
-				if (attr == null)
-					throw new DicomException("Invalid tag: " + tag.HexString);
-			}
-
-        	return attr;
-        }
-
-
-
-        /// <summary>
-        /// Removes the specified attribute from the collection.
-        /// </summary>
-        /// <param name="tag"></param>
-        /// <returns><b>true</b> if the tag is successfully removed. The method also return true if the specified tag does not exist in the collection.</returns>
-        public bool RemoveAttribute(uint tag)
-        {
-            DicomAttribute attr;
-            if (!_attributeList.TryGetValue(tag, out attr))
-            {
-                // doesn't exist. Ignore it
-                return true;
-            }
-        	return _attributeList.Remove(tag);
-        }
-
-        /// <summary>
-        /// Removes the specified tag from the collection.
-        /// </summary>
-        /// <param name="tag">The DICOM tag to be removed.</param>
-        /// <returns><b>true</b> if the tag is successfully removed. The method also return true if the specified tag does not exist in the collection.</returns>
-        public bool RemoveAttribute(DicomTag tag)
-        {
-            return RemoveAttribute(tag.TagValue);
-        }
-
-        /// <summary>
-        /// Indexer to return a specific tag in the attribute collection.
-        /// </summary>
-        /// <remarks>
-        /// <para>When setting, if the value is null, the tag will be removed from the collection.</para>
-        /// <para>If the tag does not exist within the collection, a new <see cref="DicomAttribute"/>
-        /// derived instance will be created and returned by this indexer.</para>
-        /// </remarks>
-        /// <param name="tag">The tag to look for.</param>
-        /// <returns></returns>
-        public DicomAttribute this[uint tag]
-        {
-            get 
-            {
-                DicomAttribute attr;
-
-				if (!_attributeList.TryGetValue(tag, out attr))
-				{
-					DicomTag dicomTag = DicomTagDictionary.GetDicomTag(tag);
-
-					if (dicomTag == null)
-					{
-						dicomTag = DicomTag.GetTag(tag);
-					}
-					attr = dicomTag.CreateDicomAttribute();
-					if ((tag < _startTag) || (tag > _endTag))
-					{
-						if (!IgnoreOutOfRangeTags)
-							throw new DicomException("Tag is out of range for collection: " + tag);
-					}
-					else
-					{
-						attr.ParentCollection = this;
-						_attributeList[tag] = attr;
-					}
-				}
-
-            	return attr; 
-            }
-            set 
-            {
-                if (value == null)
-                {
-                	DicomAttribute attr;
-                    if (_attributeList.TryGetValue(tag, out attr))
-                    {
-                        attr.ParentCollection = null;
-                        _attributeList.Remove(tag);
-                    }
-                }
-                else
-                {
-					if (value.Tag.TagValue != tag)
-						throw new DicomException("Tag being set does not match tag in DicomAttribute");
-					
-					if ((tag < _startTag) || (tag > _endTag))
-					{
-						if (!IgnoreOutOfRangeTags)
-							throw new DicomException("Tag is out of range for collection: " + tag);
-					}
-					else
-					{					
-						_attributeList[tag] = value;
-						value.ParentCollection = this;
-					}
-                }
-            }
-        }
-
-        /// <summary>
-        /// Indexer when retrieving a specific tag in the collection.
-        /// </summary>
-        /// <remarks>
-        /// <para>When setting, if the value is null, the tag will be removed from the collection.</para>
-        /// <para>If the tag does not exist within the collection, a new <see cref="DicomAttribute"/>
-        /// derived instance will be created and returned by this indexer.</para>
-        /// </remarks>
-        /// <param name="tag"></param>
-        /// <returns></returns>
-        public DicomAttribute this[DicomTag tag]
-        {
-            get
-            {
-                DicomAttribute attr;
-
-				if (!_attributeList.TryGetValue(tag.TagValue, out attr))
-				{					
-					attr = tag.CreateDicomAttribute();
-
-					if (attr == null)
-					{
-						throw new DicomException("Invalid tag: " + tag.HexString);
-					}
-					if ((tag.TagValue < _startTag) || (tag.TagValue > _endTag))
-					{
-						if (!IgnoreOutOfRangeTags)
-							throw new DicomException("Tag is out of range for collection: " + tag);
-					}
-					else
-					{
-						attr.ParentCollection = this;
-						_attributeList[tag.TagValue] = attr;
-					}
-				}
-
-            	return attr;
-            }
-            set
-            {
-				if (value == null)
-				{
-					DicomAttribute attr;
-					if (_attributeList.TryGetValue(tag.TagValue, out attr))
-					{
-						attr.ParentCollection = null;
-						_attributeList.Remove(tag.TagValue);
-					}
-				}
-				else
-				{
-					uint tagValue = tag.TagValue;
-					if (value.Tag.TagValue != tagValue)
-						throw new DicomException("Tag being set does not match tag in DicomAttribute");
-				
-					if ((tagValue < _startTag) || (tagValue > _endTag))
-					{
-						if (!IgnoreOutOfRangeTags)
-							throw new DicomException("Tag is out of range for collection: " + tag);
-					}
-					else
-					{
-						_attributeList[tagValue] = value;
-						value.ParentCollection = this;
-					}
-				}
-            }
-        }
-
-        /// <summary>
-        /// Create a duplicate copy of the DicomAttributeCollection.
-        /// </summary>
-        /// <remarks>
-        /// <para>
-        /// This method creates a copy of all of the attributes within the DicomAttributeCollection and returns 
-        /// a new copy.  Note that binary attributes with a VR of OB, OW, OF, OD, and UN are copied.
-        /// </para>
-        /// </remarks>
-        /// <returns>A new DicomAttributeCollection.</returns>
-        public virtual DicomAttributeCollection Copy()
-        {
-        	return Copy(true, true, true);
-        }
-
-        /// <summary>
-        /// Create a duplicate copy of the DicomAttributeCollection.
-        /// </summary>
-        /// <remarks>This method will not copy <see cref="DicomAttributeOB"/>,
-        /// <see cref="DicomAttributeOW"/> and <see cref="DicomAttributeOF"/>
-        /// instances if the <paramref name="copyBinary"/> parameter is set
-        /// to false.</remarks>
-        /// <param name="copyBinary">Flag to set if binary VR (OB, OW, OF, OD) attributes will be copied.</param>
-        /// <param name="copyPrivate">Flag to set if Private attributes will be copied</param>
-		/// <param name="copyUnknown">Flag to set if UN VR attributes will be copied</param>
-		/// <returns>a new DicomAttributeCollection.</returns>
-        public virtual DicomAttributeCollection Copy(bool copyBinary, bool copyPrivate, bool copyUnknown)
-        {
-			return new DicomAttributeCollection(this, copyBinary, copyPrivate, copyUnknown);
-        }
-
-		/// <summary>
-		/// Create a duplicate copy of the DicomAttributeCollection.
-		/// </summary>
-		/// <remarks>This method will not copy <see cref="DicomAttributeOB"/>,
-		/// <see cref="DicomAttributeOW"/> and <see cref="DicomAttributeOF"/>
-		/// instances if the <paramref name="copyBinary"/> parameter is set
-		/// to false.</remarks>
-		/// <param name="copyBinary">Flag to set if binary VR (OB, OW, OF, OD) attributes will be copied.</param>
-		/// <param name="copyPrivate">Flag to set if Private attributes will be copied.</param>
-		/// <param name="stopTag">Indicates a tag at which to stop copying.</param>
-		/// <param name="copyUnknown">Flag to set if UN VR attributes will be copied.</param>
-		/// <returns>a new DicomAttributeCollection.</returns>
-		public virtual DicomAttributeCollection Copy(bool copyBinary, bool copyPrivate, bool copyUnknown, uint stopTag)
-		{
-			return new DicomAttributeCollection(this, copyBinary, copyPrivate, copyUnknown, stopTag);
-		}
-		
-		/// <summary>
-        /// Check if the contents of the DicomAttributeCollection is identical to another DicomAttributeCollection instance.
-        /// </summary>
-        /// <remarks>
-        /// <para>
-        /// This method compares the contents of two attribute collections to see if they are equal.  The method
-        /// will step through each of the tags within the collection, and compare them to see if they are equal.  The
-        /// method will also recurse into sequence attributes to be sure they are equal.</para>
-        /// </remarks>
-        /// <param name="obj">The objec to compare to.</param>
-        /// <returns>true if the collections are equal.</returns>
-        public override bool Equals(object obj)
-		{
-		    List<DicomAttributeComparisonResult> failureReason = new List<DicomAttributeComparisonResult>();
-		    return Equals(obj, ref failureReason);
-		}
-
-        /// <summary>
-        /// Check if the contents of the DicomAttributeCollection is identical to another DicomAttributeCollection instance.
-        /// </summary>
-        /// <remarks>
-        /// <para>
-        /// This method compares the contents of two attribute collections to see if they are equal.  The method
-        /// will step through each of the tags within the collection, and compare them to see if they are equal.  The
-        /// method will also recurse into sequence attributes to be sure they are equal.</para>
-        /// </remarks>
-        /// <param name="obj">The objec to compare to.</param>
-        /// <param name="comparisonFailure">An output string describing why the objects are not equal.</param>
-        /// <param name="failures">List of tags that failed comparison.</param>
-        /// <returns>true if the collections are equal.</returns>
-        public bool Equals(object obj, ref List<DicomAttributeComparisonResult> failures)
-        {
-            DicomAttributeCollection a = obj as DicomAttributeCollection;
-            if (a == null)
-            {
-                DicomAttributeComparisonResult result = new DicomAttributeComparisonResult();
-                result.ResultType = ComparisonResultType.InvalidType;
-                result.Details = String.Format("Comparison object is invalid type: {0}", obj.GetType());
-                failures.Add(result);
-                return false;
-            }
-
-            IEnumerator<DicomAttribute> thisEnumerator = GetEnumerator();
-            IEnumerator<DicomAttribute> compareEnumerator = a.GetEnumerator();
-
-            for (; ; )
-            {
-                bool thisValidNext = thisEnumerator.MoveNext();
-                bool compareValidNext = compareEnumerator.MoveNext();
-
-                // Skip empty attributes
-                while (thisValidNext && thisEnumerator.Current.IsEmpty)
-                    thisValidNext = thisEnumerator.MoveNext();
-                while (compareValidNext && compareEnumerator.Current.IsEmpty)
-                    compareValidNext = compareEnumerator.MoveNext();
-
-                if (!thisValidNext && !compareValidNext)
-                    break; // break & exit with true
-
-                if (!thisValidNext || !compareValidNext)
-                {
-                    DicomAttributeComparisonResult result = new DicomAttributeComparisonResult();
-                    result.ResultType = ComparisonResultType.DifferentAttributeSet;
-                    result.Details = String.Format("Invalid last tag in attribute collection");
-                    failures.Add(result); 
-                    return false;
-                }
-                DicomAttribute thisAttrib = thisEnumerator.Current;
-                DicomAttribute compareAttrib = compareEnumerator.Current;
-
-                if (thisAttrib.Tag.Element == 0x0000)
-                {
-                    thisValidNext = thisEnumerator.MoveNext();
-
-                    if (!thisValidNext)
-                    {
-                        DicomAttributeComparisonResult result = new DicomAttributeComparisonResult();
-                        result.ResultType = ComparisonResultType.DifferentAttributeSet;
-                        result.Details = String.Format("Invalid last tag in attribute collection");
-                        failures.Add(result);
-                        return false;
-                    }
-                    thisAttrib = thisEnumerator.Current;
-                }
-
-                if (compareAttrib.Tag.Element == 0x0000)
-                {
-                    compareValidNext = compareEnumerator.MoveNext();
-
-                    if (!compareValidNext)
-                    {
-                        DicomAttributeComparisonResult result = new DicomAttributeComparisonResult();
-                        result.ResultType = ComparisonResultType.DifferentAttributeSet;
-                        result.Details = String.Format("Invalid last tag in attribute collection");
-                        failures.Add(result);
-                        return false;
-                    }
-                    compareAttrib = compareEnumerator.Current;
-                }
-
-
-                if (!thisAttrib.Tag.Equals(compareAttrib.Tag))
-                {
-                    DicomAttributeComparisonResult result = new DicomAttributeComparisonResult();
-                    result.ResultType = ComparisonResultType.DifferentValues;
-                    result.TagName = thisAttrib.Tag.Name;
-                    result.Details =  String.Format(
-                            "Source tag {0} and comparison message tag {1} not the same, possible missing tag.",
-                            thisAttrib.Tag, compareAttrib.Tag);
-
-                    failures.Add(result);
-                    return false;
-                }
-                if (!thisAttrib.Equals(compareAttrib))
-                {
-                    if (thisAttrib.StreamLength < 64 && compareAttrib.StreamLength < 64)
-                    {
-                        DicomAttributeComparisonResult result = new DicomAttributeComparisonResult();
-                        result.ResultType = ComparisonResultType.DifferentValues;
-                        result.TagName = thisAttrib.Tag.Name;
-                        result.Details = String.Format("Tag {0} values not equal, Base value: '{1}', Comparison value: '{2}'",
-                                          thisAttrib.Tag,
-                                          thisAttrib, compareAttrib);
-                        failures.Add(result); 
-                    
-                    }
-                    else
-                    {
-                        DicomAttributeComparisonResult result = new DicomAttributeComparisonResult();
-                        result.ResultType = ComparisonResultType.DifferentValues;
-                        result.TagName = thisAttrib.Tag.Name;
-                        result.Details = String.Format("Tag {0} values not equal in message", thisAttrib.Tag);
-                        failures.Add(result); 
-                    
-                    }
-                    return false;
-                }
-            }
-
-            return true;
-        }
-
-        /// <summary>
-        /// Override to get a hash code to represent the object.
-        /// </summary>
-        /// <returns>The hash code.</returns>
-        public override int GetHashCode()
-        {
-            return base.GetHashCode(); // TODO
-        }
-
-        #endregion
-
-        #region Internal Methods
-        /// <summary>
-        /// Used to calculate group lengths.
-        /// </summary>
-        /// <param name="group"></param>
-        /// <param name="syntax"></param>
-        /// <param name="options"></param>
-        /// <returns></returns>
-        internal uint CalculateGroupWriteLength(ushort group, TransferSyntax syntax, DicomWriteOptions options)
-        {
-            uint length = 0;
-            foreach (DicomAttribute item in this)
-            {
-                if (item.Tag.Group < group || item.IsEmpty || item.Tag.Element == 0x0000) // skip Group Length elements and empty elements
-                    continue;
-                if (item.Tag.Group > group)
-                    return length;
-                length += item.CalculateWriteLength(syntax, options);
-            }
-            return length;
-        }
-
-        /// <summary>
-        /// Used to calculate the write length of the collection.
-        /// </summary>
-        /// <param name="syntax"></param>
-        /// <param name="options"></param>
-        /// <returns></returns>
-        internal uint CalculateWriteLength(TransferSyntax syntax, DicomWriteOptions options)
-        {
-            return CalculateWriteLength(uint.MinValue, uint.MaxValue, syntax, options);
-        }
-
-        /// <summary>
-        /// Used to calculate the write length of the collection.
-        /// </summary>
-        /// <param name="startTag"></param>
-        /// <param name="stopTag"></param>
-        /// <param name="syntax"></param>
-        /// <param name="options"></param>
-        /// <returns></returns>
-        internal uint CalculateWriteLength(uint startTag, uint stopTag, TransferSyntax syntax, DicomWriteOptions options)
-        {
-            uint length = 0;
-            ushort group = 0xffff;
-
-            foreach (DicomAttribute item in this)
-            {
-                if (item.Tag.TagValue < startTag || item.IsEmpty || item.Tag.Element == 0x0000) // skip Group Length elements and empty elements
-                    continue;
-                if (item.Tag.TagValue > stopTag)
-                    return length;
-
-                // once for each group, add on the length of the Group Length element if the option was specified
-                if (item.Tag.Group != group)
-                {
-                    group = item.Tag.Group;
-                    if (Flags.IsSet(options, DicomWriteOptions.CalculateGroupLengths))
-                    {
-                        // Group Length (gggg,0000) is VR=UL, VM=1
-                        // under explicit VR encoding, the length of the element is 4 (tag) + 2 (VR) + 2 (length) + 4 (value) = 12
-                        // under implicit VR encoding, the length of the element is 4 (tag) + 4 (length) + 4 (value) = 12
-                        length += 12;
-                    }
-                }
-
-                // add on the actual length of the element
-                length += item.CalculateWriteLength(syntax, options);
-            }
-            return length;
-        }
-        #endregion
-
-        #region IEnumerable Implementation
-
-        /// <summary>
-        /// Method for implementing the <see cref="IEnumerable"/> interface.
-        /// </summary>
-        /// <returns></returns>
-        public IEnumerator<DicomAttribute> GetEnumerator()
-        {
-            return _attributeList.Values.GetEnumerator();   
-        }
-
-        /// <summary>
-        /// Method for implementing the <see cref="IEnumerable"/> interface.
-        /// </summary>
-        /// <returns></returns>
-        IEnumerator IEnumerable.GetEnumerator()
-        {
-            return GetEnumerator();
-        }
-
-        #endregion
-
-        #region Binding
-        /// <summary>
-        /// Internal method for getting a default value for an attribute.
-        /// </summary>
-        /// <param name="vtype"></param>
-        /// <param name="deflt"></param>
-        /// <returns></returns>
-        private static object GetDefaultValue(Type vtype, DicomFieldDefault deflt)
-        {
-            try
-            {
-                if (deflt == DicomFieldDefault.Null || deflt == DicomFieldDefault.None)
-                    return null;
-                if (deflt == DicomFieldDefault.DBNull)
-                    return DBNull.Value;
-                if (deflt == DicomFieldDefault.Default && vtype != typeof(string))
-                    return Activator.CreateInstance(vtype);
-                if (vtype == typeof(string))
-                {
-                    if (deflt == DicomFieldDefault.StringEmpty || deflt == DicomFieldDefault.Default)
-                        return String.Empty;
-                }
-                else if (vtype == typeof(DateTime))
-                {
-                    if (deflt == DicomFieldDefault.DateTimeNow)
-                        return DateTime.Now;
-                    if (deflt == DicomFieldDefault.MinValue)
-                        return DateTime.MinValue;
-                    if (deflt == DicomFieldDefault.MaxValue)
-                        return DateTime.MaxValue;
-                }
-                else if (vtype.IsSubclassOf(typeof(ValueType)))
-                {
-                    if (deflt == DicomFieldDefault.MinValue)
-                    {
-                        PropertyInfo pi = vtype.GetProperty("MinValue", BindingFlags.Static);
-                        if (pi != null) return pi.GetValue(null, null);
-                    }
-                    if (deflt == DicomFieldDefault.MaxValue)
-                    {
-                        PropertyInfo pi = vtype.GetProperty("MaxValue", BindingFlags.Static);
-                        if (pi != null) return pi.GetValue(null, null);
-                    }
-                    return Activator.CreateInstance(vtype);
-                }
-                return null;
-            }
-            catch (Exception e)
-            {
-                Platform.Log(LogLevel.Error, e, "Error in default value type! - {0}", vtype.ToString());
-                return null;
-            }
-        }
-
-        private static object LoadDicomFieldValue(DicomAttribute elem, Type vtype, DicomFieldDefault deflt, bool udzl)
-        {
-            if (vtype.IsSubclassOf(typeof(DicomAttribute)))
-            {
-                if (elem != null && vtype != elem.GetType())
-                    throw new DicomDataException("Invalid binding type for Element VR!");
-                return elem;
-            }
-        	if (vtype.IsArray)
-        	{
-        		if (elem != null)
-        		{
-        			if (vtype.GetElementType() == typeof(float) && (elem.Tag.VR == DicomVr.DSvr))
-        			{
-        				float[] array = new float[elem.Count];
-        				for (int i = 0; i < array.Length; i++)
-        				{
-        					elem.TryGetFloat32(i, out array[i]);
-        				}
-        				return array;
-        			}
-        			if (vtype.GetElementType() == typeof(double) && (elem.Tag.VR == DicomVr.DSvr))
-        			{
-        				double[] array = new double[elem.Count];
-        				for (int i = 0; i < array.Length; i++)
-        					elem.TryGetFloat64(i, out array[i]);
-
-        				return array;
-        			}
-
-        			if (vtype.GetElementType() != elem.GetValueType())
-        				throw new DicomDataException("Invalid binding type for Element VR!");
-        				//if (elem.GetValueType() == typeof(DateTime))
-        				//    return (elem as AbstractAttribute).GetDateTimes();
-        			return elem.Values;
-        		}
-        		if (deflt == DicomFieldDefault.EmptyArray)
-        			return Array.CreateInstance(vtype, 0);
-        		return null;
-        	}
-        	if (elem != null)
-        	{
-        		if ((elem.IsNull || elem.IsEmpty) && udzl)
-        		{
-        			return GetDefaultValue(vtype, deflt);
-        		}
-        		if (vtype == typeof(string))
-        		{
-        			return elem.ToString();
-        		}
-
-        		Type nullableType;
-        		if (null != (nullableType = Nullable.GetUnderlyingType(vtype)) || vtype.IsValueType)
-        		{
-        			bool isNullable = nullableType != null;
-        			Type valueType = nullableType ?? vtype;
-
-        			if (valueType == typeof (ushort))
-        			{
-        				ushort value;
-        				if (!elem.TryGetUInt16(0, out value) && isNullable)
-        					return null;
-        				return value;
-        			}
-        			if (valueType == typeof (short))
-        			{
-        				short value;
-        				if (!elem.TryGetInt16(0, out value) && isNullable)
-        					return null;
-        				return value;
-        			}
-        			if (valueType == typeof (uint))
-        			{
-        				uint value;
-        				if (!elem.TryGetUInt32(0, out value) && isNullable)
-        					return null;
-        				return value;
-        			}
-        			if (valueType == typeof (int))
-        			{
-        				int value;
-        				if (!elem.TryGetInt32(0, out value) && isNullable)
-        					return null;
-        				return value;
-        			}
-        			if (valueType == typeof(UInt64))
-        			{
-        				UInt64 value;
-        				if (!elem.TryGetUInt64(0, out value) && isNullable)
-        					return null;
-        				return value;
-        			}
-        			if (valueType == typeof(Int64))
-        			{
-        				Int64 value;
-        				if (!elem.TryGetInt64(0, out value) && isNullable)
-        					return null;
-        				return value;
-        			}
-        			if (valueType == typeof(float))
-        			{
-        				float value;
-        				if (!elem.TryGetFloat32(0, out value) && isNullable)
-        					return null;
-
-        				return value;
-        			}
-        			if (valueType == typeof (double))
-        			{
-        				double value;
-        				if (!elem.TryGetFloat64(0, out value) && isNullable)
-        					return null;
-        				return value;
-        			}
-        			if (valueType == typeof(DateTime))
-        			{
-        				DateTime value;
-        				if (!elem.TryGetDateTime(0, out value) && isNullable)
-        					return null;
-        				return value;
-        			}
-        		}
-                	
-        		if (vtype != elem.GetValueType())
-        		{
-        			if (vtype == typeof(DicomUid) && elem.Tag.VR == DicomVr.UIvr)
-        			{
-        				DicomUid uid;
-        				elem.TryGetUid(0, out uid);
-        				return uid;
-        			}
-        			if (vtype == typeof(TransferSyntax) && elem.Tag.VR == DicomVr.UIvr)
-        			{
-        				return TransferSyntax.GetTransferSyntax(elem.ToString());
-        			}
-        				//else if (vtype == typeof(DcmDateRange) && elem.GetType().IsSubclassOf(typeof(AttributeMultiValueText)))
-        				//{
-        				//    return (elem as AbstractAttribute).GetDateTimeRange();
-        				// }
-        			if (vtype == typeof(object))
-        			{
-        				return elem.Values;
-        			}
-        			throw new DicomDataException("Invalid binding type for Element VR!");
-        		}
-        		return elem.Values;
-        	}
-        	return GetDefaultValue(vtype, deflt);
-        }
-
-        /// <summary>
-        /// Load the contents of attributes in the collection into a structure or class.
-        /// </summary>
-        /// <remarks>
-        /// <para>
-        /// This method will use reflection to look at the contents of the object specified by
-        /// <paramref name="obj"/> and copy the values of attributes within this collection to
-        /// fields in the object with the <see cref="DicomFieldAttribute"/> attribute set for
-        /// them.
-        /// </para>
-        /// </remarks>
-        /// <param name="obj"></param>
-        /// <seealso cref="DicomFieldAttribute"/>
-        public bool LoadDicomFields(object obj)
-        {
-			// TODO: perhaps we should throw exception if there's problem binding any field so the caller knows the fields in the object may be incomplete.
-			// Decided to return a boolean instead so existing code still works.
-<<<<<<< HEAD
-			var failureCount = 0; 
-
-            FieldInfo[] fields = obj.GetType().GetFields();
-            foreach (FieldInfo field in fields)
-=======
-			var failureCount = 0;
-
-            FieldData[] fields;
-            PropertyData[] properties;
-            GetPropertiesAndFields(obj.GetType(), out fields, out properties);
-            foreach (var f in fields)
->>>>>>> 0c62cc23
-            {
-                var field = f.FieldInfo;
-                var dfa = f.DicomFieldAttribute;
-                try
-                {
-                    if ((dfa.Tag.TagValue >= StartTagValue) && (dfa.Tag.TagValue <= EndTagValue))
-                    {
-						DicomAttribute elem;
-                        if (TryGetAttribute(dfa.Tag, out elem))
-                        {
-                            if (dfa.DefaultValue == DicomFieldDefault.None 
-								&& dfa.UseDefaultForZeroLength
-								&& (elem.IsNull || elem.IsEmpty))
-                            {
-                                // do nothing
-                            }
-                            else
-                            {
-                                    field.SetValue(obj,
-                                                   LoadDicomFieldValue(elem, field.FieldType, dfa.DefaultValue,
-                                                                       dfa.UseDefaultForZeroLength));
-                            }
-                        }
-                    }
-<<<<<<< HEAD
-                    catch (Exception e)
-                    {
-                        Platform.Log(LogLevel.Error, e,"Unable to bind field {0}", field.Name);
-						failureCount++;
-                    }
-=======
-                }
-                catch (Exception e)
-                {
-                    Platform.Log(LogLevel.Error, e,"Unable to bind field {0}", field.Name);
-					failureCount++;
->>>>>>> 0c62cc23
-                }
-            }
-
-            foreach (var p in properties)
-            {
-                var property = p.PropertyInfo;
-                var dfa = p.DicomFieldAttribute;
-                try
-                {
-                    DicomAttribute elem;
-                    if (TryGetAttribute(dfa.Tag, out elem))
-                    {
-                        if (dfa.DefaultValue == DicomFieldDefault.None
-							&& dfa.UseDefaultForZeroLength
-							&& (elem.IsNull || elem.IsEmpty))
-                        {
-                            // do nothing
-                        }
-                        else
-                        {
-                            property.SetValue(obj, LoadDicomFieldValue(elem, property.PropertyType, dfa.DefaultValue, dfa.UseDefaultForZeroLength), null);
-                        }
-                    }
-<<<<<<< HEAD
-                    catch (Exception e)
-                    {
-						Platform.Log(LogLevel.Error, e, "Unable to bind property {0}", property.Name);
-						failureCount++;
-                    }
-=======
-                }
-                catch (Exception e)
-                {
-					Platform.Log(LogLevel.Error, e, "Unable to bind property {0}", property.Name);
-					failureCount++;
->>>>>>> 0c62cc23
-                }
-            }
-
-        	return failureCount == 0;
-        }
-
-        private void SaveDicomFieldValue(DicomTag tag, object value, bool createEmpty, bool setNullIfEmpty)
-        {
-            if (value != null && value != DBNull.Value)
-            {
-                Type vtype = value.GetType();
-                DicomSequenceItem sq;
-                if (vtype == this[tag].GetType())
-                {
-                    this[tag] = (DicomAttribute)value;
-                }
-                else if (null != (sq = value as DicomSequenceItem))
-                {
-                    DicomAttribute elem = this[tag];
-                    elem.AddSequenceItem(sq);
-                }
-                else
-                {
-                    DicomAttribute elem = this[tag];
-                    if (vtype.IsArray)
-                    {
-                        if (vtype.GetElementType() != elem.GetValueType())
-                            throw new DicomDataException("Invalid binding type for Element VR!");
-//                        if (elem.GetValueType() == typeof(DateTime))
-  //                          (elem as AbstractAttribute).SetDateTimes((DateTime[])value);
-    //                    else
-                            elem.Values = value;
-                    }
-                    else
-                    {
-                    	if (elem.Tag.VR == DicomVr.UIvr && vtype == typeof(DicomUid))
-                        {
-                            DicomUid ui = (DicomUid)value;
-                            elem.SetStringValue(ui.UID);
-                        }
-                        else if (elem.Tag.VR == DicomVr.UIvr && vtype == typeof(TransferSyntax))
-                        {
-                            TransferSyntax ts = (TransferSyntax)value;
-                            elem.SetStringValue(ts.DicomUid.UID);
-                        }
-                      //  else if (vtype == typeof(DcmDateRange) && elem.GetType().IsSubclassOf(typeof(AbstractAttribute)))
-                      //  {
-                      //      DcmDateRange dr = (DcmDateRange)value;
-                      //      (elem as AbstractAttribute).SetDateTimeRange(dr);
-                      //  }
-                        else if (vtype != elem.GetValueType())
-                        {
-							if (vtype == typeof(string))
-							{
-								elem.SetStringValue((string)value);
-							}
-							else
-							{
-								Type nullableType;
-								if (null != (nullableType = Nullable.GetUnderlyingType(vtype)) || vtype.IsValueType)
-								{
-									Type valueType = nullableType ?? vtype;
-
-									if (valueType == typeof (UInt16))
-										elem.SetUInt16(0, (UInt16) value);
-									else if (valueType == typeof(Int16))
-										elem.SetInt16(0, (Int16) value);
-									else if (valueType == typeof(UInt32))
-										elem.SetUInt32(0, (UInt32) value);
-									else if (valueType == typeof(Int32))
-										elem.SetInt32(0, (Int32) value);
-									else if (valueType == typeof(Int64))
-										elem.SetInt64(0, (Int64)value);
-									else if (valueType == typeof(UInt64))
-										elem.SetUInt64(0, (UInt64)value);
-									else if (valueType == typeof(float))
-										elem.SetFloat32(0, (float)value);
-									else if (valueType == typeof(double))
-										elem.SetFloat64(0, (double)value);
-									else if (valueType == typeof(DateTime))
-										elem.SetDateTime(0, (DateTime)value);
-									else
-										throw new DicomDataException("Invalid binding type for Element VR!");
-								}
-								else
-									throw new DicomDataException("Invalid binding type for Element VR!");
-							}
-                        }
-                        else
-                        {
-                            elem.Values = value;
-                        }
-                    }
-                }
-            }
-            else
-            {
-                DicomAttribute attr;
-				if (createEmpty)
-                {
-                    // force the element creation
-                    attr = this[tag];
-					if (setNullIfEmpty)
-						attr.SetNullValue();
-                }
-                else if (TryGetAttribute(tag, out attr))
-                {
-                    attr.Values = null;
-                }
-            }
-        }
-
-        /// <summary>
-        /// This method will copy attributes from the input object into the collection.
-        /// </summary>
-        /// <remarks>
-        /// </remarks>
-        /// <param name="obj">The object to copy values out of into the collection.</param>
-        /// <seealso cref="DicomFieldAttribute"/>
-        public void SaveDicomFields(object obj)
-        {
-            FieldData[] fields;
-            PropertyData[] properties;
-            GetPropertiesAndFields(obj.GetType(), out fields, out properties);
-            foreach (var field in fields)
-            {
-                var dfa = field.DicomFieldAttribute;
-				object value = field.FieldInfo.GetValue(obj);
-                SaveDicomFieldValue(dfa.Tag, value, dfa.CreateEmptyElement, dfa.SetNullValueIfEmpty);
-            }
-
-            foreach (var property in properties)
-            {   
-                var dfa = property.DicomFieldAttribute;
-				object value = property.PropertyInfo.GetValue(obj, null);
-                SaveDicomFieldValue(dfa.Tag, value, dfa.CreateEmptyElement, dfa.SetNullValueIfEmpty);
-            }
-        }
-        #endregion
-
-        #region Dump
-        /// <summary>
-        /// Method to dump the contents of the collection to a <see>StringBuilder</see> instance.
-        /// </summary>
-        /// <param name="sb"></param>
-        /// <param name="prefix"></param>
-        /// <param name="options"></param>
-        public void Dump(StringBuilder sb, String prefix, DicomDumpOptions options)
-        {
-            if (sb == null) throw new ArgumentNullException("sb");
-            foreach (DicomAttribute item in this)
-            {
-                item.Dump(sb, prefix, options);
-                sb.AppendLine();
-            }
-        }
-
-        /// <summary>
-        /// Method to dump the contents of a collection to a string.
-        /// </summary>
-        /// <param name="prefix"></param>
-        /// <param name="options"></param>
-        /// <returns></returns>
-        public string Dump(string prefix, DicomDumpOptions options)
-        {
-            StringBuilder sb = new StringBuilder();
-            Dump(sb, prefix, options);
-            return sb.ToString();
-        }
-
-        /// <summary>
-        /// Method to dump the contents of a collection to a string.
-        /// </summary>
-        /// <param name="prefix"></param>
-        /// <returns></returns>
-        public string Dump(string prefix)
-        {
-            return Dump(prefix, DicomDumpOptions.Default);
-        }
-
-        /// <summary>
-        /// Method to dump the contents of a collection to a string.
-        /// </summary>
-        /// <returns></returns>
-        public string Dump()
-        {
-            return Dump(String.Empty, DicomDumpOptions.Default);
-        }
-        #endregion
-    }
-
-    #region Type caching for Load/Save Dicom Fields
-
-    partial class DicomAttributeCollection
-    {
-        private class FieldData
-        {
-            public FieldData(FieldInfo fieldInfo, DicomFieldAttribute dicomFieldAttribute)
-            {
-                FieldInfo = fieldInfo;
-                DicomFieldAttribute = dicomFieldAttribute;
-            }
-
-            public readonly FieldInfo FieldInfo;
-            public readonly DicomFieldAttribute DicomFieldAttribute;
-        }
-        private class PropertyData
-        {
-            public PropertyData(PropertyInfo propertyInfo, DicomFieldAttribute dicomFieldAttribute)
-            {
-                PropertyInfo = propertyInfo;
-                DicomFieldAttribute = dicomFieldAttribute;
-            }
-
-            public readonly PropertyInfo PropertyInfo;
-            public readonly DicomFieldAttribute DicomFieldAttribute;
-        }
-
-        private class TypeData
-        {
-            public TypeData(Type type, FieldData[] fields, PropertyData[] properties)
-            {
-                Type = type;
-                Fields = fields;
-                Properties = properties;
-            }
-
-            public readonly Type Type;
-            public readonly FieldData[] Fields;
-            public readonly PropertyData[] Properties;
-        }
-
-        private static TypeData _lastTypeData;
-        private static readonly object _typeDataLock = new object();
-        private static readonly Dictionary<Type, TypeData> _typeData = new Dictionary<Type, TypeData>();
-
-        private void GetPropertiesAndFields(Type type, out FieldData[] fields, out PropertyData[] properties)
-        {
-            var last = _lastTypeData;
-            //Faster than looking up in a dictionary, and it'll often be the same.
-            if (last != null && last.Type == type)
-            {
-                fields = last.Fields;
-                properties = last.Properties;
-                return;
-            }
-
-            TypeData typeData;
-            lock (_typeDataLock)
-                _typeData.TryGetValue(type, out typeData);
-
-            if (typeData == null)
-            {
-                typeData = new TypeData(type,
-                    (from field in type.GetFields()
-                     let attributes = field.GetCustomAttributes(typeof(DicomFieldAttribute), true)
-                     where attributes.Length > 0
-                     select new FieldData(field, (DicomFieldAttribute)attributes[0])).ToArray(),
-
-                    (from property in type.GetProperties()
-                     let attributes = property.GetCustomAttributes(typeof(DicomFieldAttribute), true)
-                     where attributes.Length > 0
-                     select new PropertyData(property, (DicomFieldAttribute)attributes[0])).ToArray());
-
-                lock (_typeDataLock)
-                    _typeData[type] = typeData;
-            }
-
-            fields = typeData.Fields;
-            properties = typeData.Properties;
-         
-            _lastTypeData = typeData;
-        }
-    }
-
-    #endregion
-}+#region License
+
+// Copyright (c) 2013, ClearCanvas Inc.
+// All rights reserved.
+// http://www.clearcanvas.ca
+//
+// This file is part of the ClearCanvas RIS/PACS open source project.
+//
+// The ClearCanvas RIS/PACS open source project is free software: you can
+// redistribute it and/or modify it under the terms of the GNU General Public
+// License as published by the Free Software Foundation, either version 3 of the
+// License, or (at your option) any later version.
+//
+// The ClearCanvas RIS/PACS open source project is distributed in the hope that it
+// will be useful, but WITHOUT ANY WARRANTY; without even the implied warranty of
+// MERCHANTABILITY or FITNESS FOR A PARTICULAR PURPOSE.  See the GNU General
+// Public License for more details.
+//
+// You should have received a copy of the GNU General Public License along with
+// the ClearCanvas RIS/PACS open source project.  If not, see
+// <http://www.gnu.org/licenses/>.
+
+#endregion
+
+using System;
+using System.Collections;
+using System.Collections.Generic;
+using System.Linq;
+using System.Reflection;
+using System.Text;
+using ClearCanvas.Common;
+
+namespace ClearCanvas.Dicom
+{
+    /// <summary>
+    /// The DicomAttributeCollection class models an a collection of DICOM attributes.
+    /// </summary>
+    /// <remarks>
+    /// <para>
+    /// This class represents a collection of <see cref="DicomAttribute"/> classes.  It is used by the <see cref="DicomMessageBase"/> class to 
+    /// represent the meta info and data set of <see cref="DicomFile"/> and <see cref="DicomMessage"/> objects.
+    /// </para>
+    /// <para>
+    /// 
+    /// </para>
+    /// </remarks>
+	public partial class DicomAttributeCollection : IEnumerable<DicomAttribute>, IDicomAttributeProvider
+    {
+        #region Member Variables
+        private readonly SortedDictionary<uint, DicomAttribute> _attributeList = new SortedDictionary<uint, DicomAttribute>();
+        private String _specificCharacterSet = String.Empty;
+        private readonly uint _startTag = 0x00000000;
+        private readonly uint _endTag = 0xFFFFFFFF;
+
+        private static readonly bool ValidateVrLengthsDefault = DicomSettings.Default.ValidateVrLengths;
+		private static readonly bool ValidateVrValuesDefault = DicomSettings.Default.ValidateVrValues;
+		private static readonly bool IgnoreOutOfRangeTagsDefault = DicomSettings.Default.IgnoreOutOfRangeTags;
+		#endregion
+
+        #region Constructors
+
+        /// <summary>
+        /// Default constuctor.
+        /// </summary>
+        public DicomAttributeCollection()
+        {
+	        ValidateVrLengths = ValidateVrLengthsDefault;
+	        ValidateVrValues = ValidateVrValuesDefault;
+	        IgnoreOutOfRangeTags = IgnoreOutOfRangeTagsDefault;
+        }
+
+        /// <summary>
+        /// Contructor that sets the range of tags in use for the collection.
+        /// </summary>
+        /// <remarks>
+        /// <para>
+        /// This constructor is used to set a range of valid tags for the collection.
+        /// All tags must be greater than or equal to <paramref name="startTag"/>
+        /// ad less than or equal to <paramref name="endTag"/>.  
+        /// </para>
+        /// <para>
+        /// The <see cref="DicomMessage"/> and <see cref="DicomFile"/> classes use 
+        /// this form of the constructor when creating the DataSet and MetaInfo 
+        /// <see cref="DicomAttributeCollection"/> instances.</para>
+        /// </remarks>
+        /// <param name="startTag">The valid start tag for attributes in the collection.</param>
+        /// <param name="endTag">The value stop tag for attributes in the collection.</param>
+        public DicomAttributeCollection(uint startTag, uint endTag)
+        {
+            _startTag = startTag;
+            _endTag = endTag;
+			ValidateVrLengths = ValidateVrLengthsDefault;
+			ValidateVrValues = ValidateVrValuesDefault;
+			IgnoreOutOfRangeTags = IgnoreOutOfRangeTagsDefault;
+        }
+
+		/// <summary>
+		/// Internal constructor used when creating a copy of an DicomAttributeCollection.
+		/// </summary>
+		/// <param name="source">The source collection to copy attributes from.</param>
+		/// <param name="copyBinary"></param>
+		/// <param name="copyPrivate"></param>
+		/// <param name="copyUnknown"></param>
+		internal DicomAttributeCollection(DicomAttributeCollection source, bool copyBinary, bool copyPrivate, bool copyUnknown)
+			: this(source, copyBinary, copyPrivate, copyUnknown, 0xFFFFFFFF)
+        {
+
+        }
+
+        internal DicomAttributeCollection(DicomAttributeCollection source, bool copyBinary, bool copyPrivate, bool copyUnknown, uint stopTag)
+        {
+			ValidateVrLengths = ValidateVrLengthsDefault;
+			ValidateVrValues = ValidateVrValuesDefault;
+			IgnoreOutOfRangeTags = IgnoreOutOfRangeTagsDefault;
+
+        	_startTag = source.StartTagValue;
+        	_endTag = source.EndTagValue;
+        	_specificCharacterSet = source.SpecificCharacterSet;
+
+            foreach (DicomAttribute attrib in source)
+            {
+				if (attrib.Tag.TagValue >= stopTag)
+					break;
+
+				if (!copyPrivate && attrib.Tag.IsPrivate)
+					continue;
+
+				if (!copyUnknown && attrib is DicomAttributeUN)
+					continue;
+
+                if (copyBinary ||
+                      (!(attrib is DicomAttributeOB)
+                    && !(attrib is DicomAttributeOW)
+                    && !(attrib is DicomAttributeOF)
+                    && !(attrib is DicomAttributeOD)
+                    && !(attrib is DicomFragmentSequence)))
+                {
+                    this[attrib.Tag] = attrib.Copy(copyBinary);
+                }
+            }
+        }
+        #endregion
+
+        #region Public Properties
+        /// <summary>
+        /// The specific character set string associated with the collection.
+        /// </summary>
+        /// <remarks>An empty string is returned if the specific character set
+        /// tag is not set for the collection.</remarks>
+        public String SpecificCharacterSet
+        {
+            get { return _specificCharacterSet; }
+            set 
+            { 
+                _specificCharacterSet = value;
+
+                // This line forces the value to be placed in sequences when we don't want it to be, because of how the parser is set
+                //this[DicomTags.SpecificCharacterSet].SetStringValue(_specificCharacterSet);
+            }
+        }
+
+        /// <summary>
+        /// The number of attributes in the collection.
+        /// </summary>
+        public int Count
+        { 
+            get { return _attributeList.Count; } 
+        }
+
+        /// <summary>
+        /// The first valid tag for attributes in the collection.
+        /// </summary>
+        public uint StartTagValue
+        {
+            get { return _startTag; }
+        }
+
+        /// <summary>
+        /// The last valid tag for attributes in the collection.
+        /// </summary>
+        public uint EndTagValue
+        {
+            get { return _endTag; }
+        }
+
+        /// <summary>
+        /// Gets the dump string (useful for seeing the dump output in the debugger's local variables window).
+        /// </summary>
+        /// <value>The dump string.</value>
+        public string DumpString
+        {
+            get { return Dump(String.Empty, DicomDumpOptions.None); }
+        }
+
+		public bool ValidateVrLengths { get; set; }
+		
+		public bool ValidateVrValues { get; set; }
+		
+		public bool IgnoreOutOfRangeTags { get; set; }
+
+        #endregion
+
+        #region Public Methods
+
+        /// <summary>
+        /// Determines if an attribute collection is empty.
+        /// </summary>
+        /// <returns>true if empty (no tags have a value), false otherwise.</returns>
+        public bool IsEmpty()
+        {
+            foreach (DicomAttribute attr in this)
+            {
+                if (attr.Count > 0)
+                    return false;
+            }
+            return true;
+        }
+
+        /// <summary>
+        /// Check if a tag is contained in an DicomAttributeCollection and has a value.
+        /// </summary>
+        /// <param name="tag"></param>
+        /// <returns></returns>
+        public bool Contains(uint tag)
+        {
+			DicomAttribute attrib;
+			return TryGetAttribute(tag, out attrib);
+		}
+
+        /// <summary>
+        /// Check if a tag is contained in an DicomAttributeCollection and has a value.
+        /// </summary>
+        /// <param name="tag"></param>
+        /// <returns></returns>
+        public bool Contains(DicomTag tag)
+        {
+        	DicomAttribute attrib;
+        	return TryGetAttribute(tag, out attrib);
+        }
+
+		/// <summary>
+		/// Combines the functionality of the <see cref="Contains(uint)"/> method with the indexer.  Returns the attribute if it exists within the collection.
+		/// </summary>
+		/// <param name="tag">The tag to get.</param>
+		/// <param name="attrib">The output attribute.  Null if the attribute doesn't exist in the collection.  Will be set if the attribute exists, but is empty.</param>
+		/// <returns>true if the attribute exists and is not empty.</returns>
+		public bool TryGetAttribute(uint tag, out DicomAttribute attrib)
+		{
+			if (!_attributeList.TryGetValue(tag, out attrib))
+			{
+				return false;
+			}
+
+			return !attrib.IsEmpty;
+		}
+
+		/// <summary>
+		/// Combines the functionality of the <see cref="Contains(uint)"/> method with the indexer.  Returns the attribute if it exists within the collection.
+		/// </summary>
+		/// <param name="tag">The tag to get.</param>
+		/// <param name="attrib">The output attribute.  Null if the attribute doesn't exist in the collection.  Will be set if the attribute exists, but is empty.</param>
+		/// <returns>true if the attribute exists and is not empty.</returns>
+		public bool TryGetAttribute(DicomTag tag, out DicomAttribute attrib)
+		{
+			if (!_attributeList.TryGetValue(tag.TagValue, out attrib))
+			{
+				return false;
+			}
+
+			return !attrib.IsEmpty;
+		}
+
+        /// <summary>
+        /// Get a <see cref="DicomAttribute"/> for a specific DICOM tag.
+        /// </summary>
+        /// <remarks>
+        /// <para>If <paramref name="tag"/> does not exist in the collection, a new <see cref="DicomAttribute"/>
+        /// instance is created, however, it is not added to the collection.</para>
+        /// <para>A check is done to be sure that <paramref name="tag"/> is a valid DICOM tag in the 
+        /// <see cref="DicomTagDictionary"/>.  If it is not a valid tag, a <see cref="DicomException"/>
+        /// is thrown.</para>
+        /// </remarks>
+        /// <param name="tag">The DICOM tag.</param>
+        /// <returns>A <see cref="DicomAttribute"/> instance.</returns>
+        public DicomAttribute GetAttribute(uint tag)
+        {
+            DicomAttribute attr;
+			if (!_attributeList.TryGetValue(tag, out attr))
+			{
+                if (((tag < _startTag) || (tag > _endTag)) && !IgnoreOutOfRangeTags)
+                    throw new DicomException("Tag is out of range for collection: " + tag.ToString("X8"));
+
+                DicomTag dicomTag = DicomTagDictionary.GetDicomTag(tag);
+
+                if (dicomTag == null)
+                {
+                    throw new DicomException("Invalid tag: " + tag.ToString("X8"));
+                }
+
+				attr = dicomTag.CreateDicomAttribute();
+            }
+
+            return attr;
+        }
+
+
+        /// <summary>
+        /// Get a <see cref="DicomAttribute"/> for a specific DICOM tag.
+        /// </summary>
+        /// <remarks>
+        /// <para>If <paramref name="tag"/> does not exist in the collection, a new <see cref="DicomAtribute"/>
+        /// instance is created, however, it is not added to the collection.</para>
+        /// <para>A check is done to be sure that <paramref name="tag"/> is a valid DICOM tag in the 
+        /// <see cref="DicomTagDictionary"/>.  If it is not a valid tag, a <see cref="DicomException"/>
+        /// is thrown.</para>
+        /// </remarks>
+        /// <param name="tag">The DICOM tag.</param>
+        /// <returns>A <see cref="DicomAttribute"/> instance.</returns>
+        public DicomAttribute GetAttribute(DicomTag tag)
+        {
+            DicomAttribute attr;
+
+            if (tag == null)
+                throw new NullReferenceException("Null DicomTag parameter");
+
+			if (!_attributeList.TryGetValue(tag.TagValue, out attr))
+			{
+				if (((tag.TagValue < _startTag) || (tag.TagValue > _endTag)) && !IgnoreOutOfRangeTags)
+					throw new DicomException("Tag is out of range for collection: " + tag);
+
+				attr = tag.CreateDicomAttribute();
+
+				if (attr == null)
+					throw new DicomException("Invalid tag: " + tag.HexString);
+			}
+
+        	return attr;
+        }
+
+
+
+        /// <summary>
+        /// Removes the specified attribute from the collection.
+        /// </summary>
+        /// <param name="tag"></param>
+        /// <returns><b>true</b> if the tag is successfully removed. The method also return true if the specified tag does not exist in the collection.</returns>
+        public bool RemoveAttribute(uint tag)
+        {
+            DicomAttribute attr;
+            if (!_attributeList.TryGetValue(tag, out attr))
+            {
+                // doesn't exist. Ignore it
+                return true;
+            }
+        	return _attributeList.Remove(tag);
+        }
+
+        /// <summary>
+        /// Removes the specified tag from the collection.
+        /// </summary>
+        /// <param name="tag">The DICOM tag to be removed.</param>
+        /// <returns><b>true</b> if the tag is successfully removed. The method also return true if the specified tag does not exist in the collection.</returns>
+        public bool RemoveAttribute(DicomTag tag)
+        {
+            return RemoveAttribute(tag.TagValue);
+        }
+
+        /// <summary>
+        /// Indexer to return a specific tag in the attribute collection.
+        /// </summary>
+        /// <remarks>
+        /// <para>When setting, if the value is null, the tag will be removed from the collection.</para>
+        /// <para>If the tag does not exist within the collection, a new <see cref="DicomAttribute"/>
+        /// derived instance will be created and returned by this indexer.</para>
+        /// </remarks>
+        /// <param name="tag">The tag to look for.</param>
+        /// <returns></returns>
+        public DicomAttribute this[uint tag]
+        {
+            get 
+            {
+                DicomAttribute attr;
+
+				if (!_attributeList.TryGetValue(tag, out attr))
+				{
+					DicomTag dicomTag = DicomTagDictionary.GetDicomTag(tag);
+
+					if (dicomTag == null)
+					{
+						dicomTag = DicomTag.GetTag(tag);
+					}
+					attr = dicomTag.CreateDicomAttribute();
+					if ((tag < _startTag) || (tag > _endTag))
+					{
+						if (!IgnoreOutOfRangeTags)
+							throw new DicomException("Tag is out of range for collection: " + tag);
+					}
+					else
+					{
+						attr.ParentCollection = this;
+						_attributeList[tag] = attr;
+					}
+				}
+
+            	return attr; 
+            }
+            set 
+            {
+                if (value == null)
+                {
+                	DicomAttribute attr;
+                    if (_attributeList.TryGetValue(tag, out attr))
+                    {
+                        attr.ParentCollection = null;
+                        _attributeList.Remove(tag);
+                    }
+                }
+                else
+                {
+					if (value.Tag.TagValue != tag)
+						throw new DicomException("Tag being set does not match tag in DicomAttribute");
+					
+					if ((tag < _startTag) || (tag > _endTag))
+					{
+						if (!IgnoreOutOfRangeTags)
+							throw new DicomException("Tag is out of range for collection: " + tag);
+					}
+					else
+					{					
+						_attributeList[tag] = value;
+						value.ParentCollection = this;
+					}
+                }
+            }
+        }
+
+        /// <summary>
+        /// Indexer when retrieving a specific tag in the collection.
+        /// </summary>
+        /// <remarks>
+        /// <para>When setting, if the value is null, the tag will be removed from the collection.</para>
+        /// <para>If the tag does not exist within the collection, a new <see cref="DicomAttribute"/>
+        /// derived instance will be created and returned by this indexer.</para>
+        /// </remarks>
+        /// <param name="tag"></param>
+        /// <returns></returns>
+        public DicomAttribute this[DicomTag tag]
+        {
+            get
+            {
+                DicomAttribute attr;
+
+				if (!_attributeList.TryGetValue(tag.TagValue, out attr))
+				{					
+					attr = tag.CreateDicomAttribute();
+
+					if (attr == null)
+					{
+						throw new DicomException("Invalid tag: " + tag.HexString);
+					}
+					if ((tag.TagValue < _startTag) || (tag.TagValue > _endTag))
+					{
+						if (!IgnoreOutOfRangeTags)
+							throw new DicomException("Tag is out of range for collection: " + tag);
+					}
+					else
+					{
+						attr.ParentCollection = this;
+						_attributeList[tag.TagValue] = attr;
+					}
+				}
+
+            	return attr;
+            }
+            set
+            {
+				if (value == null)
+				{
+					DicomAttribute attr;
+					if (_attributeList.TryGetValue(tag.TagValue, out attr))
+					{
+						attr.ParentCollection = null;
+						_attributeList.Remove(tag.TagValue);
+					}
+				}
+				else
+				{
+					uint tagValue = tag.TagValue;
+					if (value.Tag.TagValue != tagValue)
+						throw new DicomException("Tag being set does not match tag in DicomAttribute");
+				
+					if ((tagValue < _startTag) || (tagValue > _endTag))
+					{
+						if (!IgnoreOutOfRangeTags)
+							throw new DicomException("Tag is out of range for collection: " + tag);
+					}
+					else
+					{
+						_attributeList[tagValue] = value;
+						value.ParentCollection = this;
+					}
+				}
+            }
+        }
+
+        /// <summary>
+        /// Create a duplicate copy of the DicomAttributeCollection.
+        /// </summary>
+        /// <remarks>
+        /// <para>
+        /// This method creates a copy of all of the attributes within the DicomAttributeCollection and returns 
+        /// a new copy.  Note that binary attributes with a VR of OB, OW, OF, OD, and UN are copied.
+        /// </para>
+        /// </remarks>
+        /// <returns>A new DicomAttributeCollection.</returns>
+        public virtual DicomAttributeCollection Copy()
+        {
+        	return Copy(true, true, true);
+        }
+
+        /// <summary>
+        /// Create a duplicate copy of the DicomAttributeCollection.
+        /// </summary>
+        /// <remarks>This method will not copy <see cref="DicomAttributeOB"/>,
+        /// <see cref="DicomAttributeOW"/> and <see cref="DicomAttributeOF"/>
+        /// instances if the <paramref name="copyBinary"/> parameter is set
+        /// to false.</remarks>
+        /// <param name="copyBinary">Flag to set if binary VR (OB, OW, OF, OD) attributes will be copied.</param>
+        /// <param name="copyPrivate">Flag to set if Private attributes will be copied</param>
+		/// <param name="copyUnknown">Flag to set if UN VR attributes will be copied</param>
+		/// <returns>a new DicomAttributeCollection.</returns>
+        public virtual DicomAttributeCollection Copy(bool copyBinary, bool copyPrivate, bool copyUnknown)
+        {
+			return new DicomAttributeCollection(this, copyBinary, copyPrivate, copyUnknown);
+        }
+
+		/// <summary>
+		/// Create a duplicate copy of the DicomAttributeCollection.
+		/// </summary>
+		/// <remarks>This method will not copy <see cref="DicomAttributeOB"/>,
+		/// <see cref="DicomAttributeOW"/> and <see cref="DicomAttributeOF"/>
+		/// instances if the <paramref name="copyBinary"/> parameter is set
+		/// to false.</remarks>
+		/// <param name="copyBinary">Flag to set if binary VR (OB, OW, OF, OD) attributes will be copied.</param>
+		/// <param name="copyPrivate">Flag to set if Private attributes will be copied.</param>
+		/// <param name="stopTag">Indicates a tag at which to stop copying.</param>
+		/// <param name="copyUnknown">Flag to set if UN VR attributes will be copied.</param>
+		/// <returns>a new DicomAttributeCollection.</returns>
+		public virtual DicomAttributeCollection Copy(bool copyBinary, bool copyPrivate, bool copyUnknown, uint stopTag)
+		{
+			return new DicomAttributeCollection(this, copyBinary, copyPrivate, copyUnknown, stopTag);
+		}
+		
+		/// <summary>
+        /// Check if the contents of the DicomAttributeCollection is identical to another DicomAttributeCollection instance.
+        /// </summary>
+        /// <remarks>
+        /// <para>
+        /// This method compares the contents of two attribute collections to see if they are equal.  The method
+        /// will step through each of the tags within the collection, and compare them to see if they are equal.  The
+        /// method will also recurse into sequence attributes to be sure they are equal.</para>
+        /// </remarks>
+        /// <param name="obj">The objec to compare to.</param>
+        /// <returns>true if the collections are equal.</returns>
+        public override bool Equals(object obj)
+		{
+		    List<DicomAttributeComparisonResult> failureReason = new List<DicomAttributeComparisonResult>();
+		    return Equals(obj, ref failureReason);
+		}
+
+        /// <summary>
+        /// Check if the contents of the DicomAttributeCollection is identical to another DicomAttributeCollection instance.
+        /// </summary>
+        /// <remarks>
+        /// <para>
+        /// This method compares the contents of two attribute collections to see if they are equal.  The method
+        /// will step through each of the tags within the collection, and compare them to see if they are equal.  The
+        /// method will also recurse into sequence attributes to be sure they are equal.</para>
+        /// </remarks>
+        /// <param name="obj">The objec to compare to.</param>
+        /// <param name="comparisonFailure">An output string describing why the objects are not equal.</param>
+        /// <param name="failures">List of tags that failed comparison.</param>
+        /// <returns>true if the collections are equal.</returns>
+        public bool Equals(object obj, ref List<DicomAttributeComparisonResult> failures)
+        {
+            DicomAttributeCollection a = obj as DicomAttributeCollection;
+            if (a == null)
+            {
+                DicomAttributeComparisonResult result = new DicomAttributeComparisonResult();
+                result.ResultType = ComparisonResultType.InvalidType;
+                result.Details = String.Format("Comparison object is invalid type: {0}", obj.GetType());
+                failures.Add(result);
+                return false;
+            }
+
+            IEnumerator<DicomAttribute> thisEnumerator = GetEnumerator();
+            IEnumerator<DicomAttribute> compareEnumerator = a.GetEnumerator();
+
+            for (; ; )
+            {
+                bool thisValidNext = thisEnumerator.MoveNext();
+                bool compareValidNext = compareEnumerator.MoveNext();
+
+                // Skip empty attributes
+                while (thisValidNext && thisEnumerator.Current.IsEmpty)
+                    thisValidNext = thisEnumerator.MoveNext();
+                while (compareValidNext && compareEnumerator.Current.IsEmpty)
+                    compareValidNext = compareEnumerator.MoveNext();
+
+                if (!thisValidNext && !compareValidNext)
+                    break; // break & exit with true
+
+                if (!thisValidNext || !compareValidNext)
+                {
+                    DicomAttributeComparisonResult result = new DicomAttributeComparisonResult();
+                    result.ResultType = ComparisonResultType.DifferentAttributeSet;
+                    result.Details = String.Format("Invalid last tag in attribute collection");
+                    failures.Add(result); 
+                    return false;
+                }
+                DicomAttribute thisAttrib = thisEnumerator.Current;
+                DicomAttribute compareAttrib = compareEnumerator.Current;
+
+                if (thisAttrib.Tag.Element == 0x0000)
+                {
+                    thisValidNext = thisEnumerator.MoveNext();
+
+                    if (!thisValidNext)
+                    {
+                        DicomAttributeComparisonResult result = new DicomAttributeComparisonResult();
+                        result.ResultType = ComparisonResultType.DifferentAttributeSet;
+                        result.Details = String.Format("Invalid last tag in attribute collection");
+                        failures.Add(result);
+                        return false;
+                    }
+                    thisAttrib = thisEnumerator.Current;
+                }
+
+                if (compareAttrib.Tag.Element == 0x0000)
+                {
+                    compareValidNext = compareEnumerator.MoveNext();
+
+                    if (!compareValidNext)
+                    {
+                        DicomAttributeComparisonResult result = new DicomAttributeComparisonResult();
+                        result.ResultType = ComparisonResultType.DifferentAttributeSet;
+                        result.Details = String.Format("Invalid last tag in attribute collection");
+                        failures.Add(result);
+                        return false;
+                    }
+                    compareAttrib = compareEnumerator.Current;
+                }
+
+
+                if (!thisAttrib.Tag.Equals(compareAttrib.Tag))
+                {
+                    DicomAttributeComparisonResult result = new DicomAttributeComparisonResult();
+                    result.ResultType = ComparisonResultType.DifferentValues;
+                    result.TagName = thisAttrib.Tag.Name;
+                    result.Details =  String.Format(
+                            "Source tag {0} and comparison message tag {1} not the same, possible missing tag.",
+                            thisAttrib.Tag, compareAttrib.Tag);
+
+                    failures.Add(result);
+                    return false;
+                }
+                if (!thisAttrib.Equals(compareAttrib))
+                {
+                    if (thisAttrib.StreamLength < 64 && compareAttrib.StreamLength < 64)
+                    {
+                        DicomAttributeComparisonResult result = new DicomAttributeComparisonResult();
+                        result.ResultType = ComparisonResultType.DifferentValues;
+                        result.TagName = thisAttrib.Tag.Name;
+                        result.Details = String.Format("Tag {0} values not equal, Base value: '{1}', Comparison value: '{2}'",
+                                          thisAttrib.Tag,
+                                          thisAttrib, compareAttrib);
+                        failures.Add(result); 
+                    
+                    }
+                    else
+                    {
+                        DicomAttributeComparisonResult result = new DicomAttributeComparisonResult();
+                        result.ResultType = ComparisonResultType.DifferentValues;
+                        result.TagName = thisAttrib.Tag.Name;
+                        result.Details = String.Format("Tag {0} values not equal in message", thisAttrib.Tag);
+                        failures.Add(result); 
+                    
+                    }
+                    return false;
+                }
+            }
+
+            return true;
+        }
+
+        /// <summary>
+        /// Override to get a hash code to represent the object.
+        /// </summary>
+        /// <returns>The hash code.</returns>
+        public override int GetHashCode()
+        {
+            return base.GetHashCode(); // TODO
+        }
+
+        #endregion
+
+        #region Internal Methods
+        /// <summary>
+        /// Used to calculate group lengths.
+        /// </summary>
+        /// <param name="group"></param>
+        /// <param name="syntax"></param>
+        /// <param name="options"></param>
+        /// <returns></returns>
+        internal uint CalculateGroupWriteLength(ushort group, TransferSyntax syntax, DicomWriteOptions options)
+        {
+            uint length = 0;
+            foreach (DicomAttribute item in this)
+            {
+                if (item.Tag.Group < group || item.IsEmpty || item.Tag.Element == 0x0000) // skip Group Length elements and empty elements
+                    continue;
+                if (item.Tag.Group > group)
+                    return length;
+                length += item.CalculateWriteLength(syntax, options);
+            }
+            return length;
+        }
+
+        /// <summary>
+        /// Used to calculate the write length of the collection.
+        /// </summary>
+        /// <param name="syntax"></param>
+        /// <param name="options"></param>
+        /// <returns></returns>
+        internal uint CalculateWriteLength(TransferSyntax syntax, DicomWriteOptions options)
+        {
+            return CalculateWriteLength(uint.MinValue, uint.MaxValue, syntax, options);
+        }
+
+        /// <summary>
+        /// Used to calculate the write length of the collection.
+        /// </summary>
+        /// <param name="startTag"></param>
+        /// <param name="stopTag"></param>
+        /// <param name="syntax"></param>
+        /// <param name="options"></param>
+        /// <returns></returns>
+        internal uint CalculateWriteLength(uint startTag, uint stopTag, TransferSyntax syntax, DicomWriteOptions options)
+        {
+            uint length = 0;
+            ushort group = 0xffff;
+
+            foreach (DicomAttribute item in this)
+            {
+                if (item.Tag.TagValue < startTag || item.IsEmpty || item.Tag.Element == 0x0000) // skip Group Length elements and empty elements
+                    continue;
+                if (item.Tag.TagValue > stopTag)
+                    return length;
+
+                // once for each group, add on the length of the Group Length element if the option was specified
+                if (item.Tag.Group != group)
+                {
+                    group = item.Tag.Group;
+                    if (Flags.IsSet(options, DicomWriteOptions.CalculateGroupLengths))
+                    {
+                        // Group Length (gggg,0000) is VR=UL, VM=1
+                        // under explicit VR encoding, the length of the element is 4 (tag) + 2 (VR) + 2 (length) + 4 (value) = 12
+                        // under implicit VR encoding, the length of the element is 4 (tag) + 4 (length) + 4 (value) = 12
+                        length += 12;
+                    }
+                }
+
+                // add on the actual length of the element
+                length += item.CalculateWriteLength(syntax, options);
+            }
+            return length;
+        }
+        #endregion
+
+        #region IEnumerable Implementation
+
+        /// <summary>
+        /// Method for implementing the <see cref="IEnumerable"/> interface.
+        /// </summary>
+        /// <returns></returns>
+        public IEnumerator<DicomAttribute> GetEnumerator()
+        {
+            return _attributeList.Values.GetEnumerator();   
+        }
+
+        /// <summary>
+        /// Method for implementing the <see cref="IEnumerable"/> interface.
+        /// </summary>
+        /// <returns></returns>
+        IEnumerator IEnumerable.GetEnumerator()
+        {
+            return GetEnumerator();
+        }
+
+        #endregion
+
+        #region Binding
+        /// <summary>
+        /// Internal method for getting a default value for an attribute.
+        /// </summary>
+        /// <param name="vtype"></param>
+        /// <param name="deflt"></param>
+        /// <returns></returns>
+        private static object GetDefaultValue(Type vtype, DicomFieldDefault deflt)
+        {
+            try
+            {
+                if (deflt == DicomFieldDefault.Null || deflt == DicomFieldDefault.None)
+                    return null;
+                if (deflt == DicomFieldDefault.DBNull)
+                    return DBNull.Value;
+                if (deflt == DicomFieldDefault.Default && vtype != typeof(string))
+                    return Activator.CreateInstance(vtype);
+                if (vtype == typeof(string))
+                {
+                    if (deflt == DicomFieldDefault.StringEmpty || deflt == DicomFieldDefault.Default)
+                        return String.Empty;
+                }
+                else if (vtype == typeof(DateTime))
+                {
+                    if (deflt == DicomFieldDefault.DateTimeNow)
+                        return DateTime.Now;
+                    if (deflt == DicomFieldDefault.MinValue)
+                        return DateTime.MinValue;
+                    if (deflt == DicomFieldDefault.MaxValue)
+                        return DateTime.MaxValue;
+                }
+                else if (vtype.IsSubclassOf(typeof(ValueType)))
+                {
+                    if (deflt == DicomFieldDefault.MinValue)
+                    {
+                        PropertyInfo pi = vtype.GetProperty("MinValue", BindingFlags.Static);
+                        if (pi != null) return pi.GetValue(null, null);
+                    }
+                    if (deflt == DicomFieldDefault.MaxValue)
+                    {
+                        PropertyInfo pi = vtype.GetProperty("MaxValue", BindingFlags.Static);
+                        if (pi != null) return pi.GetValue(null, null);
+                    }
+                    return Activator.CreateInstance(vtype);
+                }
+                return null;
+            }
+            catch (Exception e)
+            {
+                Platform.Log(LogLevel.Error, e, "Error in default value type! - {0}", vtype.ToString());
+                return null;
+            }
+        }
+
+        private static object LoadDicomFieldValue(DicomAttribute elem, Type vtype, DicomFieldDefault deflt, bool udzl)
+        {
+            if (vtype.IsSubclassOf(typeof(DicomAttribute)))
+            {
+                if (elem != null && vtype != elem.GetType())
+                    throw new DicomDataException("Invalid binding type for Element VR!");
+                return elem;
+            }
+        	if (vtype.IsArray)
+        	{
+        		if (elem != null)
+        		{
+        			if (vtype.GetElementType() == typeof(float) && (elem.Tag.VR == DicomVr.DSvr))
+        			{
+        				float[] array = new float[elem.Count];
+        				for (int i = 0; i < array.Length; i++)
+        				{
+        					elem.TryGetFloat32(i, out array[i]);
+        				}
+        				return array;
+        			}
+        			if (vtype.GetElementType() == typeof(double) && (elem.Tag.VR == DicomVr.DSvr))
+        			{
+        				double[] array = new double[elem.Count];
+        				for (int i = 0; i < array.Length; i++)
+        					elem.TryGetFloat64(i, out array[i]);
+
+        				return array;
+        			}
+
+        			if (vtype.GetElementType() != elem.GetValueType())
+        				throw new DicomDataException("Invalid binding type for Element VR!");
+        				//if (elem.GetValueType() == typeof(DateTime))
+        				//    return (elem as AbstractAttribute).GetDateTimes();
+        			return elem.Values;
+        		}
+        		if (deflt == DicomFieldDefault.EmptyArray)
+        			return Array.CreateInstance(vtype, 0);
+        		return null;
+        	}
+        	if (elem != null)
+        	{
+        		if ((elem.IsNull || elem.IsEmpty) && udzl)
+        		{
+        			return GetDefaultValue(vtype, deflt);
+        		}
+        		if (vtype == typeof(string))
+        		{
+        			return elem.ToString();
+        		}
+
+        		Type nullableType;
+        		if (null != (nullableType = Nullable.GetUnderlyingType(vtype)) || vtype.IsValueType)
+        		{
+        			bool isNullable = nullableType != null;
+        			Type valueType = nullableType ?? vtype;
+
+        			if (valueType == typeof (ushort))
+        			{
+        				ushort value;
+        				if (!elem.TryGetUInt16(0, out value) && isNullable)
+        					return null;
+        				return value;
+        			}
+        			if (valueType == typeof (short))
+        			{
+        				short value;
+        				if (!elem.TryGetInt16(0, out value) && isNullable)
+        					return null;
+        				return value;
+        			}
+        			if (valueType == typeof (uint))
+        			{
+        				uint value;
+        				if (!elem.TryGetUInt32(0, out value) && isNullable)
+        					return null;
+        				return value;
+        			}
+        			if (valueType == typeof (int))
+        			{
+        				int value;
+        				if (!elem.TryGetInt32(0, out value) && isNullable)
+        					return null;
+        				return value;
+        			}
+        			if (valueType == typeof(UInt64))
+        			{
+        				UInt64 value;
+        				if (!elem.TryGetUInt64(0, out value) && isNullable)
+        					return null;
+        				return value;
+        			}
+        			if (valueType == typeof(Int64))
+        			{
+        				Int64 value;
+        				if (!elem.TryGetInt64(0, out value) && isNullable)
+        					return null;
+        				return value;
+        			}
+        			if (valueType == typeof(float))
+        			{
+        				float value;
+        				if (!elem.TryGetFloat32(0, out value) && isNullable)
+        					return null;
+
+        				return value;
+        			}
+        			if (valueType == typeof (double))
+        			{
+        				double value;
+        				if (!elem.TryGetFloat64(0, out value) && isNullable)
+        					return null;
+        				return value;
+        			}
+        			if (valueType == typeof(DateTime))
+        			{
+        				DateTime value;
+        				if (!elem.TryGetDateTime(0, out value) && isNullable)
+        					return null;
+        				return value;
+        			}
+        		}
+                	
+        		if (vtype != elem.GetValueType())
+        		{
+        			if (vtype == typeof(DicomUid) && elem.Tag.VR == DicomVr.UIvr)
+        			{
+        				DicomUid uid;
+        				elem.TryGetUid(0, out uid);
+        				return uid;
+        			}
+        			if (vtype == typeof(TransferSyntax) && elem.Tag.VR == DicomVr.UIvr)
+        			{
+        				return TransferSyntax.GetTransferSyntax(elem.ToString());
+        			}
+        				//else if (vtype == typeof(DcmDateRange) && elem.GetType().IsSubclassOf(typeof(AttributeMultiValueText)))
+        				//{
+        				//    return (elem as AbstractAttribute).GetDateTimeRange();
+        				// }
+        			if (vtype == typeof(object))
+        			{
+        				return elem.Values;
+        			}
+        			throw new DicomDataException("Invalid binding type for Element VR!");
+        		}
+        		return elem.Values;
+        	}
+        	return GetDefaultValue(vtype, deflt);
+        }
+
+        /// <summary>
+        /// Load the contents of attributes in the collection into a structure or class.
+        /// </summary>
+        /// <remarks>
+        /// <para>
+        /// This method will use reflection to look at the contents of the object specified by
+        /// <paramref name="obj"/> and copy the values of attributes within this collection to
+        /// fields in the object with the <see cref="DicomFieldAttribute"/> attribute set for
+        /// them.
+        /// </para>
+        /// </remarks>
+        /// <param name="obj"></param>
+        /// <seealso cref="DicomFieldAttribute"/>
+        public bool LoadDicomFields(object obj)
+        {
+			// TODO: perhaps we should throw exception if there's problem binding any field so the caller knows the fields in the object may be incomplete.
+			// Decided to return a boolean instead so existing code still works.
+			var failureCount = 0; 
+
+            FieldData[] fields;
+            PropertyData[] properties;
+            GetPropertiesAndFields(obj.GetType(), out fields, out properties);
+            foreach (var f in fields)
+                {
+                var field = f.FieldInfo;
+                var dfa = f.DicomFieldAttribute;
+                    try
+                    {
+                        if ((dfa.Tag.TagValue >= StartTagValue) && (dfa.Tag.TagValue <= EndTagValue))
+                        {
+							DicomAttribute elem;
+                            if (TryGetAttribute(dfa.Tag, out elem))
+                            {
+                                if (dfa.DefaultValue == DicomFieldDefault.None 
+									&& dfa.UseDefaultForZeroLength 
+								&& (elem.IsNull || elem.IsEmpty))
+                                {
+                                    // do nothing
+                                }
+                                else
+                                {
+                                    field.SetValue(obj,
+                                                   LoadDicomFieldValue(elem, field.FieldType, dfa.DefaultValue,
+                                                                       dfa.UseDefaultForZeroLength));
+                                }
+                            }
+                        }
+                    }
+                    catch (Exception e)
+                    {
+                        Platform.Log(LogLevel.Error, e,"Unable to bind field {0}", field.Name);
+						failureCount++;
+                    }
+                }
+
+            foreach (var p in properties)
+                {
+                var property = p.PropertyInfo;
+                var dfa = p.DicomFieldAttribute;
+                    try
+                    {
+                    	DicomAttribute elem;
+                        if (TryGetAttribute(dfa.Tag, out elem))
+                        {
+                            if (dfa.DefaultValue == DicomFieldDefault.None
+								&& dfa.UseDefaultForZeroLength 
+							&& (elem.IsNull || elem.IsEmpty))
+                            {
+                                // do nothing
+                            }
+                            else
+                            {
+                                property.SetValue(obj, LoadDicomFieldValue(elem, property.PropertyType, dfa.DefaultValue, dfa.UseDefaultForZeroLength), null);
+                            }
+                        }
+                    }
+                    catch (Exception e)
+                    {
+						Platform.Log(LogLevel.Error, e, "Unable to bind property {0}", property.Name);
+						failureCount++;
+                    }
+                }
+
+        	return failureCount == 0;
+        }
+
+        private void SaveDicomFieldValue(DicomTag tag, object value, bool createEmpty, bool setNullIfEmpty)
+        {
+            if (value != null && value != DBNull.Value)
+            {
+                Type vtype = value.GetType();
+                DicomSequenceItem sq;
+                if (vtype == this[tag].GetType())
+                {
+                    this[tag] = (DicomAttribute)value;
+                }
+                else if (null != (sq = value as DicomSequenceItem))
+                {
+                    DicomAttribute elem = this[tag];
+                    elem.AddSequenceItem(sq);
+                }
+                else
+                {
+                    DicomAttribute elem = this[tag];
+                    if (vtype.IsArray)
+                    {
+                        if (vtype.GetElementType() != elem.GetValueType())
+                            throw new DicomDataException("Invalid binding type for Element VR!");
+//                        if (elem.GetValueType() == typeof(DateTime))
+  //                          (elem as AbstractAttribute).SetDateTimes((DateTime[])value);
+    //                    else
+                            elem.Values = value;
+                    }
+                    else
+                    {
+                    	if (elem.Tag.VR == DicomVr.UIvr && vtype == typeof(DicomUid))
+                        {
+                            DicomUid ui = (DicomUid)value;
+                            elem.SetStringValue(ui.UID);
+                        }
+                        else if (elem.Tag.VR == DicomVr.UIvr && vtype == typeof(TransferSyntax))
+                        {
+                            TransferSyntax ts = (TransferSyntax)value;
+                            elem.SetStringValue(ts.DicomUid.UID);
+                        }
+                      //  else if (vtype == typeof(DcmDateRange) && elem.GetType().IsSubclassOf(typeof(AbstractAttribute)))
+                      //  {
+                      //      DcmDateRange dr = (DcmDateRange)value;
+                      //      (elem as AbstractAttribute).SetDateTimeRange(dr);
+                      //  }
+                        else if (vtype != elem.GetValueType())
+                        {
+							if (vtype == typeof(string))
+							{
+								elem.SetStringValue((string)value);
+							}
+							else
+							{
+								Type nullableType;
+								if (null != (nullableType = Nullable.GetUnderlyingType(vtype)) || vtype.IsValueType)
+								{
+									Type valueType = nullableType ?? vtype;
+
+									if (valueType == typeof (UInt16))
+										elem.SetUInt16(0, (UInt16) value);
+									else if (valueType == typeof(Int16))
+										elem.SetInt16(0, (Int16) value);
+									else if (valueType == typeof(UInt32))
+										elem.SetUInt32(0, (UInt32) value);
+									else if (valueType == typeof(Int32))
+										elem.SetInt32(0, (Int32) value);
+									else if (valueType == typeof(Int64))
+										elem.SetInt64(0, (Int64)value);
+									else if (valueType == typeof(UInt64))
+										elem.SetUInt64(0, (UInt64)value);
+									else if (valueType == typeof(float))
+										elem.SetFloat32(0, (float)value);
+									else if (valueType == typeof(double))
+										elem.SetFloat64(0, (double)value);
+									else if (valueType == typeof(DateTime))
+										elem.SetDateTime(0, (DateTime)value);
+									else
+										throw new DicomDataException("Invalid binding type for Element VR!");
+								}
+								else
+									throw new DicomDataException("Invalid binding type for Element VR!");
+							}
+                        }
+                        else
+                        {
+                            elem.Values = value;
+                        }
+                    }
+                }
+            }
+            else
+            {
+                DicomAttribute attr;
+				if (createEmpty)
+                {
+                    // force the element creation
+                    attr = this[tag];
+					if (setNullIfEmpty)
+						attr.SetNullValue();
+                }
+                else if (TryGetAttribute(tag, out attr))
+                {
+                    attr.Values = null;
+                }
+            }
+        }
+
+        /// <summary>
+        /// This method will copy attributes from the input object into the collection.
+        /// </summary>
+        /// <remarks>
+        /// </remarks>
+        /// <param name="obj">The object to copy values out of into the collection.</param>
+        /// <seealso cref="DicomFieldAttribute"/>
+        public void SaveDicomFields(object obj)
+        {
+            FieldData[] fields;
+            PropertyData[] properties;
+            GetPropertiesAndFields(obj.GetType(), out fields, out properties);
+            foreach (var field in fields)
+            {
+                var dfa = field.DicomFieldAttribute;
+				object value = field.FieldInfo.GetValue(obj);
+                    SaveDicomFieldValue(dfa.Tag, value, dfa.CreateEmptyElement, dfa.SetNullValueIfEmpty);
+                }
+
+            foreach (var property in properties)
+            {
+                var dfa = property.DicomFieldAttribute;
+				object value = property.PropertyInfo.GetValue(obj, null);
+					SaveDicomFieldValue(dfa.Tag, value, dfa.CreateEmptyElement, dfa.SetNullValueIfEmpty);
+                }
+            }
+        #endregion
+
+        #region Dump
+        /// <summary>
+        /// Method to dump the contents of the collection to a <see>StringBuilder</see> instance.
+        /// </summary>
+        /// <param name="sb"></param>
+        /// <param name="prefix"></param>
+        /// <param name="options"></param>
+        public void Dump(StringBuilder sb, String prefix, DicomDumpOptions options)
+        {
+            if (sb == null) throw new ArgumentNullException("sb");
+            foreach (DicomAttribute item in this)
+            {
+                item.Dump(sb, prefix, options);
+                sb.AppendLine();
+            }
+        }
+
+        /// <summary>
+        /// Method to dump the contents of a collection to a string.
+        /// </summary>
+        /// <param name="prefix"></param>
+        /// <param name="options"></param>
+        /// <returns></returns>
+        public string Dump(string prefix, DicomDumpOptions options)
+        {
+            StringBuilder sb = new StringBuilder();
+            Dump(sb, prefix, options);
+            return sb.ToString();
+        }
+
+        /// <summary>
+        /// Method to dump the contents of a collection to a string.
+        /// </summary>
+        /// <param name="prefix"></param>
+        /// <returns></returns>
+        public string Dump(string prefix)
+        {
+            return Dump(prefix, DicomDumpOptions.Default);
+        }
+
+        /// <summary>
+        /// Method to dump the contents of a collection to a string.
+        /// </summary>
+        /// <returns></returns>
+        public string Dump()
+        {
+            return Dump(String.Empty, DicomDumpOptions.Default);
+        }
+        #endregion
+    }
+
+    #region Type caching for Load/Save Dicom Fields
+
+    partial class DicomAttributeCollection
+    {
+        private class FieldData
+        {
+            public FieldData(FieldInfo fieldInfo, DicomFieldAttribute dicomFieldAttribute)
+            {
+                FieldInfo = fieldInfo;
+                DicomFieldAttribute = dicomFieldAttribute;
+            }
+
+            public readonly FieldInfo FieldInfo;
+            public readonly DicomFieldAttribute DicomFieldAttribute;
+        }
+        private class PropertyData
+        {
+            public PropertyData(PropertyInfo propertyInfo, DicomFieldAttribute dicomFieldAttribute)
+            {
+                PropertyInfo = propertyInfo;
+                DicomFieldAttribute = dicomFieldAttribute;
+            }
+
+            public readonly PropertyInfo PropertyInfo;
+            public readonly DicomFieldAttribute DicomFieldAttribute;
+        }
+
+        private class TypeData
+        {
+            public TypeData(Type type, FieldData[] fields, PropertyData[] properties)
+            {
+                Type = type;
+                Fields = fields;
+                Properties = properties;
+            }
+
+            public readonly Type Type;
+            public readonly FieldData[] Fields;
+            public readonly PropertyData[] Properties;
+        }
+
+        private static TypeData _lastTypeData;
+        private static readonly object _typeDataLock = new object();
+        private static readonly Dictionary<Type, TypeData> _typeData = new Dictionary<Type, TypeData>();
+
+        private void GetPropertiesAndFields(Type type, out FieldData[] fields, out PropertyData[] properties)
+        {
+            var last = _lastTypeData;
+            //Faster than looking up in a dictionary, and it'll often be the same.
+            if (last != null && last.Type == type)
+            {
+                fields = last.Fields;
+                properties = last.Properties;
+                return;
+            }
+
+            TypeData typeData;
+            lock (_typeDataLock)
+                _typeData.TryGetValue(type, out typeData);
+
+            if (typeData == null)
+            {
+                typeData = new TypeData(type,
+                    (from field in type.GetFields()
+                     let attributes = field.GetCustomAttributes(typeof(DicomFieldAttribute), true)
+                     where attributes.Length > 0
+                     select new FieldData(field, (DicomFieldAttribute)attributes[0])).ToArray(),
+
+                    (from property in type.GetProperties()
+                     let attributes = property.GetCustomAttributes(typeof(DicomFieldAttribute), true)
+                     where attributes.Length > 0
+                     select new PropertyData(property, (DicomFieldAttribute)attributes[0])).ToArray());
+
+                lock (_typeDataLock)
+                    _typeData[type] = typeData;
+}
+
+            fields = typeData.Fields;
+            properties = typeData.Properties;
+         
+            _lastTypeData = typeData;
+        }
+    }
+
+    #endregion
+}