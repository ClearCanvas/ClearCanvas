#region License

// Copyright (c) 2013, ClearCanvas Inc.
// All rights reserved.
// http://www.clearcanvas.ca
//
// This file is part of the ClearCanvas RIS/PACS open source project.
//
// The ClearCanvas RIS/PACS open source project is free software: you can
// redistribute it and/or modify it under the terms of the GNU General Public
// License as published by the Free Software Foundation, either version 3 of the
// License, or (at your option) any later version.
//
// The ClearCanvas RIS/PACS open source project is distributed in the hope that it
// will be useful, but WITHOUT ANY WARRANTY; without even the implied warranty of
// MERCHANTABILITY or FITNESS FOR A PARTICULAR PURPOSE.  See the GNU General
// Public License for more details.
//
// You should have received a copy of the GNU General Public License along with
// the ClearCanvas RIS/PACS open source project.  If not, see
// <http://www.gnu.org/licenses/>.

#endregion

using System;
using System.Collections;
using System.Collections.Generic;
using System.IO;
using System.Xml;
using ClearCanvas.Common;

namespace ClearCanvas.Dicom.Utilities.Xml
{
	/// <summary>
	/// Class that can represent a study as XML data.
	/// </summary>
	public class StudyXml : IEnumerable<SeriesXml>
	{
		#region Private members

		private readonly Dictionary<string, SeriesXml> _seriesList = new Dictionary<string, SeriesXml>();
		private String _studyInstanceUid = null;
		private XmlDocument _doc = null;

		#endregion

		#region Public Properties

		/// <summary>
		/// Study Instance UID associated with this stream file.
		/// </summary>
		public String StudyInstanceUid
		{
			get
			{
				if (_studyInstanceUid == null)
					return string.Empty;
				return _studyInstanceUid;
			}
		}

		public String PatientsName
		{
			get
			{
				foreach (SeriesXml series in _seriesList.Values)
					foreach (InstanceXml instance in series)
					{
						DicomAttribute attrib;
						if (instance.Collection.TryGetAttribute(DicomTags.PatientsName, out attrib))
							return attrib.GetString(0, string.Empty);
					}
				return string.Empty;
			}
		}

		public String PatientId
		{
			get
			{
				foreach (SeriesXml series in _seriesList.Values)
					foreach (InstanceXml instance in series)
					{
						DicomAttribute attrib;
						if (instance.Collection.TryGetAttribute(DicomTags.PatientId, out attrib))
							return attrib.GetString(0, string.Empty);
					}
				return string.Empty;
			}
		}

		public int NumberOfStudyRelatedSeries
		{
			get { return _seriesList.Count; }
		}

		public int NumberOfStudyRelatedInstances
		{
			get
			{
				int total = 0;
				foreach (SeriesXml series in _seriesList.Values)
					total += series.NumberOfSeriesRelatedInstances;

				return total;
			}
		}

		#endregion

		#region Constructors

		public StudyXml(String studyInstanceUid)
		{
			_studyInstanceUid = studyInstanceUid;
		}

		public StudyXml() {}

		#endregion

		#region Public Methods

		/// <summary>
		/// Indexer to retrieve specific <see cref="SeriesXml"/> objects from the <see cref="StudyXml"/>.
		/// </summary>
		/// <param name="seriesInstanceUid"></param>
		/// <returns></returns>
		public SeriesXml this[String seriesInstanceUid]
		{
			get
			{
				SeriesXml series;
				if (!_seriesList.TryGetValue(seriesInstanceUid, out series))
					return null;

				return series;
			}
			set
			{
				if (value == null)
					_seriesList.Remove(seriesInstanceUid);
				else
				{
					_seriesList[seriesInstanceUid] = value;
				}
			}
		}

		/// <summary>
		/// Remove a specific file from the object.
		/// </summary>
		/// <param name="theFile"></param>
		/// <returns></returns>
		public bool RemoveFile(DicomFile theFile)
		{
			// Create a copy of the collection without pixel data
			DicomAttributeCollection data = theFile.DataSet;

			String studyInstanceUid = data[DicomTags.StudyInstanceUid];

			if (!_studyInstanceUid.Equals(studyInstanceUid))
				return false;

			String seriesInstanceUid = data[DicomTags.SeriesInstanceUid];
			String sopInstanceUid = data[DicomTags.SopInstanceUid];

			return RemoveInstance(seriesInstanceUid, sopInstanceUid);
		}

		/// <summary>
		/// Removes a series from the StudyXml.
		/// </summary>
		/// <param name="seriesInstanceUid">The Series Instance UID of the series to be removed.</param>
		/// <returns>true if the series is removed or does not exist.</returns>
		public bool RemoveSeries(string seriesInstanceUid)
		{
			if (Contains(seriesInstanceUid))
				return _seriesList.Remove(seriesInstanceUid);
			else
				return true; // treated as ok.
		}

		/// <summary>
		/// Remove a specific SOP instance from the StudyXml.
		/// </summary>
		/// <param name="seriesInstanceUid">The Series Instance Uid of the instance to be removed</param>
		/// <param name="sopInstanceUid">The SOP Instance Uid of the instance to be removed</param>
		/// <returns>true on SOP instance exists and is removed.</returns>
		public bool RemoveInstance(String seriesInstanceUid, String sopInstanceUid)
		{
			SeriesXml series = this[seriesInstanceUid];

			if (series == null)
				return false;

			InstanceXml instance = series[sopInstanceUid];
			if (instance == null)
				return false;

			// Setting the indexer to null removes the sop instance from the stream
			series[sopInstanceUid] = null;

			return true;
		}

		/// <summary>
		/// Add a <see cref="DicomFile"/> to the StudyXml.
		/// </summary>
		/// <param name="theFile">The <see cref="DicomFile"/> to add.</param>
		/// <returns>true on success.</returns>
		public bool AddFile(DicomFile theFile)
		{
			return AddFile(theFile, 0);
		}

		/// <summary>
		/// Add a <see cref="DicomFile"/> to the StudyXml.
		/// </summary>
		/// <param name="theFile">The <see cref="DicomFile"/> to add.</param>
		/// <param name="fileSize">The size in bytes of the file being added.</param>
		/// <returns>true on scuccess.</returns>
		public bool AddFile(DicomFile theFile, long fileSize)
		{
			return AddFile(theFile, fileSize, new StudyXmlOutputSettings());
		}

		/// <summary>
		/// Add a <see cref="DicomFile"/> to the StudyXml.
		/// </summary>
		/// <param name="theFile">The <see cref="DicomFile"/> to add.</param>
		/// <param name="fileName">The name of the file being added.</param>
		/// <returns>true on scuccess.</returns>
		public bool AddFile(DicomFile theFile, string fileName)
		{
			return AddFile(theFile, fileName, 0, new StudyXmlOutputSettings());
		}

		/// <summary>
<<<<<<< HEAD
		/// Add a <see cref="DicomFile"/> to the StudyXml.
		/// </summary>
		/// <param name="theFile">The <see cref="DicomFile"/> to add.</param>
		/// <param name="fileName">The name of the file being added.</param>
		/// <param name="fileSize">The size in bytes of the file being added.</param>
		/// <returns>true on scuccess.</returns>
		public bool AddFile(DicomFile theFile, string fileName, long fileSize)
		{
			return AddFile(theFile, fileName, fileSize, new StudyXmlOutputSettings());
		}

		/// <summary>
		/// Add a <see cref="DicomFile"/> to the StudyXml.
		/// </summary>
		/// <param name="theFile">The <see cref="DicomFile"/> to add.</param>
		/// <param name="fileSize">The size in bytes of the file being added.</param>
		/// <param name="settings">The settings used when writing out the file.</param>
		/// <returns>true on scuccess.</returns>
		public bool AddFile(DicomFile theFile, long fileSize, StudyXmlOutputSettings settings)
		{
			return AddFile(theFile, null, fileSize, settings);
		}

		/// <summary>
=======
>>>>>>> 0c62cc23
		/// Add a <see cref="DicomFile"/> to the StudyXml.
		/// </summary>
		/// <param name="theFile">The <see cref="DicomFile"/> to add.</param>
		/// <param name="fileName">The name of the file being added.</param>
		/// <param name="fileSize">The size in bytes of the file being added.</param>
<<<<<<< HEAD
=======
		/// <returns>true on scuccess.</returns>
		public bool AddFile(DicomFile theFile, string fileName, long fileSize)
		{
			return AddFile(theFile, fileName, fileSize, new StudyXmlOutputSettings());
		}

		/// <summary>
		/// Add a <see cref="DicomFile"/> to the StudyXml.
		/// </summary>
		/// <param name="theFile">The <see cref="DicomFile"/> to add.</param>
		/// <param name="fileSize">The size in bytes of the file being added.</param>
		/// <param name="settings">The settings used when writing out the file.</param>
		/// <returns>true on scuccess.</returns>
		public bool AddFile(DicomFile theFile, long fileSize, StudyXmlOutputSettings settings)
		{
			return AddFile(theFile, null, fileSize, settings);
		}

		/// <summary>
		/// Add a <see cref="DicomFile"/> to the StudyXml.
		/// </summary>
		/// <param name="theFile">The <see cref="DicomFile"/> to add.</param>
		/// <param name="fileName">The name of the file being added.</param>
		/// <param name="fileSize">The size in bytes of the file being added.</param>
>>>>>>> 0c62cc23
		/// <param name="settings">The settings used when writing out the file.</param>
		/// <returns>true on scuccess.</returns>
		public bool AddFile(DicomFile theFile, string fileName, long fileSize, StudyXmlOutputSettings settings)
		{
			Platform.CheckForNullReference(settings, "settings");

			// Create a copy of the collection without pixel data
			DicomAttributeCollection data = new InstanceXmlDicomAttributeCollection(theFile.DataSet, true,
			                                                                        settings.IncludePrivateValues !=
			                                                                        StudyXmlTagInclusion.IgnoreTag,
			                                                                        settings.IncludeUnknownTags !=
			                                                                        StudyXmlTagInclusion.IgnoreTag,
			                                                                        DicomTags.PixelData);

			String studyInstanceUid = data[DicomTags.StudyInstanceUid];

			if (String.IsNullOrEmpty(_studyInstanceUid))
				_studyInstanceUid = studyInstanceUid;
			else if (!_studyInstanceUid.Equals(studyInstanceUid))
			{
				Platform.Log(LogLevel.Error,
				             "Attempting to add an instance to the stream where the study instance UIDs don't match for SOP: {0}",
				             theFile.MediaStorageSopInstanceUid);
				return false;
			}
			String seriesInstanceUid = data[DicomTags.SeriesInstanceUid];

			SeriesXml series = this[seriesInstanceUid];

			if (series == null)
			{
				series = new SeriesXml(seriesInstanceUid);
				this[seriesInstanceUid] = series;
			}

			String sopInstanceUid = data[DicomTags.SopInstanceUid];

			InstanceXml instance = series[sopInstanceUid];
			if (instance != null)
			{
				// Decided to remove this log as part of the Marmot development milestone.  Didn't seem like much value.
				//Platform.Log(LogLevel.Warn,
				//             "Attempting to add a duplicate SOP instance to the stream.  Replacing value: {0}",
				//             theFile.MediaStorageSopInstanceUid);
			}

			instance = new InstanceXml(data, theFile.SopClass, theFile.TransferSyntax);
			instance.SourceAETitle = theFile.SourceApplicationEntityTitle;
			instance.SourceFileName = !string.IsNullOrEmpty(fileName) ? fileName : theFile.Filename;
			instance.FileSize = fileSize;
			series[sopInstanceUid] = instance;

			return true;
		}

		/// <summary>
		/// Gets the total size of all instances in the study.
		/// </summary>
		/// <returns>
		/// Size of the study, in bytes.
		/// </returns>
		public long GetStudySize()
		{
			long size = 0;
			foreach (SeriesXml series in this)
			{
				foreach (InstanceXml instance in series)
					size += instance.FileSize;
			}

			return size;
		}

		/// <summary>
		/// Get an XML document representing the <see cref="StudyXml"/>.
		/// </summary>
		/// <remarks>
		/// This method can be called multiple times as DICOM SOP Instances are added
		/// to the <see cref="StudyXml"/>.  Note that caching is done of the 
		/// XmlDocument to improve performance.  If the collections in the InstanceStreams 
		/// are modified, the caching mechanism may cause the updates not to be contained
		/// in the generated XmlDocument.
		/// </remarks>
		/// <returns></returns>
<<<<<<< HEAD
		public XmlDocument GetMemento(StudyXmlOutputSettings settings)
		{
=======
		public StudyXmlMemento GetMemento(StudyXmlOutputSettings settings)
		{
			var memento = new StudyXmlMemento();
>>>>>>> 0c62cc23
			if (_doc == null)
				_doc = new XmlDocument();
			else
			{
				_doc.RemoveAll();
			}
<<<<<<< HEAD

			XmlElement clearCanvas = _doc.CreateElement("ClearCanvasStudyXml");

			XmlElement study = _doc.CreateElement("Study");

			XmlAttribute studyInstanceUid = _doc.CreateAttribute("UID");
			studyInstanceUid.Value = _studyInstanceUid;
			study.Attributes.Append(studyInstanceUid);

			foreach (SeriesXml series in this)
			{
				XmlElement seriesElement = series.GetMemento(_doc, settings);

				study.AppendChild(seriesElement);
			}

			clearCanvas.AppendChild(study);
			_doc.AppendChild(clearCanvas);

			return _doc;
=======
			memento.Document = _doc;

			if (settings.OptimizedMemento)
			{
				memento.RootNode = new StudyXmlMemento.StudyXmlNode
					{
						ElementName = "ClearCanvasStudyXml",
					};

				var studyElement = new StudyXmlMemento.StudyXmlNode
					{
						ElementName = "Study",
					};
				studyElement.AddAttribute("UID", _studyInstanceUid);

				memento.RootNode.AddChild(studyElement);

				foreach (SeriesXml series in this)
				{
					var seriesElement = series.GetMemento(memento, settings);

					studyElement.AddChild(seriesElement);
				}
			}
			else
			{
				XmlElement clearCanvas = _doc.CreateElement("ClearCanvasStudyXml");

				XmlElement study = _doc.CreateElement("Study");

				XmlAttribute studyInstanceUid = _doc.CreateAttribute("UID");
				studyInstanceUid.Value = _studyInstanceUid;
				study.Attributes.Append(studyInstanceUid);

				foreach (SeriesXml series in this)
				{
					XmlElement seriesElement = series.GetMemento(_doc, settings);

					study.AppendChild(seriesElement);
				}

				clearCanvas.AppendChild(study);
				_doc.AppendChild(clearCanvas);
			}

			return memento;
>>>>>>> 0c62cc23
		}

		/// <summary>
		/// Populate this <see cref="StudyXml"/> object based on the supplied XML document.
		/// </summary>
<<<<<<< HEAD
		/// <param name="theDocument"></param>
		public void SetMemento(XmlDocument theDocument)
		{
=======
		/// <param name="theMemento"></param>
		public void SetMemento(StudyXmlMemento theMemento)
		{
			// This should only happen in unit tests, but force the stream into a 
			// memory stream, and then load in the xml document from there.
			if (theMemento.RootNode != null)
			{
				using (var ms = new MemoryStream())
				{
					StudyXmlIo.Write(theMemento, ms);
					using (var ms2 = new MemoryStream(ms.ToArray()))
						theMemento.Document.Load(ms2);
				}
			}

			XmlDocument theDocument = theMemento.Document;

>>>>>>> 0c62cc23
			if (!theDocument.HasChildNodes)
				return;

			// There should be one root node.
			XmlNode rootNode = theDocument.FirstChild;
			while (rootNode != null && !rootNode.Name.Equals("ClearCanvasStudyXml"))
				rootNode = rootNode.NextSibling;

			if (rootNode == null)
				return;

			XmlNode studyNode = rootNode.FirstChild;

			while (studyNode != null)
			{
				// Just search for the first study node, parse it, then break
				if (studyNode.Name.Equals("Study"))
				{
					_studyInstanceUid = studyNode.Attributes["UID"].Value;

					if (studyNode.HasChildNodes)
					{
						XmlNode seriesNode = studyNode.FirstChild;

						while (seriesNode != null)
						{
							String seriesInstanceUid = seriesNode.Attributes["UID"].Value;

							SeriesXml seriesStream = new SeriesXml(seriesInstanceUid);

							_seriesList.Add(seriesInstanceUid, seriesStream);

							seriesStream.SetMemento(seriesNode);

							// Go to next node in doc
							seriesNode = seriesNode.NextSibling;
						}
					}
				}
				studyNode = studyNode.NextSibling;
			}
		}

		#endregion

		#region IEnumerator Implementation

		public IEnumerator<SeriesXml> GetEnumerator()
		{
			return _seriesList.Values.GetEnumerator();
		}

		IEnumerator IEnumerable.GetEnumerator()
		{
			return GetEnumerator();
		}

		#endregion

		public InstanceXml FindInstanceXml(string seriesUid, string instanceUid)
		{
			SeriesXml seriesXml = this[seriesUid];
			if (seriesXml == null)
				return null;

			return seriesXml[instanceUid];
		}

		/// <summary>
		/// Returns a boolean indicating whether the specified series exists in the study XML.
		/// </summary>
		/// <param name="seriesUid">The Series Instance UID of the series to check</param>
		/// <returns>True if the series exists in the study XML</returns>
		public bool Contains(string seriesUid)
		{
			return _seriesList.ContainsKey(seriesUid);
		}

		/// <summary>
		/// Returns a boolean indicating whether the specified SOP instance exists in the study XML.
		/// </summary>
		/// <param name="seriesUid">The Series Instance UID of the SOP instance to check</param>
		/// <param name="instanceUid">The SOP Instance UID of the SOP instance to check</param>
		/// <returns>True if the SOP instance exists in the study XML</returns>
		public bool Contains(string seriesUid, string instanceUid)
		{
			SeriesXml series = this[seriesUid];
			if (series == null)
			{
				return false;
			}

			return series[instanceUid] != null;
		}
	}
}<|MERGE_RESOLUTION|>--- conflicted
+++ resolved
@@ -1,589 +1,525 @@
-#region License
-
-// Copyright (c) 2013, ClearCanvas Inc.
-// All rights reserved.
-// http://www.clearcanvas.ca
-//
-// This file is part of the ClearCanvas RIS/PACS open source project.
-//
-// The ClearCanvas RIS/PACS open source project is free software: you can
-// redistribute it and/or modify it under the terms of the GNU General Public
-// License as published by the Free Software Foundation, either version 3 of the
-// License, or (at your option) any later version.
-//
-// The ClearCanvas RIS/PACS open source project is distributed in the hope that it
-// will be useful, but WITHOUT ANY WARRANTY; without even the implied warranty of
-// MERCHANTABILITY or FITNESS FOR A PARTICULAR PURPOSE.  See the GNU General
-// Public License for more details.
-//
-// You should have received a copy of the GNU General Public License along with
-// the ClearCanvas RIS/PACS open source project.  If not, see
-// <http://www.gnu.org/licenses/>.
-
-#endregion
-
-using System;
-using System.Collections;
-using System.Collections.Generic;
-using System.IO;
-using System.Xml;
-using ClearCanvas.Common;
-
-namespace ClearCanvas.Dicom.Utilities.Xml
-{
-	/// <summary>
-	/// Class that can represent a study as XML data.
-	/// </summary>
-	public class StudyXml : IEnumerable<SeriesXml>
-	{
-		#region Private members
-
-		private readonly Dictionary<string, SeriesXml> _seriesList = new Dictionary<string, SeriesXml>();
-		private String _studyInstanceUid = null;
-		private XmlDocument _doc = null;
-
-		#endregion
-
-		#region Public Properties
-
-		/// <summary>
-		/// Study Instance UID associated with this stream file.
-		/// </summary>
-		public String StudyInstanceUid
-		{
-			get
-			{
-				if (_studyInstanceUid == null)
-					return string.Empty;
-				return _studyInstanceUid;
-			}
-		}
-
-		public String PatientsName
-		{
-			get
-			{
-				foreach (SeriesXml series in _seriesList.Values)
-					foreach (InstanceXml instance in series)
-					{
-						DicomAttribute attrib;
-						if (instance.Collection.TryGetAttribute(DicomTags.PatientsName, out attrib))
-							return attrib.GetString(0, string.Empty);
-					}
-				return string.Empty;
-			}
-		}
-
-		public String PatientId
-		{
-			get
-			{
-				foreach (SeriesXml series in _seriesList.Values)
-					foreach (InstanceXml instance in series)
-					{
-						DicomAttribute attrib;
-						if (instance.Collection.TryGetAttribute(DicomTags.PatientId, out attrib))
-							return attrib.GetString(0, string.Empty);
-					}
-				return string.Empty;
-			}
-		}
-
-		public int NumberOfStudyRelatedSeries
-		{
-			get { return _seriesList.Count; }
-		}
-
-		public int NumberOfStudyRelatedInstances
-		{
-			get
-			{
-				int total = 0;
-				foreach (SeriesXml series in _seriesList.Values)
-					total += series.NumberOfSeriesRelatedInstances;
-
-				return total;
-			}
-		}
-
-		#endregion
-
-		#region Constructors
-
-		public StudyXml(String studyInstanceUid)
-		{
-			_studyInstanceUid = studyInstanceUid;
-		}
-
-		public StudyXml() {}
-
-		#endregion
-
-		#region Public Methods
-
-		/// <summary>
-		/// Indexer to retrieve specific <see cref="SeriesXml"/> objects from the <see cref="StudyXml"/>.
-		/// </summary>
-		/// <param name="seriesInstanceUid"></param>
-		/// <returns></returns>
-		public SeriesXml this[String seriesInstanceUid]
-		{
-			get
-			{
-				SeriesXml series;
-				if (!_seriesList.TryGetValue(seriesInstanceUid, out series))
-					return null;
-
-				return series;
-			}
-			set
-			{
-				if (value == null)
-					_seriesList.Remove(seriesInstanceUid);
-				else
-				{
-					_seriesList[seriesInstanceUid] = value;
-				}
-			}
-		}
-
-		/// <summary>
-		/// Remove a specific file from the object.
-		/// </summary>
-		/// <param name="theFile"></param>
-		/// <returns></returns>
-		public bool RemoveFile(DicomFile theFile)
-		{
-			// Create a copy of the collection without pixel data
-			DicomAttributeCollection data = theFile.DataSet;
-
-			String studyInstanceUid = data[DicomTags.StudyInstanceUid];
-
-			if (!_studyInstanceUid.Equals(studyInstanceUid))
-				return false;
-
-			String seriesInstanceUid = data[DicomTags.SeriesInstanceUid];
-			String sopInstanceUid = data[DicomTags.SopInstanceUid];
-
-			return RemoveInstance(seriesInstanceUid, sopInstanceUid);
-		}
-
-		/// <summary>
-		/// Removes a series from the StudyXml.
-		/// </summary>
-		/// <param name="seriesInstanceUid">The Series Instance UID of the series to be removed.</param>
-		/// <returns>true if the series is removed or does not exist.</returns>
-		public bool RemoveSeries(string seriesInstanceUid)
-		{
-			if (Contains(seriesInstanceUid))
-				return _seriesList.Remove(seriesInstanceUid);
-			else
-				return true; // treated as ok.
-		}
-
-		/// <summary>
-		/// Remove a specific SOP instance from the StudyXml.
-		/// </summary>
-		/// <param name="seriesInstanceUid">The Series Instance Uid of the instance to be removed</param>
-		/// <param name="sopInstanceUid">The SOP Instance Uid of the instance to be removed</param>
-		/// <returns>true on SOP instance exists and is removed.</returns>
-		public bool RemoveInstance(String seriesInstanceUid, String sopInstanceUid)
-		{
-			SeriesXml series = this[seriesInstanceUid];
-
-			if (series == null)
-				return false;
-
-			InstanceXml instance = series[sopInstanceUid];
-			if (instance == null)
-				return false;
-
-			// Setting the indexer to null removes the sop instance from the stream
-			series[sopInstanceUid] = null;
-
-			return true;
-		}
-
-		/// <summary>
-		/// Add a <see cref="DicomFile"/> to the StudyXml.
-		/// </summary>
-		/// <param name="theFile">The <see cref="DicomFile"/> to add.</param>
-		/// <returns>true on success.</returns>
-		public bool AddFile(DicomFile theFile)
-		{
-			return AddFile(theFile, 0);
-		}
-
-		/// <summary>
-		/// Add a <see cref="DicomFile"/> to the StudyXml.
-		/// </summary>
-		/// <param name="theFile">The <see cref="DicomFile"/> to add.</param>
-		/// <param name="fileSize">The size in bytes of the file being added.</param>
-		/// <returns>true on scuccess.</returns>
-		public bool AddFile(DicomFile theFile, long fileSize)
-		{
-			return AddFile(theFile, fileSize, new StudyXmlOutputSettings());
-		}
-
-		/// <summary>
-		/// Add a <see cref="DicomFile"/> to the StudyXml.
-		/// </summary>
-		/// <param name="theFile">The <see cref="DicomFile"/> to add.</param>
-		/// <param name="fileName">The name of the file being added.</param>
-		/// <returns>true on scuccess.</returns>
-		public bool AddFile(DicomFile theFile, string fileName)
-		{
-			return AddFile(theFile, fileName, 0, new StudyXmlOutputSettings());
-		}
-
-		/// <summary>
-<<<<<<< HEAD
-		/// Add a <see cref="DicomFile"/> to the StudyXml.
-		/// </summary>
-		/// <param name="theFile">The <see cref="DicomFile"/> to add.</param>
-		/// <param name="fileName">The name of the file being added.</param>
-		/// <param name="fileSize">The size in bytes of the file being added.</param>
-		/// <returns>true on scuccess.</returns>
-		public bool AddFile(DicomFile theFile, string fileName, long fileSize)
-		{
-			return AddFile(theFile, fileName, fileSize, new StudyXmlOutputSettings());
-		}
-
-		/// <summary>
-		/// Add a <see cref="DicomFile"/> to the StudyXml.
-		/// </summary>
-		/// <param name="theFile">The <see cref="DicomFile"/> to add.</param>
-		/// <param name="fileSize">The size in bytes of the file being added.</param>
-		/// <param name="settings">The settings used when writing out the file.</param>
-		/// <returns>true on scuccess.</returns>
-		public bool AddFile(DicomFile theFile, long fileSize, StudyXmlOutputSettings settings)
-		{
-			return AddFile(theFile, null, fileSize, settings);
-		}
-
-		/// <summary>
-=======
->>>>>>> 0c62cc23
-		/// Add a <see cref="DicomFile"/> to the StudyXml.
-		/// </summary>
-		/// <param name="theFile">The <see cref="DicomFile"/> to add.</param>
-		/// <param name="fileName">The name of the file being added.</param>
-		/// <param name="fileSize">The size in bytes of the file being added.</param>
-<<<<<<< HEAD
-=======
-		/// <returns>true on scuccess.</returns>
-		public bool AddFile(DicomFile theFile, string fileName, long fileSize)
-		{
-			return AddFile(theFile, fileName, fileSize, new StudyXmlOutputSettings());
-		}
-
-		/// <summary>
-		/// Add a <see cref="DicomFile"/> to the StudyXml.
-		/// </summary>
-		/// <param name="theFile">The <see cref="DicomFile"/> to add.</param>
-		/// <param name="fileSize">The size in bytes of the file being added.</param>
-		/// <param name="settings">The settings used when writing out the file.</param>
-		/// <returns>true on scuccess.</returns>
-		public bool AddFile(DicomFile theFile, long fileSize, StudyXmlOutputSettings settings)
-		{
-			return AddFile(theFile, null, fileSize, settings);
-		}
-
-		/// <summary>
-		/// Add a <see cref="DicomFile"/> to the StudyXml.
-		/// </summary>
-		/// <param name="theFile">The <see cref="DicomFile"/> to add.</param>
-		/// <param name="fileName">The name of the file being added.</param>
-		/// <param name="fileSize">The size in bytes of the file being added.</param>
->>>>>>> 0c62cc23
-		/// <param name="settings">The settings used when writing out the file.</param>
-		/// <returns>true on scuccess.</returns>
-		public bool AddFile(DicomFile theFile, string fileName, long fileSize, StudyXmlOutputSettings settings)
-		{
-			Platform.CheckForNullReference(settings, "settings");
-
-			// Create a copy of the collection without pixel data
-			DicomAttributeCollection data = new InstanceXmlDicomAttributeCollection(theFile.DataSet, true,
-			                                                                        settings.IncludePrivateValues !=
-			                                                                        StudyXmlTagInclusion.IgnoreTag,
-			                                                                        settings.IncludeUnknownTags !=
-			                                                                        StudyXmlTagInclusion.IgnoreTag,
-			                                                                        DicomTags.PixelData);
-
-			String studyInstanceUid = data[DicomTags.StudyInstanceUid];
-
-			if (String.IsNullOrEmpty(_studyInstanceUid))
-				_studyInstanceUid = studyInstanceUid;
-			else if (!_studyInstanceUid.Equals(studyInstanceUid))
-			{
-				Platform.Log(LogLevel.Error,
-				             "Attempting to add an instance to the stream where the study instance UIDs don't match for SOP: {0}",
-				             theFile.MediaStorageSopInstanceUid);
-				return false;
-			}
-			String seriesInstanceUid = data[DicomTags.SeriesInstanceUid];
-
-			SeriesXml series = this[seriesInstanceUid];
-
-			if (series == null)
-			{
-				series = new SeriesXml(seriesInstanceUid);
-				this[seriesInstanceUid] = series;
-			}
-
-			String sopInstanceUid = data[DicomTags.SopInstanceUid];
-
-			InstanceXml instance = series[sopInstanceUid];
-			if (instance != null)
-			{
-				// Decided to remove this log as part of the Marmot development milestone.  Didn't seem like much value.
-				//Platform.Log(LogLevel.Warn,
-				//             "Attempting to add a duplicate SOP instance to the stream.  Replacing value: {0}",
-				//             theFile.MediaStorageSopInstanceUid);
-			}
-
-			instance = new InstanceXml(data, theFile.SopClass, theFile.TransferSyntax);
-			instance.SourceAETitle = theFile.SourceApplicationEntityTitle;
-			instance.SourceFileName = !string.IsNullOrEmpty(fileName) ? fileName : theFile.Filename;
-			instance.FileSize = fileSize;
-			series[sopInstanceUid] = instance;
-
-			return true;
-		}
-
-		/// <summary>
-		/// Gets the total size of all instances in the study.
-		/// </summary>
-		/// <returns>
-		/// Size of the study, in bytes.
-		/// </returns>
-		public long GetStudySize()
-		{
-			long size = 0;
-			foreach (SeriesXml series in this)
-			{
-				foreach (InstanceXml instance in series)
-					size += instance.FileSize;
-			}
-
-			return size;
-		}
-
-		/// <summary>
-		/// Get an XML document representing the <see cref="StudyXml"/>.
-		/// </summary>
-		/// <remarks>
-		/// This method can be called multiple times as DICOM SOP Instances are added
-		/// to the <see cref="StudyXml"/>.  Note that caching is done of the 
-		/// XmlDocument to improve performance.  If the collections in the InstanceStreams 
-		/// are modified, the caching mechanism may cause the updates not to be contained
-		/// in the generated XmlDocument.
-		/// </remarks>
-		/// <returns></returns>
-<<<<<<< HEAD
-		public XmlDocument GetMemento(StudyXmlOutputSettings settings)
-		{
-=======
-		public StudyXmlMemento GetMemento(StudyXmlOutputSettings settings)
-		{
-			var memento = new StudyXmlMemento();
->>>>>>> 0c62cc23
-			if (_doc == null)
-				_doc = new XmlDocument();
-			else
-			{
-				_doc.RemoveAll();
-			}
-<<<<<<< HEAD
-
-			XmlElement clearCanvas = _doc.CreateElement("ClearCanvasStudyXml");
-
-			XmlElement study = _doc.CreateElement("Study");
-
-			XmlAttribute studyInstanceUid = _doc.CreateAttribute("UID");
-			studyInstanceUid.Value = _studyInstanceUid;
-			study.Attributes.Append(studyInstanceUid);
-
-			foreach (SeriesXml series in this)
-			{
-				XmlElement seriesElement = series.GetMemento(_doc, settings);
-
-				study.AppendChild(seriesElement);
-			}
-
-			clearCanvas.AppendChild(study);
-			_doc.AppendChild(clearCanvas);
-
-			return _doc;
-=======
-			memento.Document = _doc;
-
-			if (settings.OptimizedMemento)
-			{
-				memento.RootNode = new StudyXmlMemento.StudyXmlNode
-					{
-						ElementName = "ClearCanvasStudyXml",
-					};
-
-				var studyElement = new StudyXmlMemento.StudyXmlNode
-					{
-						ElementName = "Study",
-					};
-				studyElement.AddAttribute("UID", _studyInstanceUid);
-
-				memento.RootNode.AddChild(studyElement);
-
-				foreach (SeriesXml series in this)
-				{
-					var seriesElement = series.GetMemento(memento, settings);
-
-					studyElement.AddChild(seriesElement);
-				}
-			}
-			else
-			{
-				XmlElement clearCanvas = _doc.CreateElement("ClearCanvasStudyXml");
-
-				XmlElement study = _doc.CreateElement("Study");
-
-				XmlAttribute studyInstanceUid = _doc.CreateAttribute("UID");
-				studyInstanceUid.Value = _studyInstanceUid;
-				study.Attributes.Append(studyInstanceUid);
-
-				foreach (SeriesXml series in this)
-				{
-					XmlElement seriesElement = series.GetMemento(_doc, settings);
-
-					study.AppendChild(seriesElement);
-				}
-
-				clearCanvas.AppendChild(study);
-				_doc.AppendChild(clearCanvas);
-			}
-
-			return memento;
->>>>>>> 0c62cc23
-		}
-
-		/// <summary>
-		/// Populate this <see cref="StudyXml"/> object based on the supplied XML document.
-		/// </summary>
-<<<<<<< HEAD
-		/// <param name="theDocument"></param>
-		public void SetMemento(XmlDocument theDocument)
-		{
-=======
-		/// <param name="theMemento"></param>
-		public void SetMemento(StudyXmlMemento theMemento)
-		{
-			// This should only happen in unit tests, but force the stream into a 
-			// memory stream, and then load in the xml document from there.
-			if (theMemento.RootNode != null)
-			{
-				using (var ms = new MemoryStream())
-				{
-					StudyXmlIo.Write(theMemento, ms);
-					using (var ms2 = new MemoryStream(ms.ToArray()))
-						theMemento.Document.Load(ms2);
-				}
-			}
-
-			XmlDocument theDocument = theMemento.Document;
-
->>>>>>> 0c62cc23
-			if (!theDocument.HasChildNodes)
-				return;
-
-			// There should be one root node.
-			XmlNode rootNode = theDocument.FirstChild;
-			while (rootNode != null && !rootNode.Name.Equals("ClearCanvasStudyXml"))
-				rootNode = rootNode.NextSibling;
-
-			if (rootNode == null)
-				return;
-
-			XmlNode studyNode = rootNode.FirstChild;
-
-			while (studyNode != null)
-			{
-				// Just search for the first study node, parse it, then break
-				if (studyNode.Name.Equals("Study"))
-				{
-					_studyInstanceUid = studyNode.Attributes["UID"].Value;
-
-					if (studyNode.HasChildNodes)
-					{
-						XmlNode seriesNode = studyNode.FirstChild;
-
-						while (seriesNode != null)
-						{
-							String seriesInstanceUid = seriesNode.Attributes["UID"].Value;
-
-							SeriesXml seriesStream = new SeriesXml(seriesInstanceUid);
-
-							_seriesList.Add(seriesInstanceUid, seriesStream);
-
-							seriesStream.SetMemento(seriesNode);
-
-							// Go to next node in doc
-							seriesNode = seriesNode.NextSibling;
-						}
-					}
-				}
-				studyNode = studyNode.NextSibling;
-			}
-		}
-
-		#endregion
-
-		#region IEnumerator Implementation
-
-		public IEnumerator<SeriesXml> GetEnumerator()
-		{
-			return _seriesList.Values.GetEnumerator();
-		}
-
-		IEnumerator IEnumerable.GetEnumerator()
-		{
-			return GetEnumerator();
-		}
-
-		#endregion
-
-		public InstanceXml FindInstanceXml(string seriesUid, string instanceUid)
-		{
-			SeriesXml seriesXml = this[seriesUid];
-			if (seriesXml == null)
-				return null;
-
-			return seriesXml[instanceUid];
-		}
-
-		/// <summary>
-		/// Returns a boolean indicating whether the specified series exists in the study XML.
-		/// </summary>
-		/// <param name="seriesUid">The Series Instance UID of the series to check</param>
-		/// <returns>True if the series exists in the study XML</returns>
-		public bool Contains(string seriesUid)
-		{
-			return _seriesList.ContainsKey(seriesUid);
-		}
-
-		/// <summary>
-		/// Returns a boolean indicating whether the specified SOP instance exists in the study XML.
-		/// </summary>
-		/// <param name="seriesUid">The Series Instance UID of the SOP instance to check</param>
-		/// <param name="instanceUid">The SOP Instance UID of the SOP instance to check</param>
-		/// <returns>True if the SOP instance exists in the study XML</returns>
-		public bool Contains(string seriesUid, string instanceUid)
-		{
-			SeriesXml series = this[seriesUid];
-			if (series == null)
-			{
-				return false;
-			}
-
-			return series[instanceUid] != null;
-		}
-	}
+#region License
+
+// Copyright (c) 2013, ClearCanvas Inc.
+// All rights reserved.
+// http://www.clearcanvas.ca
+//
+// This file is part of the ClearCanvas RIS/PACS open source project.
+//
+// The ClearCanvas RIS/PACS open source project is free software: you can
+// redistribute it and/or modify it under the terms of the GNU General Public
+// License as published by the Free Software Foundation, either version 3 of the
+// License, or (at your option) any later version.
+//
+// The ClearCanvas RIS/PACS open source project is distributed in the hope that it
+// will be useful, but WITHOUT ANY WARRANTY; without even the implied warranty of
+// MERCHANTABILITY or FITNESS FOR A PARTICULAR PURPOSE.  See the GNU General
+// Public License for more details.
+//
+// You should have received a copy of the GNU General Public License along with
+// the ClearCanvas RIS/PACS open source project.  If not, see
+// <http://www.gnu.org/licenses/>.
+
+#endregion
+
+using System;
+using System.Collections;
+using System.Collections.Generic;
+using System.IO;
+using System.Xml;
+using ClearCanvas.Common;
+
+namespace ClearCanvas.Dicom.Utilities.Xml
+{
+	/// <summary>
+	/// Class that can represent a study as XML data.
+	/// </summary>
+	public class StudyXml : IEnumerable<SeriesXml>
+	{
+		#region Private members
+
+		private readonly Dictionary<string, SeriesXml> _seriesList = new Dictionary<string, SeriesXml>();
+		private String _studyInstanceUid = null;
+		private XmlDocument _doc = null;
+
+		#endregion
+
+		#region Public Properties
+
+		/// <summary>
+		/// Study Instance UID associated with this stream file.
+		/// </summary>
+		public String StudyInstanceUid
+		{
+			get
+			{
+				if (_studyInstanceUid == null)
+					return string.Empty;
+				return _studyInstanceUid;
+			}
+		}
+
+		public String PatientsName
+		{
+			get
+			{
+				foreach (SeriesXml series in _seriesList.Values)
+					foreach (InstanceXml instance in series)
+					{
+						DicomAttribute attrib;
+						if (instance.Collection.TryGetAttribute(DicomTags.PatientsName, out attrib))
+							return attrib.GetString(0, string.Empty);
+					}
+				return string.Empty;
+			}
+		}
+
+		public String PatientId
+		{
+			get
+			{
+				foreach (SeriesXml series in _seriesList.Values)
+					foreach (InstanceXml instance in series)
+					{
+						DicomAttribute attrib;
+						if (instance.Collection.TryGetAttribute(DicomTags.PatientId, out attrib))
+							return attrib.GetString(0, string.Empty);
+					}
+				return string.Empty;
+			}
+		}
+
+		public int NumberOfStudyRelatedSeries
+		{
+			get { return _seriesList.Count; }
+		}
+
+		public int NumberOfStudyRelatedInstances
+		{
+			get
+			{
+				int total = 0;
+				foreach (SeriesXml series in _seriesList.Values)
+					total += series.NumberOfSeriesRelatedInstances;
+
+				return total;
+			}
+		}
+
+		#endregion
+
+		#region Constructors
+
+		public StudyXml(String studyInstanceUid)
+		{
+			_studyInstanceUid = studyInstanceUid;
+		}
+
+		public StudyXml() {}
+
+		#endregion
+
+		#region Public Methods
+
+		/// <summary>
+		/// Indexer to retrieve specific <see cref="SeriesXml"/> objects from the <see cref="StudyXml"/>.
+		/// </summary>
+		/// <param name="seriesInstanceUid"></param>
+		/// <returns></returns>
+		public SeriesXml this[String seriesInstanceUid]
+		{
+			get
+			{
+				SeriesXml series;
+				if (!_seriesList.TryGetValue(seriesInstanceUid, out series))
+					return null;
+
+				return series;
+			}
+			set
+			{
+				if (value == null)
+					_seriesList.Remove(seriesInstanceUid);
+				else
+				{
+					_seriesList[seriesInstanceUid] = value;
+				}
+			}
+		}
+
+		/// <summary>
+		/// Remove a specific file from the object.
+		/// </summary>
+		/// <param name="theFile"></param>
+		/// <returns></returns>
+		public bool RemoveFile(DicomFile theFile)
+		{
+			// Create a copy of the collection without pixel data
+			DicomAttributeCollection data = theFile.DataSet;
+
+			String studyInstanceUid = data[DicomTags.StudyInstanceUid];
+
+			if (!_studyInstanceUid.Equals(studyInstanceUid))
+				return false;
+
+			String seriesInstanceUid = data[DicomTags.SeriesInstanceUid];
+			String sopInstanceUid = data[DicomTags.SopInstanceUid];
+
+			return RemoveInstance(seriesInstanceUid, sopInstanceUid);
+		}
+
+		/// <summary>
+		/// Removes a series from the StudyXml.
+		/// </summary>
+		/// <param name="seriesInstanceUid">The Series Instance UID of the series to be removed.</param>
+		/// <returns>true if the series is removed or does not exist.</returns>
+		public bool RemoveSeries(string seriesInstanceUid)
+		{
+			if (Contains(seriesInstanceUid))
+				return _seriesList.Remove(seriesInstanceUid);
+			else
+				return true; // treated as ok.
+		}
+
+		/// <summary>
+		/// Remove a specific SOP instance from the StudyXml.
+		/// </summary>
+		/// <param name="seriesInstanceUid">The Series Instance Uid of the instance to be removed</param>
+		/// <param name="sopInstanceUid">The SOP Instance Uid of the instance to be removed</param>
+		/// <returns>true on SOP instance exists and is removed.</returns>
+		public bool RemoveInstance(String seriesInstanceUid, String sopInstanceUid)
+		{
+			SeriesXml series = this[seriesInstanceUid];
+
+			if (series == null)
+				return false;
+
+			InstanceXml instance = series[sopInstanceUid];
+			if (instance == null)
+				return false;
+
+			// Setting the indexer to null removes the sop instance from the stream
+			series[sopInstanceUid] = null;
+
+			return true;
+		}
+
+		/// <summary>
+		/// Add a <see cref="DicomFile"/> to the StudyXml.
+		/// </summary>
+		/// <param name="theFile">The <see cref="DicomFile"/> to add.</param>
+		/// <returns>true on success.</returns>
+		public bool AddFile(DicomFile theFile)
+		{
+			return AddFile(theFile, 0);
+		}
+
+		/// <summary>
+		/// Add a <see cref="DicomFile"/> to the StudyXml.
+		/// </summary>
+		/// <param name="theFile">The <see cref="DicomFile"/> to add.</param>
+		/// <param name="fileSize">The size in bytes of the file being added.</param>
+		/// <returns>true on scuccess.</returns>
+		public bool AddFile(DicomFile theFile, long fileSize)
+		{
+			return AddFile(theFile, fileSize, new StudyXmlOutputSettings());
+		}
+
+		/// <summary>
+		/// Add a <see cref="DicomFile"/> to the StudyXml.
+		/// </summary>
+		/// <param name="theFile">The <see cref="DicomFile"/> to add.</param>
+		/// <param name="fileName">The name of the file being added.</param>
+		/// <returns>true on scuccess.</returns>
+		public bool AddFile(DicomFile theFile, string fileName)
+		{
+			return AddFile(theFile, fileName, 0, new StudyXmlOutputSettings());
+		}
+
+		/// <summary>
+		/// Add a <see cref="DicomFile"/> to the StudyXml.
+		/// </summary>
+		/// <param name="theFile">The <see cref="DicomFile"/> to add.</param>
+		/// <param name="fileName">The name of the file being added.</param>
+		/// <param name="fileSize">The size in bytes of the file being added.</param>
+		/// <returns>true on scuccess.</returns>
+		public bool AddFile(DicomFile theFile, string fileName, long fileSize)
+		{
+			return AddFile(theFile, fileName, fileSize, new StudyXmlOutputSettings());
+		}
+
+		/// <summary>
+		/// Add a <see cref="DicomFile"/> to the StudyXml.
+		/// </summary>
+		/// <param name="theFile">The <see cref="DicomFile"/> to add.</param>
+		/// <param name="fileSize">The size in bytes of the file being added.</param>
+		/// <param name="settings">The settings used when writing out the file.</param>
+		/// <returns>true on scuccess.</returns>
+		public bool AddFile(DicomFile theFile, long fileSize, StudyXmlOutputSettings settings)
+		{
+			return AddFile(theFile, null, fileSize, settings);
+		}
+
+		/// <summary>
+		/// Add a <see cref="DicomFile"/> to the StudyXml.
+		/// </summary>
+		/// <param name="theFile">The <see cref="DicomFile"/> to add.</param>
+		/// <param name="fileName">The name of the file being added.</param>
+		/// <param name="fileSize">The size in bytes of the file being added.</param>
+		/// <param name="settings">The settings used when writing out the file.</param>
+		/// <returns>true on scuccess.</returns>
+		public bool AddFile(DicomFile theFile, string fileName, long fileSize, StudyXmlOutputSettings settings)
+		{
+			Platform.CheckForNullReference(settings, "settings");
+
+			// Create a copy of the collection without pixel data
+			DicomAttributeCollection data = new InstanceXmlDicomAttributeCollection(theFile.DataSet, true,
+			                                                                        settings.IncludePrivateValues !=
+			                                                                        StudyXmlTagInclusion.IgnoreTag,
+			                                                                        settings.IncludeUnknownTags !=
+			                                                                        StudyXmlTagInclusion.IgnoreTag,
+			                                                                        DicomTags.PixelData);
+
+			String studyInstanceUid = data[DicomTags.StudyInstanceUid];
+
+			if (String.IsNullOrEmpty(_studyInstanceUid))
+				_studyInstanceUid = studyInstanceUid;
+			else if (!_studyInstanceUid.Equals(studyInstanceUid))
+			{
+				Platform.Log(LogLevel.Error,
+				             "Attempting to add an instance to the stream where the study instance UIDs don't match for SOP: {0}",
+				             theFile.MediaStorageSopInstanceUid);
+				return false;
+			}
+			String seriesInstanceUid = data[DicomTags.SeriesInstanceUid];
+
+			SeriesXml series = this[seriesInstanceUid];
+
+			if (series == null)
+			{
+				series = new SeriesXml(seriesInstanceUid);
+				this[seriesInstanceUid] = series;
+			}
+
+			String sopInstanceUid = data[DicomTags.SopInstanceUid];
+
+			InstanceXml instance = series[sopInstanceUid];
+			if (instance != null)
+			{
+				// Decided to remove this log as part of the Marmot development milestone.  Didn't seem like much value.
+				//Platform.Log(LogLevel.Warn,
+				//             "Attempting to add a duplicate SOP instance to the stream.  Replacing value: {0}",
+				//             theFile.MediaStorageSopInstanceUid);
+			}
+
+			instance = new InstanceXml(data, theFile.SopClass, theFile.TransferSyntax);
+			instance.SourceAETitle = theFile.SourceApplicationEntityTitle;
+			instance.SourceFileName = !string.IsNullOrEmpty(fileName) ? fileName : theFile.Filename;
+			instance.FileSize = fileSize;
+			series[sopInstanceUid] = instance;
+
+			return true;
+		}
+
+		/// <summary>
+		/// Gets the total size of all instances in the study.
+		/// </summary>
+		/// <returns>
+		/// Size of the study, in bytes.
+		/// </returns>
+		public long GetStudySize()
+		{
+			long size = 0;
+			foreach (SeriesXml series in this)
+			{
+				foreach (InstanceXml instance in series)
+					size += instance.FileSize;
+			}
+
+			return size;
+		}
+
+		/// <summary>
+		/// Get an XML document representing the <see cref="StudyXml"/>.
+		/// </summary>
+		/// <remarks>
+		/// This method can be called multiple times as DICOM SOP Instances are added
+		/// to the <see cref="StudyXml"/>.  Note that caching is done of the 
+		/// XmlDocument to improve performance.  If the collections in the InstanceStreams 
+		/// are modified, the caching mechanism may cause the updates not to be contained
+		/// in the generated XmlDocument.
+		/// </remarks>
+		/// <returns></returns>
+		public StudyXmlMemento GetMemento(StudyXmlOutputSettings settings)
+		{
+			var memento = new StudyXmlMemento();
+			if (_doc == null)
+				_doc = new XmlDocument();
+			else
+			{
+				_doc.RemoveAll();
+			}
+			memento.Document = _doc;
+
+			if (settings.OptimizedMemento)
+			{
+				memento.RootNode = new StudyXmlMemento.StudyXmlNode
+					{
+						ElementName = "ClearCanvasStudyXml",
+					};
+
+				var studyElement = new StudyXmlMemento.StudyXmlNode
+					{
+						ElementName = "Study",
+					};
+				studyElement.AddAttribute("UID", _studyInstanceUid);
+
+				memento.RootNode.AddChild(studyElement);
+
+				foreach (SeriesXml series in this)
+				{
+					var seriesElement = series.GetMemento(memento, settings);
+
+					studyElement.AddChild(seriesElement);
+				}
+			}
+			else
+			{
+			XmlElement clearCanvas = _doc.CreateElement("ClearCanvasStudyXml");
+
+			XmlElement study = _doc.CreateElement("Study");
+
+			XmlAttribute studyInstanceUid = _doc.CreateAttribute("UID");
+			studyInstanceUid.Value = _studyInstanceUid;
+			study.Attributes.Append(studyInstanceUid);
+
+			foreach (SeriesXml series in this)
+			{
+				XmlElement seriesElement = series.GetMemento(_doc, settings);
+
+				study.AppendChild(seriesElement);
+			}
+
+			clearCanvas.AppendChild(study);
+			_doc.AppendChild(clearCanvas);
+			}
+
+			return memento;
+		}
+
+		/// <summary>
+		/// Populate this <see cref="StudyXml"/> object based on the supplied XML document.
+		/// </summary>
+		/// <param name="theMemento"></param>
+		public void SetMemento(StudyXmlMemento theMemento)
+		{
+			// This should only happen in unit tests, but force the stream into a 
+			// memory stream, and then load in the xml document from there.
+			if (theMemento.RootNode != null)
+		{
+				using (var ms = new MemoryStream())
+				{
+					StudyXmlIo.Write(theMemento, ms);
+					using (var ms2 = new MemoryStream(ms.ToArray()))
+						theMemento.Document.Load(ms2);
+				}
+			}
+
+			XmlDocument theDocument = theMemento.Document;
+
+			if (!theDocument.HasChildNodes)
+				return;
+
+			// There should be one root node.
+			XmlNode rootNode = theDocument.FirstChild;
+			while (rootNode != null && !rootNode.Name.Equals("ClearCanvasStudyXml"))
+				rootNode = rootNode.NextSibling;
+
+			if (rootNode == null)
+				return;
+
+			XmlNode studyNode = rootNode.FirstChild;
+
+			while (studyNode != null)
+			{
+				// Just search for the first study node, parse it, then break
+				if (studyNode.Name.Equals("Study"))
+				{
+					_studyInstanceUid = studyNode.Attributes["UID"].Value;
+
+					if (studyNode.HasChildNodes)
+					{
+						XmlNode seriesNode = studyNode.FirstChild;
+
+						while (seriesNode != null)
+						{
+							String seriesInstanceUid = seriesNode.Attributes["UID"].Value;
+
+							SeriesXml seriesStream = new SeriesXml(seriesInstanceUid);
+
+							_seriesList.Add(seriesInstanceUid, seriesStream);
+
+							seriesStream.SetMemento(seriesNode);
+
+							// Go to next node in doc
+							seriesNode = seriesNode.NextSibling;
+						}
+					}
+				}
+				studyNode = studyNode.NextSibling;
+			}
+		}
+
+		#endregion
+
+		#region IEnumerator Implementation
+
+		public IEnumerator<SeriesXml> GetEnumerator()
+		{
+			return _seriesList.Values.GetEnumerator();
+		}
+
+		IEnumerator IEnumerable.GetEnumerator()
+		{
+			return GetEnumerator();
+		}
+
+		#endregion
+
+		public InstanceXml FindInstanceXml(string seriesUid, string instanceUid)
+		{
+			SeriesXml seriesXml = this[seriesUid];
+			if (seriesXml == null)
+				return null;
+
+			return seriesXml[instanceUid];
+		}
+
+		/// <summary>
+		/// Returns a boolean indicating whether the specified series exists in the study XML.
+		/// </summary>
+		/// <param name="seriesUid">The Series Instance UID of the series to check</param>
+		/// <returns>True if the series exists in the study XML</returns>
+		public bool Contains(string seriesUid)
+		{
+			return _seriesList.ContainsKey(seriesUid);
+		}
+
+		/// <summary>
+		/// Returns a boolean indicating whether the specified SOP instance exists in the study XML.
+		/// </summary>
+		/// <param name="seriesUid">The Series Instance UID of the SOP instance to check</param>
+		/// <param name="instanceUid">The SOP Instance UID of the SOP instance to check</param>
+		/// <returns>True if the SOP instance exists in the study XML</returns>
+		public bool Contains(string seriesUid, string instanceUid)
+		{
+			SeriesXml series = this[seriesUid];
+			if (series == null)
+			{
+				return false;
+			}
+
+			return series[instanceUid] != null;
+		}
+	}
 }