--- conflicted
+++ resolved
@@ -1,813 +1,809 @@
-﻿<?xml version="1.0" encoding="utf-8"?>
-<Project xmlns="http://schemas.microsoft.com/developer/msbuild/2003" DefaultTargets="Build" ToolsVersion="4.0">
-  <PropertyGroup>
-    <ProjectType>Local</ProjectType>
-    <ProductVersion>9.0.30729</ProductVersion>
-    <SchemaVersion>2.0</SchemaVersion>
-    <ProjectGuid>{AD9ECE2B-8268-4115-8DC8-860FBD011FFF}</ProjectGuid>
-    <Configuration Condition=" '$(Configuration)' == '' ">Debug</Configuration>
-    <Platform Condition=" '$(Platform)' == '' ">AnyCPU</Platform>
-    <ApplicationIcon />
-    <AssemblyKeyContainerName />
-    <AssemblyName>ClearCanvas.Dicom</AssemblyName>
-    <AssemblyOriginatorKeyFile />
-    <DefaultClientScript>JScript</DefaultClientScript>
-    <DefaultHTMLPageLayout>Grid</DefaultHTMLPageLayout>
-    <DefaultTargetSchema>IE50</DefaultTargetSchema>
-    <DelaySign>false</DelaySign>
-    <OutputType>Library</OutputType>
-    <RootNamespace>ClearCanvas.Dicom</RootNamespace>
-    <RunPostBuildEvent>OnOutputUpdated</RunPostBuildEvent>
-    <StartupObject />
-    <FileUpgradeFlags>
-    </FileUpgradeFlags>
-    <UpgradeBackupLocation />
-    <OldToolsVersion>3.5</OldToolsVersion>
-    <IsWebBootstrapper>true</IsWebBootstrapper>
-    <TargetFrameworkVersion>v4.0</TargetFrameworkVersion>
-    <PublishUrl>http://localhost/ClearCanvas.Dicom/</PublishUrl>
-    <Install>true</Install>
-    <InstallFrom>Web</InstallFrom>
-    <UpdateEnabled>true</UpdateEnabled>
-    <UpdateMode>Foreground</UpdateMode>
-    <UpdateInterval>7</UpdateInterval>
-    <UpdateIntervalUnits>Days</UpdateIntervalUnits>
-    <UpdatePeriodically>false</UpdatePeriodically>
-    <UpdateRequired>false</UpdateRequired>
-    <MapFileExtensions>true</MapFileExtensions>
-    <ApplicationRevision>0</ApplicationRevision>
-    <ApplicationVersion>1.0.0.%2a</ApplicationVersion>
-    <UseApplicationTrust>false</UseApplicationTrust>
-    <BootstrapperEnabled>true</BootstrapperEnabled>
-    <TargetFrameworkProfile />
-    <FileAlignment>512</FileAlignment>
-  </PropertyGroup>
-  <PropertyGroup Condition=" '$(Configuration)|$(Platform)' == 'Debug|AnyCPU' ">
-    <OutputPath>bin\Debug\</OutputPath>
-    <AllowUnsafeBlocks>true</AllowUnsafeBlocks>
-    <CheckForOverflowUnderflow>false</CheckForOverflowUnderflow>
-    <ConfigurationOverrideFile />
-    <DefineConstants>TRACE;DEBUG;UNIT_TESTS</DefineConstants>
-    <DocumentationFile>
-    </DocumentationFile>
-    <DebugSymbols>true</DebugSymbols>
-    <NoStdLib>false</NoStdLib>
-    <NoWarn>1591, 0419, 1574, 1587</NoWarn>
-    <Optimize>false</Optimize>
-    <RegisterForComInterop>false</RegisterForComInterop>
-    <RemoveIntegerChecks>false</RemoveIntegerChecks>
-    <TreatWarningsAsErrors>false</TreatWarningsAsErrors>
-    <WarningLevel>4</WarningLevel>
-    <DebugType>full</DebugType>
-    <ErrorReport>prompt</ErrorReport>
-    <UseVSHostingProcess>false</UseVSHostingProcess>
-    <CodeAnalysisRuleSet>AllRules.ruleset</CodeAnalysisRuleSet>
-  </PropertyGroup>
-  <PropertyGroup Condition=" '$(Configuration)|$(Platform)' == 'Release|AnyCPU' ">
-    <OutputPath>bin\Release\</OutputPath>
-    <AllowUnsafeBlocks>true</AllowUnsafeBlocks>
-    <CheckForOverflowUnderflow>false</CheckForOverflowUnderflow>
-    <ConfigurationOverrideFile />
-    <DefineConstants>TRACE</DefineConstants>
-    <DocumentationFile>
-    </DocumentationFile>
-    <DebugSymbols>true</DebugSymbols>
-    <NoStdLib>false</NoStdLib>
-    <NoWarn>1591, 0419, 1574, 1587</NoWarn>
-    <Optimize>true</Optimize>
-    <RegisterForComInterop>false</RegisterForComInterop>
-    <RemoveIntegerChecks>false</RemoveIntegerChecks>
-    <TreatWarningsAsErrors>false</TreatWarningsAsErrors>
-    <WarningLevel>4</WarningLevel>
-    <DebugType>pdbonly</DebugType>
-    <ErrorReport>prompt</ErrorReport>
-    <CodeAnalysisRuleSet>AllRules.ruleset</CodeAnalysisRuleSet>
-  </PropertyGroup>
-  <ItemGroup>
-    <Reference Include="nunit.framework, Version=2.2.7.0, Culture=neutral, PublicKeyToken=96d09a1eb7f44a77, processorArchitecture=MSIL">
-      <SpecificVersion>False</SpecificVersion>
-      <HintPath>..\ReferencedAssemblies\nunit.framework.dll</HintPath>
-    </Reference>
-    <Reference Include="sysglobl" />
-    <Reference Include="System" />
-    <Reference Include="System.configuration" />
-    <Reference Include="System.Core">
-      <RequiredTargetFramework>3.5</RequiredTargetFramework>
-    </Reference>
-    <Reference Include="System.Data">
-      <Name>System.Data</Name>
-    </Reference>
-    <Reference Include="System.Drawing" />
-    <Reference Include="System.Runtime.Serialization, Version=3.0.0.0, Culture=neutral, PublicKeyToken=b77a5c561934e089, processorArchitecture=MSIL">
-      <SpecificVersion>False</SpecificVersion>
-      <HintPath>..\..\..\WINDOWS\Microsoft.NET\Framework\v3.0\Windows Communication Foundation\System.Runtime.Serialization.dll</HintPath>
-    </Reference>
-    <Reference Include="System.ServiceModel, Version=3.0.0.0, Culture=neutral, PublicKeyToken=b77a5c561934e089, processorArchitecture=MSIL">
-      <SpecificVersion>False</SpecificVersion>
-      <HintPath>..\..\..\WINDOWS\Microsoft.NET\Framework\v3.0\Windows Communication Foundation\System.ServiceModel.dll</HintPath>
-    </Reference>
-    <Reference Include="System.Transactions" />
-    <Reference Include="System.Web" />
-    <Reference Include="System.Xml">
-      <Name>System.XML</Name>
-    </Reference>
-  </ItemGroup>
-  <ItemGroup />
-  <ItemGroup>
-    <Compile Include="Audit\AuditedInstances.cs" />
-    <Compile Include="Audit\AuditLogHelper.cs" />
-    <Compile Include="Audit\HealthcareDataAuditHelper.cs" />
-    <Compile Include="Audit\EventReceiptAction.cs" />
-    <Compile Include="Audit\EventResult.cs" />
-    <Compile Include="Audit\EventSource.cs" />
-    <Compile Include="Codec\Tests\GZipDicomCodec.cs" />
-    <Compile Include="Codec\Tests\NullDicomCodec.cs" />
-    <Compile Include="DicomAttribute.cs" />
-    <Compile Include="DicomAttributeBinaryData.cs">
-      <SubType>Code</SubType>
-    </Compile>
-    <Compile Include="DicomCompressedPixelData.cs" />
-    <Compile Include="DicomMessageBase.cs" />
-    <Compile Include="DicomAttributeBinary.cs" />
-    <Compile Include="DicomAttributeCollection.cs" />
-    <Compile Include="DicomAttributeSingleValueText.cs" />
-    <Compile Include="DicomAttributeSQ.cs" />
-    <Compile Include="DicomUncompressedPixelData.cs" />
-    <Compile Include="FileReference.cs" />
-    <Compile Include="Iod\ComponentGroup.cs" />
-    <Compile Include="Iod\ContextGroups\ImageDrivationContextGroup.cs" />
-    <Compile Include="Iod\ContextGroups\SourceImagePurposesOfReferenceContextGroup.cs" />
-    <Compile Include="Iod\CorrectedImage.cs" />
-    <Compile Include="Iod\CountsSource.cs" />
-    <Compile Include="Iod\DecayCorrection.cs" />
-    <Compile Include="Iod\Extensions\XKeyObjectDocumentModuleIod.cs" />
-    <Compile Include="Iod\FunctionalGroupDescriptor.cs" />
-    <Compile Include="Iod\FunctionalGroupMacro.cs" />
-    <Compile Include="Iod\FunctionalGroupMapCache.cs" />
-    <Compile Include="Iod\FunctionalGroups\CardiacSynchronizationFunctionalGroup.cs" />
-    <Compile Include="Iod\FunctionalGroups\ContrastBolusUsageFunctionalGroup.cs" />
-    <Compile Include="Iod\FunctionalGroups\CtAcquisitionDetailsFunctionalGroup.cs" />
-    <Compile Include="Iod\FunctionalGroups\CtAcquisitionTypeFunctionalGroup.cs" />
-    <Compile Include="Iod\FunctionalGroups\CtAdditionalXRaySourceFunctionalGroup.cs" />
-    <Compile Include="Iod\FunctionalGroups\CtExposureFunctionalGroup.cs" />
-    <Compile Include="Iod\FunctionalGroups\CtGeometryFunctionalGroup.cs" />
-    <Compile Include="Iod\FunctionalGroups\CtImageFrameTypeFunctionalGroup.cs" />
-    <Compile Include="Iod\FunctionalGroups\CtPixelValueTransformationFunctionalGroup.cs" />
-    <Compile Include="Iod\FunctionalGroups\CtPositionFunctionalGroup.cs" />
-    <Compile Include="Iod\FunctionalGroups\CtReconstructionFunctionalGroup.cs" />
-    <Compile Include="Iod\FunctionalGroups\CtTableDynamicsFunctionalGroup.cs" />
-    <Compile Include="Iod\FunctionalGroups\CtXRayDetailsFunctionalGroup.cs" />
-    <Compile Include="Iod\FunctionalGroups\DerivationImageFunctionalGroup.cs" />
-    <Compile Include="Iod\FunctionalGroups\FrameAnatomyFunctionalGroup.cs" />
-    <Compile Include="Iod\FunctionalGroups\FrameContentFunctionalGroup.cs" />
-    <Compile Include="Iod\FunctionalGroups\FrameDisplayShutterFunctionalGroup.cs" />
-    <Compile Include="Iod\FunctionalGroups\FramePixelShiftFunctionalGroup.cs" />
-    <Compile Include="Iod\FunctionalGroups\FrameVoiLutFunctionalGroup.cs" />
-    <Compile Include="Iod\FunctionalGroups\FrameVoiLutWithLutFunctionalGroup.cs" />
-    <Compile Include="Iod\FunctionalGroups\IdentityPixelValueTransformationFunctionalGroup.cs" />
-    <Compile Include="Iod\FunctionalGroups\ImageDataTypeFunctionalGroup.cs" />
-    <Compile Include="Iod\FunctionalGroups\IntravascularFrameContentFunctionalGroup.cs" />
-    <Compile Include="Iod\FunctionalGroups\IntravascularOctFrameContentFunctionalGroup.cs" />
-    <Compile Include="Iod\FunctionalGroups\IntravascularOctFrameTypeFunctionalGroup.cs" />
-    <Compile Include="Iod\FunctionalGroups\IrradiationEventIdentificationFunctionalGroup.cs" />
-    <Compile Include="Iod\FunctionalGroups\MrAerterialSpinLabelingFunctionalGroup.cs" />
-    <Compile Include="Iod\FunctionalGroups\MrAveragesFunctionalGroup.cs" />
-    <Compile Include="Iod\FunctionalGroups\MrDiffusionFunctionalGroup.cs" />
-    <Compile Include="Iod\FunctionalGroups\MrEchoFunctionalGroup.cs" />
-    <Compile Include="Iod\FunctionalGroups\MrFovGeometryFunctionalGroup.cs" />
-    <Compile Include="Iod\FunctionalGroups\MrImageFrameTypeFunctionalGroup.cs" />
-    <Compile Include="Iod\FunctionalGroups\MrImagingModifierFunctionalGroup.cs" />
-    <Compile Include="Iod\FunctionalGroups\MrMetaboliteMapFunctionalGroup.cs" />
-    <Compile Include="Iod\FunctionalGroups\MrModifierFunctionalGroup.cs" />
-    <Compile Include="Iod\FunctionalGroups\MrReceiveCoilFunctionalGroup.cs" />
-    <Compile Include="Iod\FunctionalGroups\MrSpatialSaturationFunctionalGroup.cs" />
-    <Compile Include="Iod\FunctionalGroups\MrSpectroscopyFovGeometryFunctionalGroup.cs" />
-    <Compile Include="Iod\FunctionalGroups\MrSpectroscopyFrameTypeFunctionalGroup.cs" />
-    <Compile Include="Iod\FunctionalGroups\MrTimingAndRelatedParametersFunctionalGroup.cs" />
-    <Compile Include="Iod\FunctionalGroups\MrTransmitCoilFunctionalGroup.cs" />
-    <Compile Include="Iod\FunctionalGroups\MrVelocityEncodingFunctionalGroup.cs" />
-    <Compile Include="Iod\FunctionalGroups\OphthalmicFrameLocationFunctionalGroup.cs" />
-    <Compile Include="Iod\FunctionalGroups\OpticalPathIdentificationFunctionalGroup.cs" />
-    <Compile Include="Iod\FunctionalGroups\PatientOrientationInFrameFunctionalGroup.cs" />
-    <Compile Include="Iod\FunctionalGroups\PatientPhysiologicalStateFunctionalGroup.cs" />
-    <Compile Include="Iod\FunctionalGroups\PetDetectorMotionDetailsFunctionalGroup.cs" />
-    <Compile Include="Iod\FunctionalGroups\PetFrameAcquisitionFunctionalGroup.cs" />
-    <Compile Include="Iod\FunctionalGroups\PetFrameCorrectionFactorsFunctionalGroup.cs" />
-    <Compile Include="Iod\FunctionalGroups\PetFrameTypeFunctionalGroup.cs" />
-    <Compile Include="Iod\FunctionalGroups\PetPositionFunctionalGroup.cs" />
-    <Compile Include="Iod\FunctionalGroups\PetReconstructionFunctionalGroup.cs" />
-    <Compile Include="Iod\FunctionalGroups\PetTableDynamicsFunctionGroup.cs" />
-    <Compile Include="Iod\FunctionalGroups\PixelIntensityRelationshipLutFunctionalGroup.cs" />
-    <Compile Include="Iod\FunctionalGroups\PixelMeasuresFunctionalGroup.cs" />
-    <Compile Include="Iod\FunctionalGroups\PixelValueTransformationFunctionalGroup.cs" />
-    <Compile Include="Iod\FunctionalGroups\PlaneOrientationPatientFunctionalGroup.cs" />
-    <Compile Include="Iod\FunctionalGroups\PlaneOrientationVolumeFunctionalGroup.cs" />
-    <Compile Include="Iod\FunctionalGroups\PlanePositionPatientFunctionalGroup.cs" />
-    <Compile Include="Iod\FunctionalGroups\PlanePositionSlideFunctionalGroup.cs" />
-    <Compile Include="Iod\FunctionalGroups\PlanePositionVolumeFunctionalGroup.cs" />
-    <Compile Include="Iod\FunctionalGroups\RadiopharmaceuticalUsageFunctionalGroup.cs" />
-    <Compile Include="Iod\FunctionalGroups\RealWorldValueMappingFunctionalGroup.cs" />
-    <Compile Include="Iod\FunctionalGroups\ReferencedImageFunctionalGroup.cs" />
-    <Compile Include="Iod\FunctionalGroups\RespiratorySynchronizationFunctionalGroup.cs" />
-    <Compile Include="Iod\FunctionalGroups\SegmentationFunctionalGroup.cs" />
-    <Compile Include="Iod\FunctionalGroups\SpecimentReferenceFunctionalGroup.cs" />
-    <Compile Include="Iod\FunctionalGroups\TemporalPositionFunctionalGroup.cs" />
-    <Compile Include="Iod\FunctionalGroups\UsImageDescriptionFunctionalGroup.cs" />
-    <Compile Include="Iod\FunctionalGroups\XaXrfFrameCharacteristicsFunctionalGroup.cs" />
-    <Compile Include="Iod\FunctionalGroups\XaXrfFramePixelDataPropertiesFunctionalGroup.cs" />
-    <Compile Include="Iod\FunctionalGroups\XRay3DFrameTypeFunctionalGroup.cs" />
-    <Compile Include="Iod\FunctionalGroups\XRayCalibrationDeviceUsageFunctionalGroup.cs" />
-    <Compile Include="Iod\FunctionalGroups\XRayCollimatorFunctionalGroup.cs" />
-    <Compile Include="Iod\FunctionalGroups\XRayExposureControlSensingRegionsFunctionalGroup.cs" />
-    <Compile Include="Iod\FunctionalGroups\XRayFieldOfViewFunctionalGroup.cs" />
-    <Compile Include="Iod\FunctionalGroups\XRayFrameAcquisitionFunctionalGroup.cs" />
-    <Compile Include="Iod\FunctionalGroups\XRayFrameDetectorParametersFunctionalGroup.cs" />
-    <Compile Include="Iod\FunctionalGroups\XRayGeometryFunctionalGroup.cs" />
-    <Compile Include="Iod\FunctionalGroups\XRayIsocenterReferenceSystemFunctionalGroup.cs" />
-    <Compile Include="Iod\FunctionalGroups\XRayObjectThicknessFunctionalGroup.cs" />
-    <Compile Include="Iod\FunctionalGroups\XRayPositionerFunctionalGroup.cs" />
-    <Compile Include="Iod\FunctionalGroups\XRayProjectionPixelCalibrationFunctionalGroup.cs" />
-    <Compile Include="Iod\FunctionalGroups\XRayTablePositionFunctionalGroup.cs" />
-    <Compile Include="Iod\GradientDirection.cs" />
-    <Compile Include="Iod\Iods\RawDataIod.cs" />
-    <Compile Include="Iod\Iods\ScImageIod.cs" />
-    <Compile Include="Iod\Macros\CommonCtMrImageDescriptionMacro.cs" />
-    <Compile Include="Iod\Macros\ExposureIndexMacro.cs" />
-    <Compile Include="Iod\Macros\XRay3DGeneralPerProjectionAcquisitionMacro.cs" />
-    <Compile Include="Iod\Macros\XRay3DGeneralPositionerMovementMacro.cs" />
-    <Compile Include="Iod\Macros\XRay3DGeneralSharedAcquisitionMacro.cs" />
-    <Compile Include="Iod\Macros\XRayCollimatorDimensionsMacro.cs" />
-    <Compile Include="Iod\Macros\XRayGridDescriptionMacro.cs" />
-    <Compile Include="Iod\Modules\AcquisitionContextModuleIod.cs" />
-    <Compile Include="Iod\Modules\BreastTomosynthesisAcquisitionModule.cs" />
-    <Compile Include="Iod\Modules\CrSeriesModuleIod.cs" />
-    <Compile Include="Iod\Modules\CtSeriesModuleIod.cs" />
-    <Compile Include="Iod\Modules\DeviceModuleIod.cs" />
-    <Compile Include="Iod\Modules\EnhancedMammographySeriesModuleIod.cs" />
-    <Compile Include="Iod\Modules\EnhancedPetSeriesModuleIod.cs" />
-    <Compile Include="Iod\Modules\EnhancedSeriesModuleIod.cs" />
-    <Compile Include="Iod\Modules\EnhancedUsSeriesModuleIod.cs" />
-    <Compile Include="Iod\Modules\FrameOfReferenceModuleIod.cs" />
-    <Compile Include="Iod\Modules\MrSeriesModuleIod.cs" />
-    <Compile Include="Iod\Modules\MultiFrameDimensionModule.cs" />
-    <Compile Include="Iod\Modules\MultiFrameFunctionalGroupsModule.cs" />
-    <Compile Include="Iod\Modules\MultiFrameModuleIod.cs" />
-    <Compile Include="Iod\Modules\NmPetPatientOrientationModuleIod.cs" />
-    <Compile Include="Iod\Modules\OpthalmicTomographySeriesModuleIod.cs" />
-    <Compile Include="Iod\Modules\PetIsotopeModuleIod.cs" />
-    <Compile Include="Iod\Modules\PetMultiGatedAcquisitionModuleIod.cs" />
-    <Compile Include="Iod\Modules\PetSeriesModuleIod.cs" />
-    <Compile Include="Iod\Modules\RawDataModule.cs" />
-    <Compile Include="Iod\Modules\ScImageModuleIod.cs" />
-    <Compile Include="Iod\Modules\ScMultiFrameImageModuleIod.cs" />
-    <Compile Include="Iod\Modules\Tests\FilmSizeTests.cs" />
-    <Compile Include="Iod\Modules\Tests\PrintScuTests.cs" />
-    <Compile Include="Iod\Modules\VoiLutModuleIod.cs" />
-    <Compile Include="Iod\Modules\XaXrfSeriesModuleIod.cs" />
-    <Compile Include="Iod\Modules\XRay3DAcquisitionModule.cs" />
-    <Compile Include="Iod\Modules\XRay3DReconstructionModule.cs" />
-    <Compile Include="Iod\RandomsCorrectionMethod.cs" />
-    <Compile Include="Iod\Sequences\AcquisitionContextSequence.cs" />
-    <Compile Include="Iod\Sequences\AnatomicRegionSequenceItem.cs" />
-    <Compile Include="Iod\Sequences\DeviceSequenceItem.cs" />
-    <Compile Include="Iod\Sequences\FunctionalGroupsSequenceItem.cs" />
-    <Compile Include="Iod\Sequences\IconImageSequence.cs" />
-    <Compile Include="Iod\Sequences\OriginalAttributesSequence.cs" />
-    <Compile Include="Iod\Sequences\PatientOrientationCodeSequence.cs" />
-    <Compile Include="Iod\Sequences\PrimaryAnatomicStructureSequenceItem.cs" />
-    <Compile Include="Iod\Sequences\ReferencedImageSequence.cs" />
-    <Compile Include="Iod\Sequences\SourceImageSequence.cs" />
-    <Compile Include="Iod\SuvType.cs" />
-    <Compile Include="Iod\Tests\EncapsulatedPdfIodTests.cs" />
-    <Compile Include="Iod\Tests\EqualityCompareHelper.cs" />
-    <Compile Include="Iod\Tests\FunctionalGroupMacroTests.cs" />
-    <Compile Include="Iod\Tests\HierarchicalSopInstanceReferenceDictionaryTests.cs" />
-    <Compile Include="Iod\Tests\WindowTests.cs" />
-    <Compile Include="Iod\Units.cs" />
-    <Compile Include="IO\DicomStreamOpener.cs" />
-    <Compile Include="IO\IByteBuffer.cs" />
-    <Compile Include="IO\StreamMethods.cs" />
-    <Compile Include="IO\Tests\ByteBufferHighCapacityTests.cs" />
-    <Compile Include="IO\Tests\ByteBufferPerformanceTest.cs" />
-    <Compile Include="IO\Tests\ByteBufferTests.cs" />
-    <Compile Include="IO\Tests\LegacyByteBuffer.cs" />
-    <Compile Include="IO\Tests\TestByteBuffer.cs" />
-    <Compile Include="Network\SR.Designer.cs">
-      <AutoGen>True</AutoGen>
-      <DesignTime>True</DesignTime>
-      <DependentUpon>SR.resx</DependentUpon>
-    </Compile>
-    <Compile Include="ServiceModel\Editing\EditContractJsmlSerializerHook.cs" />
-    <Compile Include="ServiceModel\Editing\EditSet.cs" />
-    <Compile Include="ServiceModel\Editing\PixelDataEdit.cs" />
-    <Compile Include="ServiceModel\Editing\TypeHelper.cs" />
-    <Compile Include="ServiceModel\Editing\Condition.cs" />
-    <Compile Include="ServiceModel\Editing\Edit.cs" />
-    <Compile Include="ServiceModel\Editing\Namespace.cs" />
-    <Compile Include="ServiceModel\Streaming\DicomImportServiceClient.cs" />
-    <Compile Include="ServiceModel\Streaming\HeaderStreamingServiceClient.cs" />
-    <Compile Include="ServiceModel\Streaming\IDicomImportService.cs" />
-    <Compile Include="Tests\ChangeTransferSyntaxTests.cs" />
-<<<<<<< HEAD
-    <Compile Include="Tests\DicomUidTests.cs" />
-    <Compile Include="Tests\SopClassGeneratorTests.cs" />
-=======
-    <Compile Include="Tests\SopClassTests.cs" />
->>>>>>> 0c62cc23
-    <Compile Include="Tests\DicomAttributeBinaryDataTests.cs" />
-    <Compile Include="Tests\DicomImageTestHelper.cs" />
-    <Compile Include="Tests\DicomUncompressedPixelDataTests.cs" />
-    <Compile Include="IO\Tests\StreamWriterTest.cs" />
-    <Compile Include="Tests\TransferSyntaxTests.cs" />
-    <Compile Include="Utilities\Command\AggregateCommand.cs" />
-    <Compile Include="Utilities\Command\RemoveSeriesFromStudyXml.cs" />
-    <Compile Include="Utilities\Command\RemoveSopInstanceFromStudyXmlCommand.cs" />
-    <Compile Include="Utilities\Command\Tests\CommandTests.cs" />
-    <Compile Include="Utilities\DateParser.cs" />
-    <Compile Include="Utilities\DateRangeHelper.cs" />
-    <Compile Include="Utilities\DateTimeParser.cs" />
-    <Compile Include="DicomException.cs" />
-    <Compile Include="DicomFieldAttribute.cs" />
-    <Compile Include="DicomFile.cs" />
-    <Compile Include="DicomSequenceItem.cs" />
-    <Compile Include="DicomTag.cs" />
-    <Compile Include="DicomTagDictionary.cs" />
-    <Compile Include="DicomTags.cs" />
-    <Compile Include="DicomUid.cs" />
-    <Compile Include="DicomVr.cs" />
-    <Compile Include="Flags.cs" />
-    <Compile Include="Iod\ImageOrientationPatient.cs" />
-    <Compile Include="Iod\ImagePositionPatient.cs" />
-    <Compile Include="Interfaces.cs" />
-    <Compile Include="IO\ByteBuffer.cs" />
-    <Compile Include="IO\ByteConvertor.cs" />
-    <Compile Include="IO\ChunkStream.cs" />
-    <Compile Include="IO\Endian.cs" />
-    <Compile Include="IO\StreamReader.cs" />
-    <Compile Include="IO\StreamWriter.cs" />
-    <Compile Include="Iod\PatientOrientation.cs" />
-    <Compile Include="Iod\PhotometricInterpretation.cs" />
-    <Compile Include="Iod\PixelAspectRatio.cs" />
-    <Compile Include="Iod\PixelSpacing.cs" />
-    <Compile Include="Properties\AssemblyInfo.cs" />
-    <Compile Include="Iod\PersonName.cs" />
-    <Compile Include="SopClass.cs" />
-    <Compile Include="SopClasses.cs" />
-    <Compile Include="SpecificCharacterSetParser.cs" />
-    <Compile Include="SR.Designer.cs">
-      <AutoGen>True</AutoGen>
-      <DesignTime>True</DesignTime>
-      <DependentUpon>SR.resx</DependentUpon>
-    </Compile>
-    <Compile Include="Tests\DateTimeTests.cs" />
-    <Compile Include="Iod\Tests\ImageOrientationPatientTests.cs" />
-    <Compile Include="Iod\IStudy.cs" />
-    <Compile Include="Utilities\PdfStreamHelper.cs" />
-    <Compile Include="Utilities\Rules\Tests\DicomExpressionTests.cs" />
-    <Compile Include="Utilities\SopInstanceFactory.cs" />
-    <Compile Include="Utilities\Tests\DateTimeParserTests.cs" />
-    <Compile Include="Utilities\Tests\DicomStringHelperTests.cs">
-      <SubType>Code</SubType>
-    </Compile>
-    <Compile Include="Utilities\Tests\PdfStreamHelperTests.cs" />
-    <Compile Include="Utilities\Tests\PdfTestSamples.cs" />
-    <Compile Include="Utilities\TimeParser.cs" />
-    <Compile Include="TransferSyntax.cs" />
-    <Compile Include="TransferSyntaxes.cs" />
-    <Compile Include="Iod\Window.cs" />
-  </ItemGroup>
-  <ItemGroup>
-    <ProjectReference Include="..\Common\ClearCanvas.Common.csproj">
-      <Project>{F6EAD428-E6CF-4DF6-B2F3-D33D532C5343}</Project>
-      <Name>ClearCanvas.Common</Name>
-    </ProjectReference>
-  </ItemGroup>
-  <ItemGroup>
-    <EmbeddedResource Include="Network\SR.resx">
-      <Generator>ResXFileCodeGenerator</Generator>
-      <LastGenOutput>SR.Designer.cs</LastGenOutput>
-      <SubType>Designer</SubType>
-    </EmbeddedResource>
-    <EmbeddedResource Include="SR.resx">
-      <SubType>Designer</SubType>
-      <LastGenOutput>SR.Designer.cs</LastGenOutput>
-      <Generator>ResXFileCodeGenerator</Generator>
-    </EmbeddedResource>
-  </ItemGroup>
-  <ItemGroup>
-    <Service Include="{B4F97281-0DBD-4835-9ED8-7DFB966E87FF}" />
-  </ItemGroup>
-  <ItemGroup>
-    <Compile Include="Audit\AuditActiveParticipant.cs" />
-    <Compile Include="Audit\AuditParticipantObject.cs" />
-    <Compile Include="Audit\BeginTransferringDicomInstancesAuditHelper.cs" />
-    <Compile Include="Audit\ApplicationActivityAuditHelper.cs" />
-    <Compile Include="Audit\DataExportAuditHelper.cs" />
-    <Compile Include="Audit\DataImportAuditHelper.cs" />
-    <Compile Include="Audit\DicomAuditHelper.cs" />
-    <Compile Include="Audit\AuditLogUsedAuditHelper.cs" />
-    <Compile Include="Audit\DicomAuditMessage.cs" />
-    <Compile Include="Audit\DicomAuditMessage.gen.cs" />
-    <Compile Include="Audit\DicomAuditMessageEnums.cs" />
-    <Compile Include="Audit\DicomAuditSource.cs" />
-    <Compile Include="Audit\DicomInstancesAccessedAuditHelper.cs" />
-    <Compile Include="Audit\DicomInstancesTransferredAuditHelper.cs" />
-    <Compile Include="Audit\DicomStudyDeletedAuditHelper.cs" />
-    <Compile Include="Audit\NetworkEntryAuditHelper.cs" />
-    <Compile Include="Audit\QueryAuditHelper.cs" />
-    <Compile Include="Audit\SecurityAlertAuditHelper.cs" />
-    <Compile Include="Audit\Test\AuditTest.cs" />
-    <Compile Include="Audit\UserAuthenticationAuditHelper.cs" />
-    <Compile Include="Codec\DicomCodecException.cs" />
-    <Compile Include="Codec\DicomCodecFactoryExtensionPoint.cs" />
-    <Compile Include="Codec\DicomCodecRegistry.cs" />
-    <Compile Include="Codec\DicomCodecUnsupportedSopException.cs" />
-    <Compile Include="Codec\IDicomCodec.cs" />
-    <Compile Include="Codec\Tests\AbstractCodecTest.cs" />
-    <Compile Include="ComparisonResultType.cs" />
-    <Compile Include="DicomAttributeComparisonResult.cs" />
-    <Compile Include="DicomAttributeMultiValueText.cs" />
-    <Compile Include="DicomDataException.cs" />
-    <Compile Include="DicomDirectory.cs" />
-    <Compile Include="DicomFragmentSequence.cs" />
-    <Compile Include="DicomImplementation.cs" />
-    <Compile Include="DicomMessage.cs" />
-    <Compile Include="DicomPixelData.cs" />
-    <Compile Include="DicomSettings.Designer.cs">
-      <AutoGen>True</AutoGen>
-      <DesignTimeSharedInput>True</DesignTimeSharedInput>
-      <DependentUpon>DicomSettings.settings</DependentUpon>
-    </Compile>
-    <Compile Include="DirectoryRecordCollection.cs" />
-    <Compile Include="DirectoryRecordSequenceItem.cs" />
-    <Compile Include="IDicomAttributeProvider.cs" />
-    <Compile Include="Iod\AnatomicalOrientationType.cs" />
-    <Compile Include="Iod\ContextGroups\BreedContextGroup.cs" />
-    <Compile Include="Iod\ContextGroups\BreedRegistryContextGroup.cs" />
-    <Compile Include="Iod\ContextGroups\ContextGroupItemBase.cs" />
-    <Compile Include="Iod\ContextGroups\IsotopesInRadiopharmaceuticals.cs" />
-    <Compile Include="Iod\ContextGroups\MixBreedsContextGroup.cs" />
-    <Compile Include="Iod\ContextGroups\SpeciesContextGroup.cs" />
-    <Compile Include="Iod\DataLut.cs" />
-    <Compile Include="Iod\ContextGroups\ContextGroupBase.cs" />
-    <Compile Include="Iod\ContextGroups\KeyObjectSelectionDocumentTitle.cs" />
-    <Compile Include="Iod\ContinuityOfContent.cs" />
-    <Compile Include="Iod\HierarchicalSopInstanceReferenceDictionary.cs" />
-    <Compile Include="Iod\IApplicationEntity.cs" />
-    <Compile Include="Iod\ImageSopInstanceReferenceDictionary.cs" />
-    <Compile Include="Iod\Institution.cs" />
-    <Compile Include="Iod\IodBase.cs" />
-    <Compile Include="Iod\Iods\ColorSoftcopyPresentationStateIod.cs" />
-    <Compile Include="Iod\Iods\EncapsulatedPdfIod.cs" />
-    <Compile Include="Iod\Iods\GrayscaleSoftcopyPresentationStateIod.cs" />
-    <Compile Include="Iod\Iods\ImageIod.cs" />
-    <Compile Include="Iod\Iods\ImageQueryIod.cs" />
-    <Compile Include="Iod\Iods\KeyObjectSelectionDocumentIod.cs" />
-    <Compile Include="Iod\Iods\ModalityPerformedProcedureStepIod.cs" />
-    <Compile Include="Iod\Iods\ModalityWorklistIod.cs" />
-    <Compile Include="Iod\Iods\PatientQueryIod.cs" />
-    <Compile Include="Iod\Iods\QueryIodBase.cs" />
-    <Compile Include="Iod\Iods\SeriesQueryIod.cs" />
-    <Compile Include="Iod\Iods\StudyQueryIod.cs" />
-    <Compile Include="Iod\MacAlgorithm.cs" />
-    <Compile Include="Iod\Macros\BasicPixelSpacingCalibrationMacro.cs" />
-    <Compile Include="Iod\Macros\CompositeObjectReferenceMacro.cs" />
-    <Compile Include="Iod\Macros\ContainerMacro.cs" />
-    <Compile Include="Iod\Macros\ContentIdentificationMacro.cs" />
-    <Compile Include="Iod\Macros\DocumentContentMacro.cs" />
-    <Compile Include="Iod\Macros\CodeSequenceMacro.cs" />
-    <Compile Include="Iod\Macros\ContentItemMacro.cs" />
-    <Compile Include="Iod\Macros\DocumentRelationshipMacro.cs" />
-    <Compile Include="Iod\Macros\HierarchicalSeriesInstanceReferenceMacro.cs" />
-    <Compile Include="Iod\Macros\HierarchicalSopInstanceReferenceMacro.cs" />
-    <Compile Include="Iod\Macros\IIodMacro.cs" />
-    <Compile Include="Iod\Macros\ImageReferenceMacro.cs" />
-    <Compile Include="Iod\Macros\ImageSopInstanceReferenceMacro.cs" />
-    <Compile Include="Iod\Macros\ModalityLutMacro.cs" />
-    <Compile Include="Iod\Macros\PerformedProcedureStepSummaryMacro.cs" />
-    <Compile Include="Iod\Macros\PersonIdentificationMacro.cs" />
-    <Compile Include="Iod\Macros\PresentationStateRelationshipMacro.cs" />
-    <Compile Include="Iod\Macros\RequestAttributesMacro.cs" />
-    <Compile Include="Iod\Macros\SeriesAndInstanceReferenceMacro.cs" />
-    <Compile Include="Iod\Macros\VoiLut.cs" />
-    <Compile Include="Iod\ModalityDataLut.cs" />
-    <Compile Include="Iod\Macros\SopInstanceReferenceMacro.cs" />
-    <Compile Include="Iod\Modality.cs" />
-    <Compile Include="Iod\Modules\BasicFilmBoxModuleIod.cs" />
-    <Compile Include="Iod\Modules\BasicFilmSessionModuleIod.cs" />
-    <Compile Include="Iod\Modules\BillingAndMaterialManagementCodesModuleIod.cs" />
-    <Compile Include="Iod\Modules\BitmapDisplayShutter.cs" />
-    <Compile Include="Iod\CIELabColor.cs" />
-    <Compile Include="Iod\Modules\ClinicalTrialSeriesModuleIod.cs" />
-    <Compile Include="Iod\Modules\ClinicalTrialStudyModuleIod.cs" />
-    <Compile Include="Iod\Modules\ClinicalTrialSubjectModuleIod.cs" />
-    <Compile Include="Iod\Modules\DisplayedArea.cs" />
-    <Compile Include="Iod\Modules\DisplayShutterMacroIod.cs" />
-    <Compile Include="Iod\Modules\EncapsulatedDocumentModule.cs" />
-    <Compile Include="Iod\Modules\EncapsulatedDocumentSeriesModuleIod.cs" />
-    <Compile Include="Iod\Modules\GeneralEquipment.cs" />
-    <Compile Include="Iod\Modules\GeneralSeriesModuleIod.cs" />
-    <Compile Include="Iod\Modules\GeneralStudyModuleIod.cs" />
-    <Compile Include="Iod\Modules\GraphicAnnotation.cs" />
-    <Compile Include="Iod\Modules\GraphicLayer.cs" />
-    <Compile Include="Iod\Modules\IccProfileModule.cs" />
-    <Compile Include="Iod\Modules\KeyObjectDocument.cs" />
-    <Compile Include="Iod\Modules\KeyObjectDocumentSeries.cs" />
-    <Compile Include="Iod\Modules\MaskModuleIod.cs" />
-    <Compile Include="Iod\Modules\ModalityLut.cs" />
-    <Compile Include="Iod\Modules\MultiframeOverlayModule.cs" />
-    <Compile Include="Iod\Modules\OverlayActivation.cs" />
-    <Compile Include="Iod\Modules\OverlayPlane.cs" />
-    <Compile Include="Iod\Modules\PatientMedicalModule.cs" />
-    <Compile Include="Iod\Modules\PatientModuleIod.cs" />
-    <Compile Include="Iod\Modules\GeneralImageModuleIod.cs" />
-    <Compile Include="Iod\Modules\ImageAcquisitionResultsModuleIod.cs" />
-    <Compile Include="Iod\Modules\ImageBoxPixelModuleIod.cs" />
-    <Compile Include="Iod\Modules\ImagePixelMacroIod.cs" />
-    <Compile Include="Iod\Modules\ImagePlaneModuleIod.cs" />
-    <Compile Include="Iod\Modules\ImagingServiceRequestModule.cs" />
-    <Compile Include="Iod\Modules\PatientIdentificationModuleIod.cs" />
-    <Compile Include="Iod\Modules\PatientStudyModuleIod.cs" />
-    <Compile Include="Iod\Modules\PerformedProcedureStepInformationModuleIod.cs" />
-    <Compile Include="Iod\Modules\PerformedProcedureStepRelationshipModuleIod.cs" />
-    <Compile Include="Iod\Modules\PresentationSeriesModuleIod.cs" />
-    <Compile Include="Iod\Modules\PresentationStateIdentificationModule.cs" />
-    <Compile Include="Iod\Modules\PresentationStateMask.cs" />
-    <Compile Include="Iod\Modules\PresentationStateRelationship.cs" />
-    <Compile Include="Iod\Modules\PresentationStateShutter.cs" />
-    <Compile Include="Iod\Modules\PrinterModuleIod.cs" />
-    <Compile Include="Iod\Modules\PrintJobModuleIod.cs" />
-    <Compile Include="Iod\Modules\RadiationDoseModuleIod.cs" />
-    <Compile Include="Iod\Modules\RequestedProcedureModuleIod.cs" />
-    <Compile Include="Iod\Modules\ScEquipmentModuleIod.cs" />
-    <Compile Include="Iod\Modules\ScheduledProcedureStepModuleIod.cs" />
-    <Compile Include="Iod\Modules\SoftcopyPresentationLut.cs" />
-    <Compile Include="Iod\Modules\SoftcopyVoiLut.cs" />
-    <Compile Include="Iod\Modules\SopCommonModuleIod.cs" />
-    <Compile Include="Iod\Modules\SpatialTransform.cs" />
-    <Compile Include="Iod\Modules\SpecimenIdentificationModuleIod.cs" />
-    <Compile Include="Iod\Modules\SrDocumentContentModule.cs" />
-    <Compile Include="Iod\Modules\StudyModuleIod.cs" />
-    <Compile Include="Iod\Modules\Tests\OverlayPlaneTests.cs" />
-    <Compile Include="Iod\PaletteColorLut.cs" />
-    <Compile Include="Iod\PatientDirection.cs" />
-    <Compile Include="Iod\PatientsSexNeutered.cs" />
-    <Compile Include="Iod\ResponsiblePersonRole.cs" />
-    <Compile Include="Iod\SequenceIodBase.cs" />
-    <Compile Include="Iod\SequenceIodList.cs" />
-    <Compile Include="Iod\Sequences\BasicColorImageSequenceIod.cs" />
-    <Compile Include="Iod\Sequences\BasicGrayscaleImageSequenceIod.cs" />
-    <Compile Include="Iod\Sequences\BillingSuppliesAndDevicesSequenceIod.cs" />
-    <Compile Include="Iod\Sequences\BreedRegistryCodeSequence.cs" />
-    <Compile Include="Iod\Sequences\BreedRegistrationSequence.cs" />
-    <Compile Include="Iod\Sequences\CodingSchemeIdentificationSequenceIod.cs" />
-    <Compile Include="Iod\Sequences\ContentTemplateSequence.cs" />
-    <Compile Include="Iod\Sequences\GraphicAnnotationSequenceItem.cs" />
-    <Compile Include="Iod\Sequences\MaskSubtractionSequenceIod.cs" />
-    <Compile Include="Iod\Sequences\OtherPatientIdsSequence.cs" />
-    <Compile Include="Iod\Sequences\DeIdentificationMethodCodeSequence.cs" />
-    <Compile Include="Iod\Sequences\PatientBreedCodeSequence.cs" />
-    <Compile Include="Iod\Sequences\ExposureDoseSequenceIod.cs" />
-    <Compile Include="Iod\Sequences\FilmConsumptionSequenceIod.cs" />
-    <Compile Include="Iod\Sequences\PatientSpeciesCodeSequence.cs" />
-    <Compile Include="Iod\Sequences\PerformedSeriesSequenceIod.cs" />
-    <Compile Include="Iod\Sequences\QuantitySequenceIod.cs" />
-    <Compile Include="Iod\Sequences\ReferencedDigitalSignatureSequence.cs" />
-    <Compile Include="Iod\Sequences\ReferencedInstanceSequenceIod.cs" />
-    <Compile Include="Iod\Sequences\ReferencedRequestSequence.cs" />
-    <Compile Include="Iod\Sequences\ReferencedSeriesSequenceIod.cs" />
-    <Compile Include="Iod\Sequences\ReferencedSopInstanceMacSequence.cs" />
-    <Compile Include="Iod\Sequences\RelatedSeriesSequence.cs" />
-    <Compile Include="Iod\Sequences\RequestAttributesSequenceIod.cs" />
-    <Compile Include="Iod\Sequences\ScheduledProcedureStepSequenceIod.cs" />
-    <Compile Include="Iod\Sequences\ScheduledStepAttributesSequenceIod.cs" />
-    <Compile Include="Iod\Sequences\SpecimenSequence.cs" />
-    <Compile Include="Iod\Sequences\SpecimenTypeCodeSequence.cs" />
-    <Compile Include="Iod\Sequences\ViewCodeSequenceIod.cs" />
-    <Compile Include="Iod\SeriesReferenceDictionary.cs" />
-    <Compile Include="Iod\ShutterShape.cs" />
-    <Compile Include="Iod\StandardPaletteColorLuts.cs" />
-    <Compile Include="Iod\Tests\ModuleIodAttributeTests.cs" />
-    <Compile Include="Iod\Tests\PatientDirectionTests.cs" />
-    <Compile Include="Iod\Tests\QuadrupedPatientDirectionTests.cs" />
-    <Compile Include="Iod\VerificationFlag.cs" />
-    <Compile Include="Iod\VoiDataLut.cs" />
-    <Compile Include="Iod\PatientIdentityRemoved.cs" />
-    <Compile Include="Iod\PatientsSex.cs" />
-    <Compile Include="Iod\TypeOfPatientId.cs" />
-    <Compile Include="Iod\ValueType.cs" />
-    <Compile Include="Network\NetworkSettings.cs" />
-    <Compile Include="Network\NetworkSettings.Designer.cs">
-      <AutoGen>True</AutoGen>
-      <DesignTimeSharedInput>True</DesignTimeSharedInput>
-      <DependentUpon>NetworkSettings.settings</DependentUpon>
-    </Compile>
-    <Compile Include="Network\Scp\DicomScp.cs" />
-    <Compile Include="Network\Scp\DicomScpExtensionPoint.cs" />
-    <Compile Include="Network\Scp\DicomScpHandler.cs" />
-    <Compile Include="Network\Scp\IDicomScp.cs" />
-    <Compile Include="Network\Scu\FindScu.cs" />
-    <Compile Include="Network\Scu\ModalityWorklistScu.cs" />
-    <Compile Include="Network\Scu\MoveScu.cs" />
-    <Compile Include="Network\Scu\PrinterStatusScu.cs" />
-    <Compile Include="Network\Scu\PrintScu.cs" />
-    <Compile Include="Network\Scu\PrintScu2.cs" />
-    <Compile Include="Network\Scu\ScuBase.cs" />
-    <Compile Include="Network\Scu\StorageCommitScu.cs" />
-    <Compile Include="Network\Scu\StorageInstance.cs" />
-    <Compile Include="Network\Scu\StorageScu.cs" />
-    <Compile Include="Network\Scu\VerificationScu.cs" />
-    <Compile Include="Network\SupportedSop.cs" />
-    <Compile Include="ServiceModel\ApplicationEntity.cs" />
-    <Compile Include="ServiceModel\FaultContracts.cs" />
-    <Compile Include="ServiceModel\Query\Comparers.cs" />
-    <Compile Include="ServiceModel\Query\DicomStudyRootQuery.cs" />
-    <Compile Include="ServiceModel\Query\FaultContracts.cs" />
-    <Compile Include="ServiceModel\Query\ImageIdentifier.cs" />
-    <Compile Include="Iod\IPatientData.cs" />
-    <Compile Include="ServiceModel\Query\IPatientRootQuery.cs" />
-    <Compile Include="Iod\IStudyData.cs" />
-    <Compile Include="Iod\ISeriesData.cs" />
-    <Compile Include="Iod\ISopInstanceData.cs" />
-    <Compile Include="ServiceModel\Query\IStudyRootQuery.cs" />
-    <Compile Include="ServiceModel\Query\IStudyRootQueryBridge.cs" />
-    <Compile Include="ServiceModel\Query\PatientRootPatientIdentifier.cs" />
-    <Compile Include="ServiceModel\Query\PatientRootStudyIdentifier.cs" />
-    <Compile Include="ServiceModel\Query\Identifier.cs" />
-    <Compile Include="ServiceModel\Query\SeriesIdentifier.cs" />
-    <Compile Include="ServiceModel\Query\StudyIdentifier.cs" />
-    <Compile Include="ServiceModel\Query\StudyRootQueryBridge.cs" />
-    <Compile Include="ServiceModel\Query\StudyRootQueryServiceClient.cs" />
-    <Compile Include="ServiceModel\Query\StudyRootStudyIdentifier.cs" />
-    <Compile Include="ServiceModel\Query\Tests\SortStudyTests.cs" />
-    <Compile Include="ServiceModel\Streaming\HeaderStreamingParameters.cs" />
-    <Compile Include="ServiceModel\Streaming\IHeaderStreamingService.cs" />
-    <Compile Include="ServiceModel\Streaming\StreamingClient.cs" />
-    <Compile Include="ServiceModel\Streaming\StreamingClientException.cs" />
-    <Compile Include="ServiceModel\Streaming\StreamingResultMetaData.cs" />
-    <Compile Include="ServiceModel\Streaming\StreamingSettings.cs" />
-    <Compile Include="ServiceModel\Streaming\StreamingSettings.Designer.cs">
-      <AutoGen>True</AutoGen>
-      <DesignTimeSharedInput>True</DesignTimeSharedInput>
-      <DependentUpon>StreamingSettings.settings</DependentUpon>
-    </Compile>
-    <Compile Include="ServiceModel\Streaming\StudyNotFoundFault.cs" />
-    <Compile Include="ServiceModel\Streaming\StudyIsInUseFault.cs" />
-    <Compile Include="ServiceModel\Streaming\StudyIsNearlineFault.cs" />
-    <Compile Include="Tests\AttributeCollectionTest.cs" />
-    <Compile Include="Tests\DicomOverlayTestHelper.cs" />
-    <Compile Include="Tests\DicomPixelDataTests.cs" />
-    <Compile Include="Tests\GlobalizedCultureAttributeTests.cs" />
-    <Compile Include="Tests\DicomDirectoryTests.cs" />
-    <Compile Include="Tests\ImageDisplayFormatTests.cs" />
-    <Compile Include="Tests\ScuTests.cs" />
-    <Compile Include="Tests\UnknownVrTests.cs" />
-    <Compile Include="Utilities\Anonymization\ValidationStrategy.cs" />
-    <Compile Include="Utilities\Command\CommandProcessor.cs" />
-    <Compile Include="Utilities\Command\CopyDirectoryCommand.cs" />
-    <Compile Include="Utilities\Command\CopyFileCommand.cs" />
-    <Compile Include="Utilities\Command\CreateDirectoryCommand.cs" />
-    <Compile Include="Utilities\Command\DeleteDirectoryCommand.cs" />
-    <Compile Include="Utilities\Command\DicomCompressCommand.cs" />
-    <Compile Include="Utilities\Command\FileDeleteCommand.cs" />
-    <Compile Include="Utilities\Command\IAggregateCommand.cs" />
-    <Compile Include="Utilities\Command\ICommandProcessorContext.cs" />
-    <Compile Include="Utilities\Command\ICommand.cs" />
-    <Compile Include="Utilities\Command\CommandBase.cs" />
-    <Compile Include="Utilities\Command\CommandStatistics.cs" />
-    <Compile Include="Utilities\Command\InsertInstanceXmlCommand.cs" />
-    <Compile Include="Utilities\Command\MoveDirectoryCommand.cs" />
-    <Compile Include="Utilities\Command\RenameFileCommand.cs" />
-    <Compile Include="Utilities\Command\SaveDicomFileCommand.cs" />
-    <Compile Include="Utilities\DicomTagPath.cs" />
-    <Compile Include="Utilities\Rules\ActionContext.cs" />
-    <Compile Include="Utilities\Rules\ActionItemBase.cs" />
-    <Compile Include="Utilities\Rules\ActionOperatorCompilerBase.cs" />
-    <Compile Include="Utilities\Rules\Rule.cs" />
-    <Compile Include="Utilities\Rules\RulesEngineStatistics.cs" />
-    <Compile Include="Utilities\Rules\RulesEngine.cs" />
-    <Compile Include="Utilities\Rules\RuleTypeCollection.cs" />
-    <Compile Include="Utilities\Rules\Specifications\DicomAgeGreaterThanSpecification.cs" />
-    <Compile Include="Utilities\Rules\Specifications\DicomAgeLessThanSpecification.cs" />
-    <Compile Include="Utilities\Rules\Specifications\DicomExpression.cs" />
-    <Compile Include="Utilities\StudyBuilder\DicomConverter.cs" />
-    <Compile Include="Utilities\StudyBuilder\IUidCollection.cs" />
-    <Compile Include="Utilities\StudyBuilder\PatientNode.cs" />
-    <Compile Include="Utilities\StudyBuilder\PatientNodeCollection.cs" />
-    <Compile Include="Utilities\StudyBuilder\PatientSex.cs" />
-    <Compile Include="Utilities\StudyBuilder\SeriesNode.cs" />
-    <Compile Include="Utilities\StudyBuilder\SeriesNodeCollection.cs" />
-    <Compile Include="Utilities\StudyBuilder\SopInstanceNode.cs" />
-    <Compile Include="Utilities\StudyBuilder\SopInstanceNodeCollection.cs" />
-    <Compile Include="Utilities\StudyBuilder\StudyBuilder.cs" />
-    <Compile Include="Utilities\StudyBuilder\StudyBuilderNode.cs" />
-    <Compile Include="Utilities\StudyBuilder\StudyNode.cs" />
-    <Compile Include="Utilities\StudyBuilder\StudyNodeCollection.cs" />
-    <Compile Include="Utilities\Tests\DicomTagPathTests.cs" />
-    <Compile Include="Utilities\Xml\InstanceXmlDicomAttributeCollection.cs" />
-    <Compile Include="Utilities\Xml\StudyXmlMemento.cs" />
-    <Compile Include="Utilities\Xml\Study\Series.cs" />
-    <Compile Include="Utilities\Xml\Study\SopInstance.cs" />
-    <Compile Include="Utilities\Xml\Study\Study.cs" />
-    <Compile Include="Utilities\Xml\Tests\InstanceXmlTests.cs" />
-    <Compile Include="Utilities\Xml\Tests\StudyXmlTests.cs" />
-    <Compile Include="Validation\DicomValidator.cs" />
-    <Compile Include="IDicomCharacterSetParser.cs" />
-    <Compile Include="Network\DicomNetworkException.cs" />
-    <Compile Include="Network\AssociationParameters.cs" />
-    <Compile Include="Network\DicomClient.cs" />
-    <Compile Include="Network\DicomServer.cs" />
-    <Compile Include="Network\DicomStatus.cs" />
-    <Compile Include="Network\IDicomClientHandler.cs" />
-    <Compile Include="Network\IDicomServerHandler.cs" />
-    <Compile Include="Network\Listener.cs" />
-    <Compile Include="Network\NetworkBase.cs" />
-    <Compile Include="Network\PDataTFStream.cs" />
-    <Compile Include="Network\PDU.cs" />
-    <Compile Include="Tests\AbstractTest.cs" />
-    <Compile Include="Tests\AssociationTests.cs" />
-    <Compile Include="Tests\AttributeTests.cs" />
-    <Compile Include="Tests\DicomFieldTests.cs" />
-    <Compile Include="Tests\DicomFileTests.cs" />
-    <Compile Include="Utilities\Anonymization\DicomAnonymizer.cs" />
-    <Compile Include="Utilities\Anonymization\DicomAnonymizerTags.cs" />
-    <Compile Include="Utilities\Anonymization\SeriesData.cs" />
-    <Compile Include="Utilities\Anonymization\StudyData.cs" />
-    <Compile Include="Utilities\Anonymization\Tests\AnonymizationTests.cs" />
-    <Compile Include="Utilities\DicomStringHelper.cs" />
-    <Compile Include="Utilities\Statistics\AssociationStatisticsRecorder.cs" />
-    <Compile Include="Utilities\Statistics\TransmissionStatistics.cs" />
-    <Compile Include="Utilities\Xml\BaseInstanceXml.cs" />
-    <Compile Include="Utilities\Xml\InstanceXml.cs" />
-    <Compile Include="Utilities\Xml\SeriesXml.cs" />
-    <Compile Include="Utilities\Xml\StudyXml.cs" />
-    <Compile Include="Utilities\Xml\StudyXmlIo.cs" />
-    <Compile Include="Utilities\Xml\StudyXmlOutputSettings.cs" />
-    <Compile Include="Utilities\Xml\Tests\GeneralStreamingTest.cs" />
-    <Compile Include="Validation\StringValueValidation.cs" />
-  </ItemGroup>
-  <ItemGroup>
-    <None Include="app.config">
-      <SubType>Designer</SubType>
-    </None>
-    <EmbeddedResource Include="Audit\DicomAuditMessageSchema.xsd">
-      <SubType>
-      </SubType>
-    </EmbeddedResource>
-    <None Include="Audit\DicomAuditMessageSchema.xsx">
-      <DependentUpon>DicomAuditMessageSchema.xsd</DependentUpon>
-    </None>
-    <None Include="DicomSettings.settings">
-      <Generator>SettingsSingleFileGenerator</Generator>
-      <LastGenOutput>DicomSettings.Designer.cs</LastGenOutput>
-    </None>
-    <EmbeddedResource Include="DicomTagDictionary.data" />
-    <None Include="Network\NetworkSettings.settings">
-      <Generator>SettingsSingleFileGenerator</Generator>
-      <LastGenOutput>NetworkSettings.Designer.cs</LastGenOutput>
-    </None>
-    <None Include="ServiceModel\Streaming\StreamingSettings.settings">
-      <Generator>SettingsSingleFileGenerator</Generator>
-      <LastGenOutput>StreamingSettings.Designer.cs</LastGenOutput>
-    </None>
-  </ItemGroup>
-  <ItemGroup>
-    <BootstrapperPackage Include="Microsoft.Net.Client.3.5">
-      <Visible>False</Visible>
-      <ProductName>.NET Framework 3.5 SP1 Client Profile</ProductName>
-      <Install>false</Install>
-    </BootstrapperPackage>
-    <BootstrapperPackage Include="Microsoft.Net.Framework.2.0">
-      <Visible>False</Visible>
-      <ProductName>.NET Framework 2.0 %28x86%29</ProductName>
-      <Install>true</Install>
-    </BootstrapperPackage>
-    <BootstrapperPackage Include="Microsoft.Net.Framework.3.0">
-      <Visible>False</Visible>
-      <ProductName>.NET Framework 3.0 %28x86%29</ProductName>
-      <Install>false</Install>
-    </BootstrapperPackage>
-    <BootstrapperPackage Include="Microsoft.Net.Framework.3.5">
-      <Visible>False</Visible>
-      <ProductName>.NET Framework 3.5</ProductName>
-      <Install>false</Install>
-    </BootstrapperPackage>
-    <BootstrapperPackage Include="Microsoft.Net.Framework.3.5.SP1">
-      <Visible>False</Visible>
-      <ProductName>.NET Framework 3.5 SP1</ProductName>
-      <Install>false</Install>
-    </BootstrapperPackage>
-  </ItemGroup>
-  <ItemGroup>
-    <EmbeddedResource Include="Iod\Resources\HotIronStandardColorPalette.xml" />
-    <EmbeddedResource Include="Iod\Resources\HotMetalBlueStandardColorPalette.xml" />
-    <EmbeddedResource Include="Iod\Resources\PET20StepStandardColorPalette.xml" />
-    <EmbeddedResource Include="Iod\Resources\PETStandardColorPalette.xml" />
-  </ItemGroup>
-  <Import Project="$(MSBuildBinPath)\Microsoft.CSharp.targets" />
-  <PropertyGroup>
-    <PreBuildEvent>
-    </PreBuildEvent>
-    <PostBuildEvent />
-  </PropertyGroup>
+﻿<?xml version="1.0" encoding="utf-8"?>
+<Project xmlns="http://schemas.microsoft.com/developer/msbuild/2003" DefaultTargets="Build" ToolsVersion="4.0">
+  <PropertyGroup>
+    <ProjectType>Local</ProjectType>
+    <ProductVersion>9.0.30729</ProductVersion>
+    <SchemaVersion>2.0</SchemaVersion>
+    <ProjectGuid>{AD9ECE2B-8268-4115-8DC8-860FBD011FFF}</ProjectGuid>
+    <Configuration Condition=" '$(Configuration)' == '' ">Debug</Configuration>
+    <Platform Condition=" '$(Platform)' == '' ">AnyCPU</Platform>
+    <ApplicationIcon />
+    <AssemblyKeyContainerName />
+    <AssemblyName>ClearCanvas.Dicom</AssemblyName>
+    <AssemblyOriginatorKeyFile />
+    <DefaultClientScript>JScript</DefaultClientScript>
+    <DefaultHTMLPageLayout>Grid</DefaultHTMLPageLayout>
+    <DefaultTargetSchema>IE50</DefaultTargetSchema>
+    <DelaySign>false</DelaySign>
+    <OutputType>Library</OutputType>
+    <RootNamespace>ClearCanvas.Dicom</RootNamespace>
+    <RunPostBuildEvent>OnOutputUpdated</RunPostBuildEvent>
+    <StartupObject />
+    <FileUpgradeFlags>
+    </FileUpgradeFlags>
+    <UpgradeBackupLocation />
+    <OldToolsVersion>3.5</OldToolsVersion>
+    <IsWebBootstrapper>true</IsWebBootstrapper>
+    <TargetFrameworkVersion>v4.0</TargetFrameworkVersion>
+    <PublishUrl>http://localhost/ClearCanvas.Dicom/</PublishUrl>
+    <Install>true</Install>
+    <InstallFrom>Web</InstallFrom>
+    <UpdateEnabled>true</UpdateEnabled>
+    <UpdateMode>Foreground</UpdateMode>
+    <UpdateInterval>7</UpdateInterval>
+    <UpdateIntervalUnits>Days</UpdateIntervalUnits>
+    <UpdatePeriodically>false</UpdatePeriodically>
+    <UpdateRequired>false</UpdateRequired>
+    <MapFileExtensions>true</MapFileExtensions>
+    <ApplicationRevision>0</ApplicationRevision>
+    <ApplicationVersion>1.0.0.%2a</ApplicationVersion>
+    <UseApplicationTrust>false</UseApplicationTrust>
+    <BootstrapperEnabled>true</BootstrapperEnabled>
+    <TargetFrameworkProfile />
+    <FileAlignment>512</FileAlignment>
+  </PropertyGroup>
+  <PropertyGroup Condition=" '$(Configuration)|$(Platform)' == 'Debug|AnyCPU' ">
+    <OutputPath>bin\Debug\</OutputPath>
+    <AllowUnsafeBlocks>true</AllowUnsafeBlocks>
+    <CheckForOverflowUnderflow>false</CheckForOverflowUnderflow>
+    <ConfigurationOverrideFile />
+    <DefineConstants>TRACE;DEBUG;UNIT_TESTS</DefineConstants>
+    <DocumentationFile>
+    </DocumentationFile>
+    <DebugSymbols>true</DebugSymbols>
+    <NoStdLib>false</NoStdLib>
+    <NoWarn>1591, 0419, 1574, 1587</NoWarn>
+    <Optimize>false</Optimize>
+    <RegisterForComInterop>false</RegisterForComInterop>
+    <RemoveIntegerChecks>false</RemoveIntegerChecks>
+    <TreatWarningsAsErrors>false</TreatWarningsAsErrors>
+    <WarningLevel>4</WarningLevel>
+    <DebugType>full</DebugType>
+    <ErrorReport>prompt</ErrorReport>
+    <UseVSHostingProcess>false</UseVSHostingProcess>
+    <CodeAnalysisRuleSet>AllRules.ruleset</CodeAnalysisRuleSet>
+  </PropertyGroup>
+  <PropertyGroup Condition=" '$(Configuration)|$(Platform)' == 'Release|AnyCPU' ">
+    <OutputPath>bin\Release\</OutputPath>
+    <AllowUnsafeBlocks>true</AllowUnsafeBlocks>
+    <CheckForOverflowUnderflow>false</CheckForOverflowUnderflow>
+    <ConfigurationOverrideFile />
+    <DefineConstants>TRACE</DefineConstants>
+    <DocumentationFile>
+    </DocumentationFile>
+    <DebugSymbols>true</DebugSymbols>
+    <NoStdLib>false</NoStdLib>
+    <NoWarn>1591, 0419, 1574, 1587</NoWarn>
+    <Optimize>true</Optimize>
+    <RegisterForComInterop>false</RegisterForComInterop>
+    <RemoveIntegerChecks>false</RemoveIntegerChecks>
+    <TreatWarningsAsErrors>false</TreatWarningsAsErrors>
+    <WarningLevel>4</WarningLevel>
+    <DebugType>pdbonly</DebugType>
+    <ErrorReport>prompt</ErrorReport>
+    <CodeAnalysisRuleSet>AllRules.ruleset</CodeAnalysisRuleSet>
+  </PropertyGroup>
+  <ItemGroup>
+    <Reference Include="nunit.framework, Version=2.2.7.0, Culture=neutral, PublicKeyToken=96d09a1eb7f44a77, processorArchitecture=MSIL">
+      <SpecificVersion>False</SpecificVersion>
+      <HintPath>..\ReferencedAssemblies\nunit.framework.dll</HintPath>
+    </Reference>
+    <Reference Include="sysglobl" />
+    <Reference Include="System" />
+    <Reference Include="System.configuration" />
+    <Reference Include="System.Core">
+      <RequiredTargetFramework>3.5</RequiredTargetFramework>
+    </Reference>
+    <Reference Include="System.Data">
+      <Name>System.Data</Name>
+    </Reference>
+    <Reference Include="System.Drawing" />
+    <Reference Include="System.Runtime.Serialization, Version=3.0.0.0, Culture=neutral, PublicKeyToken=b77a5c561934e089, processorArchitecture=MSIL">
+      <SpecificVersion>False</SpecificVersion>
+      <HintPath>..\..\..\WINDOWS\Microsoft.NET\Framework\v3.0\Windows Communication Foundation\System.Runtime.Serialization.dll</HintPath>
+    </Reference>
+    <Reference Include="System.ServiceModel, Version=3.0.0.0, Culture=neutral, PublicKeyToken=b77a5c561934e089, processorArchitecture=MSIL">
+      <SpecificVersion>False</SpecificVersion>
+      <HintPath>..\..\..\WINDOWS\Microsoft.NET\Framework\v3.0\Windows Communication Foundation\System.ServiceModel.dll</HintPath>
+    </Reference>
+    <Reference Include="System.Transactions" />
+    <Reference Include="System.Web" />
+    <Reference Include="System.Xml">
+      <Name>System.XML</Name>
+    </Reference>
+  </ItemGroup>
+  <ItemGroup />
+  <ItemGroup>
+    <Compile Include="Audit\AuditedInstances.cs" />
+    <Compile Include="Audit\AuditLogHelper.cs" />
+    <Compile Include="Audit\HealthcareDataAuditHelper.cs" />
+    <Compile Include="Audit\EventReceiptAction.cs" />
+    <Compile Include="Audit\EventResult.cs" />
+    <Compile Include="Audit\EventSource.cs" />
+    <Compile Include="Codec\Tests\GZipDicomCodec.cs" />
+    <Compile Include="Codec\Tests\NullDicomCodec.cs" />
+    <Compile Include="DicomAttribute.cs" />
+    <Compile Include="DicomAttributeBinaryData.cs">
+      <SubType>Code</SubType>
+    </Compile>
+    <Compile Include="DicomCompressedPixelData.cs" />
+    <Compile Include="DicomMessageBase.cs" />
+    <Compile Include="DicomAttributeBinary.cs" />
+    <Compile Include="DicomAttributeCollection.cs" />
+    <Compile Include="DicomAttributeSingleValueText.cs" />
+    <Compile Include="DicomAttributeSQ.cs" />
+    <Compile Include="DicomUncompressedPixelData.cs" />
+    <Compile Include="FileReference.cs" />
+    <Compile Include="Iod\ComponentGroup.cs" />
+    <Compile Include="Iod\ContextGroups\ImageDrivationContextGroup.cs" />
+    <Compile Include="Iod\ContextGroups\SourceImagePurposesOfReferenceContextGroup.cs" />
+    <Compile Include="Iod\CorrectedImage.cs" />
+    <Compile Include="Iod\CountsSource.cs" />
+    <Compile Include="Iod\DecayCorrection.cs" />
+    <Compile Include="Iod\Extensions\XKeyObjectDocumentModuleIod.cs" />
+    <Compile Include="Iod\FunctionalGroupDescriptor.cs" />
+    <Compile Include="Iod\FunctionalGroupMacro.cs" />
+    <Compile Include="Iod\FunctionalGroupMapCache.cs" />
+    <Compile Include="Iod\FunctionalGroups\CardiacSynchronizationFunctionalGroup.cs" />
+    <Compile Include="Iod\FunctionalGroups\ContrastBolusUsageFunctionalGroup.cs" />
+    <Compile Include="Iod\FunctionalGroups\CtAcquisitionDetailsFunctionalGroup.cs" />
+    <Compile Include="Iod\FunctionalGroups\CtAcquisitionTypeFunctionalGroup.cs" />
+    <Compile Include="Iod\FunctionalGroups\CtAdditionalXRaySourceFunctionalGroup.cs" />
+    <Compile Include="Iod\FunctionalGroups\CtExposureFunctionalGroup.cs" />
+    <Compile Include="Iod\FunctionalGroups\CtGeometryFunctionalGroup.cs" />
+    <Compile Include="Iod\FunctionalGroups\CtImageFrameTypeFunctionalGroup.cs" />
+    <Compile Include="Iod\FunctionalGroups\CtPixelValueTransformationFunctionalGroup.cs" />
+    <Compile Include="Iod\FunctionalGroups\CtPositionFunctionalGroup.cs" />
+    <Compile Include="Iod\FunctionalGroups\CtReconstructionFunctionalGroup.cs" />
+    <Compile Include="Iod\FunctionalGroups\CtTableDynamicsFunctionalGroup.cs" />
+    <Compile Include="Iod\FunctionalGroups\CtXRayDetailsFunctionalGroup.cs" />
+    <Compile Include="Iod\FunctionalGroups\DerivationImageFunctionalGroup.cs" />
+    <Compile Include="Iod\FunctionalGroups\FrameAnatomyFunctionalGroup.cs" />
+    <Compile Include="Iod\FunctionalGroups\FrameContentFunctionalGroup.cs" />
+    <Compile Include="Iod\FunctionalGroups\FrameDisplayShutterFunctionalGroup.cs" />
+    <Compile Include="Iod\FunctionalGroups\FramePixelShiftFunctionalGroup.cs" />
+    <Compile Include="Iod\FunctionalGroups\FrameVoiLutFunctionalGroup.cs" />
+    <Compile Include="Iod\FunctionalGroups\FrameVoiLutWithLutFunctionalGroup.cs" />
+    <Compile Include="Iod\FunctionalGroups\IdentityPixelValueTransformationFunctionalGroup.cs" />
+    <Compile Include="Iod\FunctionalGroups\ImageDataTypeFunctionalGroup.cs" />
+    <Compile Include="Iod\FunctionalGroups\IntravascularFrameContentFunctionalGroup.cs" />
+    <Compile Include="Iod\FunctionalGroups\IntravascularOctFrameContentFunctionalGroup.cs" />
+    <Compile Include="Iod\FunctionalGroups\IntravascularOctFrameTypeFunctionalGroup.cs" />
+    <Compile Include="Iod\FunctionalGroups\IrradiationEventIdentificationFunctionalGroup.cs" />
+    <Compile Include="Iod\FunctionalGroups\MrAerterialSpinLabelingFunctionalGroup.cs" />
+    <Compile Include="Iod\FunctionalGroups\MrAveragesFunctionalGroup.cs" />
+    <Compile Include="Iod\FunctionalGroups\MrDiffusionFunctionalGroup.cs" />
+    <Compile Include="Iod\FunctionalGroups\MrEchoFunctionalGroup.cs" />
+    <Compile Include="Iod\FunctionalGroups\MrFovGeometryFunctionalGroup.cs" />
+    <Compile Include="Iod\FunctionalGroups\MrImageFrameTypeFunctionalGroup.cs" />
+    <Compile Include="Iod\FunctionalGroups\MrImagingModifierFunctionalGroup.cs" />
+    <Compile Include="Iod\FunctionalGroups\MrMetaboliteMapFunctionalGroup.cs" />
+    <Compile Include="Iod\FunctionalGroups\MrModifierFunctionalGroup.cs" />
+    <Compile Include="Iod\FunctionalGroups\MrReceiveCoilFunctionalGroup.cs" />
+    <Compile Include="Iod\FunctionalGroups\MrSpatialSaturationFunctionalGroup.cs" />
+    <Compile Include="Iod\FunctionalGroups\MrSpectroscopyFovGeometryFunctionalGroup.cs" />
+    <Compile Include="Iod\FunctionalGroups\MrSpectroscopyFrameTypeFunctionalGroup.cs" />
+    <Compile Include="Iod\FunctionalGroups\MrTimingAndRelatedParametersFunctionalGroup.cs" />
+    <Compile Include="Iod\FunctionalGroups\MrTransmitCoilFunctionalGroup.cs" />
+    <Compile Include="Iod\FunctionalGroups\MrVelocityEncodingFunctionalGroup.cs" />
+    <Compile Include="Iod\FunctionalGroups\OphthalmicFrameLocationFunctionalGroup.cs" />
+    <Compile Include="Iod\FunctionalGroups\OpticalPathIdentificationFunctionalGroup.cs" />
+    <Compile Include="Iod\FunctionalGroups\PatientOrientationInFrameFunctionalGroup.cs" />
+    <Compile Include="Iod\FunctionalGroups\PatientPhysiologicalStateFunctionalGroup.cs" />
+    <Compile Include="Iod\FunctionalGroups\PetDetectorMotionDetailsFunctionalGroup.cs" />
+    <Compile Include="Iod\FunctionalGroups\PetFrameAcquisitionFunctionalGroup.cs" />
+    <Compile Include="Iod\FunctionalGroups\PetFrameCorrectionFactorsFunctionalGroup.cs" />
+    <Compile Include="Iod\FunctionalGroups\PetFrameTypeFunctionalGroup.cs" />
+    <Compile Include="Iod\FunctionalGroups\PetPositionFunctionalGroup.cs" />
+    <Compile Include="Iod\FunctionalGroups\PetReconstructionFunctionalGroup.cs" />
+    <Compile Include="Iod\FunctionalGroups\PetTableDynamicsFunctionGroup.cs" />
+    <Compile Include="Iod\FunctionalGroups\PixelIntensityRelationshipLutFunctionalGroup.cs" />
+    <Compile Include="Iod\FunctionalGroups\PixelMeasuresFunctionalGroup.cs" />
+    <Compile Include="Iod\FunctionalGroups\PixelValueTransformationFunctionalGroup.cs" />
+    <Compile Include="Iod\FunctionalGroups\PlaneOrientationPatientFunctionalGroup.cs" />
+    <Compile Include="Iod\FunctionalGroups\PlaneOrientationVolumeFunctionalGroup.cs" />
+    <Compile Include="Iod\FunctionalGroups\PlanePositionPatientFunctionalGroup.cs" />
+    <Compile Include="Iod\FunctionalGroups\PlanePositionSlideFunctionalGroup.cs" />
+    <Compile Include="Iod\FunctionalGroups\PlanePositionVolumeFunctionalGroup.cs" />
+    <Compile Include="Iod\FunctionalGroups\RadiopharmaceuticalUsageFunctionalGroup.cs" />
+    <Compile Include="Iod\FunctionalGroups\RealWorldValueMappingFunctionalGroup.cs" />
+    <Compile Include="Iod\FunctionalGroups\ReferencedImageFunctionalGroup.cs" />
+    <Compile Include="Iod\FunctionalGroups\RespiratorySynchronizationFunctionalGroup.cs" />
+    <Compile Include="Iod\FunctionalGroups\SegmentationFunctionalGroup.cs" />
+    <Compile Include="Iod\FunctionalGroups\SpecimentReferenceFunctionalGroup.cs" />
+    <Compile Include="Iod\FunctionalGroups\TemporalPositionFunctionalGroup.cs" />
+    <Compile Include="Iod\FunctionalGroups\UsImageDescriptionFunctionalGroup.cs" />
+    <Compile Include="Iod\FunctionalGroups\XaXrfFrameCharacteristicsFunctionalGroup.cs" />
+    <Compile Include="Iod\FunctionalGroups\XaXrfFramePixelDataPropertiesFunctionalGroup.cs" />
+    <Compile Include="Iod\FunctionalGroups\XRay3DFrameTypeFunctionalGroup.cs" />
+    <Compile Include="Iod\FunctionalGroups\XRayCalibrationDeviceUsageFunctionalGroup.cs" />
+    <Compile Include="Iod\FunctionalGroups\XRayCollimatorFunctionalGroup.cs" />
+    <Compile Include="Iod\FunctionalGroups\XRayExposureControlSensingRegionsFunctionalGroup.cs" />
+    <Compile Include="Iod\FunctionalGroups\XRayFieldOfViewFunctionalGroup.cs" />
+    <Compile Include="Iod\FunctionalGroups\XRayFrameAcquisitionFunctionalGroup.cs" />
+    <Compile Include="Iod\FunctionalGroups\XRayFrameDetectorParametersFunctionalGroup.cs" />
+    <Compile Include="Iod\FunctionalGroups\XRayGeometryFunctionalGroup.cs" />
+    <Compile Include="Iod\FunctionalGroups\XRayIsocenterReferenceSystemFunctionalGroup.cs" />
+    <Compile Include="Iod\FunctionalGroups\XRayObjectThicknessFunctionalGroup.cs" />
+    <Compile Include="Iod\FunctionalGroups\XRayPositionerFunctionalGroup.cs" />
+    <Compile Include="Iod\FunctionalGroups\XRayProjectionPixelCalibrationFunctionalGroup.cs" />
+    <Compile Include="Iod\FunctionalGroups\XRayTablePositionFunctionalGroup.cs" />
+    <Compile Include="Iod\GradientDirection.cs" />
+    <Compile Include="Iod\Iods\RawDataIod.cs" />
+    <Compile Include="Iod\Iods\ScImageIod.cs" />
+    <Compile Include="Iod\Macros\CommonCtMrImageDescriptionMacro.cs" />
+    <Compile Include="Iod\Macros\ExposureIndexMacro.cs" />
+    <Compile Include="Iod\Macros\XRay3DGeneralPerProjectionAcquisitionMacro.cs" />
+    <Compile Include="Iod\Macros\XRay3DGeneralPositionerMovementMacro.cs" />
+    <Compile Include="Iod\Macros\XRay3DGeneralSharedAcquisitionMacro.cs" />
+    <Compile Include="Iod\Macros\XRayCollimatorDimensionsMacro.cs" />
+    <Compile Include="Iod\Macros\XRayGridDescriptionMacro.cs" />
+    <Compile Include="Iod\Modules\AcquisitionContextModuleIod.cs" />
+    <Compile Include="Iod\Modules\BreastTomosynthesisAcquisitionModule.cs" />
+    <Compile Include="Iod\Modules\CrSeriesModuleIod.cs" />
+    <Compile Include="Iod\Modules\CtSeriesModuleIod.cs" />
+    <Compile Include="Iod\Modules\DeviceModuleIod.cs" />
+    <Compile Include="Iod\Modules\EnhancedMammographySeriesModuleIod.cs" />
+    <Compile Include="Iod\Modules\EnhancedPetSeriesModuleIod.cs" />
+    <Compile Include="Iod\Modules\EnhancedSeriesModuleIod.cs" />
+    <Compile Include="Iod\Modules\EnhancedUsSeriesModuleIod.cs" />
+    <Compile Include="Iod\Modules\FrameOfReferenceModuleIod.cs" />
+    <Compile Include="Iod\Modules\MrSeriesModuleIod.cs" />
+    <Compile Include="Iod\Modules\MultiFrameDimensionModule.cs" />
+    <Compile Include="Iod\Modules\MultiFrameFunctionalGroupsModule.cs" />
+    <Compile Include="Iod\Modules\MultiFrameModuleIod.cs" />
+    <Compile Include="Iod\Modules\NmPetPatientOrientationModuleIod.cs" />
+    <Compile Include="Iod\Modules\OpthalmicTomographySeriesModuleIod.cs" />
+    <Compile Include="Iod\Modules\PetIsotopeModuleIod.cs" />
+    <Compile Include="Iod\Modules\PetMultiGatedAcquisitionModuleIod.cs" />
+    <Compile Include="Iod\Modules\PetSeriesModuleIod.cs" />
+    <Compile Include="Iod\Modules\RawDataModule.cs" />
+    <Compile Include="Iod\Modules\ScImageModuleIod.cs" />
+    <Compile Include="Iod\Modules\ScMultiFrameImageModuleIod.cs" />
+    <Compile Include="Iod\Modules\Tests\FilmSizeTests.cs" />
+    <Compile Include="Iod\Modules\Tests\PrintScuTests.cs" />
+    <Compile Include="Iod\Modules\VoiLutModuleIod.cs" />
+    <Compile Include="Iod\Modules\XaXrfSeriesModuleIod.cs" />
+    <Compile Include="Iod\Modules\XRay3DAcquisitionModule.cs" />
+    <Compile Include="Iod\Modules\XRay3DReconstructionModule.cs" />
+    <Compile Include="Iod\RandomsCorrectionMethod.cs" />
+    <Compile Include="Iod\Sequences\AcquisitionContextSequence.cs" />
+    <Compile Include="Iod\Sequences\AnatomicRegionSequenceItem.cs" />
+    <Compile Include="Iod\Sequences\DeviceSequenceItem.cs" />
+    <Compile Include="Iod\Sequences\FunctionalGroupsSequenceItem.cs" />
+    <Compile Include="Iod\Sequences\IconImageSequence.cs" />
+    <Compile Include="Iod\Sequences\OriginalAttributesSequence.cs" />
+    <Compile Include="Iod\Sequences\PatientOrientationCodeSequence.cs" />
+    <Compile Include="Iod\Sequences\PrimaryAnatomicStructureSequenceItem.cs" />
+    <Compile Include="Iod\Sequences\ReferencedImageSequence.cs" />
+    <Compile Include="Iod\Sequences\SourceImageSequence.cs" />
+    <Compile Include="Iod\SuvType.cs" />
+    <Compile Include="Iod\Tests\EncapsulatedPdfIodTests.cs" />
+    <Compile Include="Iod\Tests\EqualityCompareHelper.cs" />
+    <Compile Include="Iod\Tests\FunctionalGroupMacroTests.cs" />
+    <Compile Include="Iod\Tests\HierarchicalSopInstanceReferenceDictionaryTests.cs" />
+    <Compile Include="Iod\Tests\WindowTests.cs" />
+    <Compile Include="Iod\Units.cs" />
+    <Compile Include="IO\DicomStreamOpener.cs" />
+    <Compile Include="IO\IByteBuffer.cs" />
+    <Compile Include="IO\StreamMethods.cs" />
+    <Compile Include="IO\Tests\ByteBufferHighCapacityTests.cs" />
+    <Compile Include="IO\Tests\ByteBufferPerformanceTest.cs" />
+    <Compile Include="IO\Tests\ByteBufferTests.cs" />
+    <Compile Include="IO\Tests\LegacyByteBuffer.cs" />
+    <Compile Include="IO\Tests\TestByteBuffer.cs" />
+    <Compile Include="Network\SR.Designer.cs">
+      <AutoGen>True</AutoGen>
+      <DesignTime>True</DesignTime>
+      <DependentUpon>SR.resx</DependentUpon>
+    </Compile>
+    <Compile Include="ServiceModel\Editing\EditContractJsmlSerializerHook.cs" />
+    <Compile Include="ServiceModel\Editing\EditSet.cs" />
+    <Compile Include="ServiceModel\Editing\PixelDataEdit.cs" />
+    <Compile Include="ServiceModel\Editing\TypeHelper.cs" />
+    <Compile Include="ServiceModel\Editing\Condition.cs" />
+    <Compile Include="ServiceModel\Editing\Edit.cs" />
+    <Compile Include="ServiceModel\Editing\Namespace.cs" />
+    <Compile Include="ServiceModel\Streaming\DicomImportServiceClient.cs" />
+    <Compile Include="ServiceModel\Streaming\HeaderStreamingServiceClient.cs" />
+    <Compile Include="ServiceModel\Streaming\IDicomImportService.cs" />
+    <Compile Include="Tests\ChangeTransferSyntaxTests.cs" />
+    <Compile Include="Tests\DicomUidTests.cs" />
+    <Compile Include="Tests\SopClassTests.cs" />
+    <Compile Include="Tests\DicomAttributeBinaryDataTests.cs" />
+    <Compile Include="Tests\DicomImageTestHelper.cs" />
+    <Compile Include="Tests\DicomUncompressedPixelDataTests.cs" />
+    <Compile Include="IO\Tests\StreamWriterTest.cs" />
+    <Compile Include="Tests\TransferSyntaxTests.cs" />
+    <Compile Include="Utilities\Command\AggregateCommand.cs" />
+    <Compile Include="Utilities\Command\RemoveSeriesFromStudyXml.cs" />
+    <Compile Include="Utilities\Command\RemoveSopInstanceFromStudyXmlCommand.cs" />
+    <Compile Include="Utilities\Command\Tests\CommandTests.cs" />
+    <Compile Include="Utilities\DateParser.cs" />
+    <Compile Include="Utilities\DateRangeHelper.cs" />
+    <Compile Include="Utilities\DateTimeParser.cs" />
+    <Compile Include="DicomException.cs" />
+    <Compile Include="DicomFieldAttribute.cs" />
+    <Compile Include="DicomFile.cs" />
+    <Compile Include="DicomSequenceItem.cs" />
+    <Compile Include="DicomTag.cs" />
+    <Compile Include="DicomTagDictionary.cs" />
+    <Compile Include="DicomTags.cs" />
+    <Compile Include="DicomUid.cs" />
+    <Compile Include="DicomVr.cs" />
+    <Compile Include="Flags.cs" />
+    <Compile Include="Iod\ImageOrientationPatient.cs" />
+    <Compile Include="Iod\ImagePositionPatient.cs" />
+    <Compile Include="Interfaces.cs" />
+    <Compile Include="IO\ByteBuffer.cs" />
+    <Compile Include="IO\ByteConvertor.cs" />
+    <Compile Include="IO\ChunkStream.cs" />
+    <Compile Include="IO\Endian.cs" />
+    <Compile Include="IO\StreamReader.cs" />
+    <Compile Include="IO\StreamWriter.cs" />
+    <Compile Include="Iod\PatientOrientation.cs" />
+    <Compile Include="Iod\PhotometricInterpretation.cs" />
+    <Compile Include="Iod\PixelAspectRatio.cs" />
+    <Compile Include="Iod\PixelSpacing.cs" />
+    <Compile Include="Properties\AssemblyInfo.cs" />
+    <Compile Include="Iod\PersonName.cs" />
+    <Compile Include="SopClass.cs" />
+    <Compile Include="SopClasses.cs" />
+    <Compile Include="SpecificCharacterSetParser.cs" />
+    <Compile Include="SR.Designer.cs">
+      <AutoGen>True</AutoGen>
+      <DesignTime>True</DesignTime>
+      <DependentUpon>SR.resx</DependentUpon>
+    </Compile>
+    <Compile Include="Tests\DateTimeTests.cs" />
+    <Compile Include="Iod\Tests\ImageOrientationPatientTests.cs" />
+    <Compile Include="Iod\IStudy.cs" />
+    <Compile Include="Utilities\PdfStreamHelper.cs" />
+    <Compile Include="Utilities\Rules\Tests\DicomExpressionTests.cs" />
+    <Compile Include="Utilities\SopInstanceFactory.cs" />
+    <Compile Include="Utilities\Tests\DateTimeParserTests.cs" />
+    <Compile Include="Utilities\Tests\DicomStringHelperTests.cs">
+      <SubType>Code</SubType>
+    </Compile>
+    <Compile Include="Utilities\Tests\PdfStreamHelperTests.cs" />
+    <Compile Include="Utilities\Tests\PdfTestSamples.cs" />
+    <Compile Include="Utilities\TimeParser.cs" />
+    <Compile Include="TransferSyntax.cs" />
+    <Compile Include="TransferSyntaxes.cs" />
+    <Compile Include="Iod\Window.cs" />
+  </ItemGroup>
+  <ItemGroup>
+    <ProjectReference Include="..\Common\ClearCanvas.Common.csproj">
+      <Project>{F6EAD428-E6CF-4DF6-B2F3-D33D532C5343}</Project>
+      <Name>ClearCanvas.Common</Name>
+    </ProjectReference>
+  </ItemGroup>
+  <ItemGroup>
+    <EmbeddedResource Include="Network\SR.resx">
+      <Generator>ResXFileCodeGenerator</Generator>
+      <LastGenOutput>SR.Designer.cs</LastGenOutput>
+      <SubType>Designer</SubType>
+    </EmbeddedResource>
+    <EmbeddedResource Include="SR.resx">
+      <SubType>Designer</SubType>
+      <LastGenOutput>SR.Designer.cs</LastGenOutput>
+      <Generator>ResXFileCodeGenerator</Generator>
+    </EmbeddedResource>
+  </ItemGroup>
+  <ItemGroup>
+    <Service Include="{B4F97281-0DBD-4835-9ED8-7DFB966E87FF}" />
+  </ItemGroup>
+  <ItemGroup>
+    <Compile Include="Audit\AuditActiveParticipant.cs" />
+    <Compile Include="Audit\AuditParticipantObject.cs" />
+    <Compile Include="Audit\BeginTransferringDicomInstancesAuditHelper.cs" />
+    <Compile Include="Audit\ApplicationActivityAuditHelper.cs" />
+    <Compile Include="Audit\DataExportAuditHelper.cs" />
+    <Compile Include="Audit\DataImportAuditHelper.cs" />
+    <Compile Include="Audit\DicomAuditHelper.cs" />
+    <Compile Include="Audit\AuditLogUsedAuditHelper.cs" />
+    <Compile Include="Audit\DicomAuditMessage.cs" />
+    <Compile Include="Audit\DicomAuditMessage.gen.cs" />
+    <Compile Include="Audit\DicomAuditMessageEnums.cs" />
+    <Compile Include="Audit\DicomAuditSource.cs" />
+    <Compile Include="Audit\DicomInstancesAccessedAuditHelper.cs" />
+    <Compile Include="Audit\DicomInstancesTransferredAuditHelper.cs" />
+    <Compile Include="Audit\DicomStudyDeletedAuditHelper.cs" />
+    <Compile Include="Audit\NetworkEntryAuditHelper.cs" />
+    <Compile Include="Audit\QueryAuditHelper.cs" />
+    <Compile Include="Audit\SecurityAlertAuditHelper.cs" />
+    <Compile Include="Audit\Test\AuditTest.cs" />
+    <Compile Include="Audit\UserAuthenticationAuditHelper.cs" />
+    <Compile Include="Codec\DicomCodecException.cs" />
+    <Compile Include="Codec\DicomCodecFactoryExtensionPoint.cs" />
+    <Compile Include="Codec\DicomCodecRegistry.cs" />
+    <Compile Include="Codec\DicomCodecUnsupportedSopException.cs" />
+    <Compile Include="Codec\IDicomCodec.cs" />
+    <Compile Include="Codec\Tests\AbstractCodecTest.cs" />
+    <Compile Include="ComparisonResultType.cs" />
+    <Compile Include="DicomAttributeComparisonResult.cs" />
+    <Compile Include="DicomAttributeMultiValueText.cs" />
+    <Compile Include="DicomDataException.cs" />
+    <Compile Include="DicomDirectory.cs" />
+    <Compile Include="DicomFragmentSequence.cs" />
+    <Compile Include="DicomImplementation.cs" />
+    <Compile Include="DicomMessage.cs" />
+    <Compile Include="DicomPixelData.cs" />
+    <Compile Include="DicomSettings.Designer.cs">
+      <AutoGen>True</AutoGen>
+      <DesignTimeSharedInput>True</DesignTimeSharedInput>
+      <DependentUpon>DicomSettings.settings</DependentUpon>
+    </Compile>
+    <Compile Include="DirectoryRecordCollection.cs" />
+    <Compile Include="DirectoryRecordSequenceItem.cs" />
+    <Compile Include="IDicomAttributeProvider.cs" />
+    <Compile Include="Iod\AnatomicalOrientationType.cs" />
+    <Compile Include="Iod\ContextGroups\BreedContextGroup.cs" />
+    <Compile Include="Iod\ContextGroups\BreedRegistryContextGroup.cs" />
+    <Compile Include="Iod\ContextGroups\ContextGroupItemBase.cs" />
+    <Compile Include="Iod\ContextGroups\IsotopesInRadiopharmaceuticals.cs" />
+    <Compile Include="Iod\ContextGroups\MixBreedsContextGroup.cs" />
+    <Compile Include="Iod\ContextGroups\SpeciesContextGroup.cs" />
+    <Compile Include="Iod\DataLut.cs" />
+    <Compile Include="Iod\ContextGroups\ContextGroupBase.cs" />
+    <Compile Include="Iod\ContextGroups\KeyObjectSelectionDocumentTitle.cs" />
+    <Compile Include="Iod\ContinuityOfContent.cs" />
+    <Compile Include="Iod\HierarchicalSopInstanceReferenceDictionary.cs" />
+    <Compile Include="Iod\IApplicationEntity.cs" />
+    <Compile Include="Iod\ImageSopInstanceReferenceDictionary.cs" />
+    <Compile Include="Iod\Institution.cs" />
+    <Compile Include="Iod\IodBase.cs" />
+    <Compile Include="Iod\Iods\ColorSoftcopyPresentationStateIod.cs" />
+    <Compile Include="Iod\Iods\EncapsulatedPdfIod.cs" />
+    <Compile Include="Iod\Iods\GrayscaleSoftcopyPresentationStateIod.cs" />
+    <Compile Include="Iod\Iods\ImageIod.cs" />
+    <Compile Include="Iod\Iods\ImageQueryIod.cs" />
+    <Compile Include="Iod\Iods\KeyObjectSelectionDocumentIod.cs" />
+    <Compile Include="Iod\Iods\ModalityPerformedProcedureStepIod.cs" />
+    <Compile Include="Iod\Iods\ModalityWorklistIod.cs" />
+    <Compile Include="Iod\Iods\PatientQueryIod.cs" />
+    <Compile Include="Iod\Iods\QueryIodBase.cs" />
+    <Compile Include="Iod\Iods\SeriesQueryIod.cs" />
+    <Compile Include="Iod\Iods\StudyQueryIod.cs" />
+    <Compile Include="Iod\MacAlgorithm.cs" />
+    <Compile Include="Iod\Macros\BasicPixelSpacingCalibrationMacro.cs" />
+    <Compile Include="Iod\Macros\CompositeObjectReferenceMacro.cs" />
+    <Compile Include="Iod\Macros\ContainerMacro.cs" />
+    <Compile Include="Iod\Macros\ContentIdentificationMacro.cs" />
+    <Compile Include="Iod\Macros\DocumentContentMacro.cs" />
+    <Compile Include="Iod\Macros\CodeSequenceMacro.cs" />
+    <Compile Include="Iod\Macros\ContentItemMacro.cs" />
+    <Compile Include="Iod\Macros\DocumentRelationshipMacro.cs" />
+    <Compile Include="Iod\Macros\HierarchicalSeriesInstanceReferenceMacro.cs" />
+    <Compile Include="Iod\Macros\HierarchicalSopInstanceReferenceMacro.cs" />
+    <Compile Include="Iod\Macros\IIodMacro.cs" />
+    <Compile Include="Iod\Macros\ImageReferenceMacro.cs" />
+    <Compile Include="Iod\Macros\ImageSopInstanceReferenceMacro.cs" />
+    <Compile Include="Iod\Macros\ModalityLutMacro.cs" />
+    <Compile Include="Iod\Macros\PerformedProcedureStepSummaryMacro.cs" />
+    <Compile Include="Iod\Macros\PersonIdentificationMacro.cs" />
+    <Compile Include="Iod\Macros\PresentationStateRelationshipMacro.cs" />
+    <Compile Include="Iod\Macros\RequestAttributesMacro.cs" />
+    <Compile Include="Iod\Macros\SeriesAndInstanceReferenceMacro.cs" />
+    <Compile Include="Iod\Macros\VoiLut.cs" />
+    <Compile Include="Iod\ModalityDataLut.cs" />
+    <Compile Include="Iod\Macros\SopInstanceReferenceMacro.cs" />
+    <Compile Include="Iod\Modality.cs" />
+    <Compile Include="Iod\Modules\BasicFilmBoxModuleIod.cs" />
+    <Compile Include="Iod\Modules\BasicFilmSessionModuleIod.cs" />
+    <Compile Include="Iod\Modules\BillingAndMaterialManagementCodesModuleIod.cs" />
+    <Compile Include="Iod\Modules\BitmapDisplayShutter.cs" />
+    <Compile Include="Iod\CIELabColor.cs" />
+    <Compile Include="Iod\Modules\ClinicalTrialSeriesModuleIod.cs" />
+    <Compile Include="Iod\Modules\ClinicalTrialStudyModuleIod.cs" />
+    <Compile Include="Iod\Modules\ClinicalTrialSubjectModuleIod.cs" />
+    <Compile Include="Iod\Modules\DisplayedArea.cs" />
+    <Compile Include="Iod\Modules\DisplayShutterMacroIod.cs" />
+    <Compile Include="Iod\Modules\EncapsulatedDocumentModule.cs" />
+    <Compile Include="Iod\Modules\EncapsulatedDocumentSeriesModuleIod.cs" />
+    <Compile Include="Iod\Modules\GeneralEquipment.cs" />
+    <Compile Include="Iod\Modules\GeneralSeriesModuleIod.cs" />
+    <Compile Include="Iod\Modules\GeneralStudyModuleIod.cs" />
+    <Compile Include="Iod\Modules\GraphicAnnotation.cs" />
+    <Compile Include="Iod\Modules\GraphicLayer.cs" />
+    <Compile Include="Iod\Modules\IccProfileModule.cs" />
+    <Compile Include="Iod\Modules\KeyObjectDocument.cs" />
+    <Compile Include="Iod\Modules\KeyObjectDocumentSeries.cs" />
+    <Compile Include="Iod\Modules\MaskModuleIod.cs" />
+    <Compile Include="Iod\Modules\ModalityLut.cs" />
+    <Compile Include="Iod\Modules\MultiframeOverlayModule.cs" />
+    <Compile Include="Iod\Modules\OverlayActivation.cs" />
+    <Compile Include="Iod\Modules\OverlayPlane.cs" />
+    <Compile Include="Iod\Modules\PatientMedicalModule.cs" />
+    <Compile Include="Iod\Modules\PatientModuleIod.cs" />
+    <Compile Include="Iod\Modules\GeneralImageModuleIod.cs" />
+    <Compile Include="Iod\Modules\ImageAcquisitionResultsModuleIod.cs" />
+    <Compile Include="Iod\Modules\ImageBoxPixelModuleIod.cs" />
+    <Compile Include="Iod\Modules\ImagePixelMacroIod.cs" />
+    <Compile Include="Iod\Modules\ImagePlaneModuleIod.cs" />
+    <Compile Include="Iod\Modules\ImagingServiceRequestModule.cs" />
+    <Compile Include="Iod\Modules\PatientIdentificationModuleIod.cs" />
+    <Compile Include="Iod\Modules\PatientStudyModuleIod.cs" />
+    <Compile Include="Iod\Modules\PerformedProcedureStepInformationModuleIod.cs" />
+    <Compile Include="Iod\Modules\PerformedProcedureStepRelationshipModuleIod.cs" />
+    <Compile Include="Iod\Modules\PresentationSeriesModuleIod.cs" />
+    <Compile Include="Iod\Modules\PresentationStateIdentificationModule.cs" />
+    <Compile Include="Iod\Modules\PresentationStateMask.cs" />
+    <Compile Include="Iod\Modules\PresentationStateRelationship.cs" />
+    <Compile Include="Iod\Modules\PresentationStateShutter.cs" />
+    <Compile Include="Iod\Modules\PrinterModuleIod.cs" />
+    <Compile Include="Iod\Modules\PrintJobModuleIod.cs" />
+    <Compile Include="Iod\Modules\RadiationDoseModuleIod.cs" />
+    <Compile Include="Iod\Modules\RequestedProcedureModuleIod.cs" />
+    <Compile Include="Iod\Modules\ScEquipmentModuleIod.cs" />
+    <Compile Include="Iod\Modules\ScheduledProcedureStepModuleIod.cs" />
+    <Compile Include="Iod\Modules\SoftcopyPresentationLut.cs" />
+    <Compile Include="Iod\Modules\SoftcopyVoiLut.cs" />
+    <Compile Include="Iod\Modules\SopCommonModuleIod.cs" />
+    <Compile Include="Iod\Modules\SpatialTransform.cs" />
+    <Compile Include="Iod\Modules\SpecimenIdentificationModuleIod.cs" />
+    <Compile Include="Iod\Modules\SrDocumentContentModule.cs" />
+    <Compile Include="Iod\Modules\StudyModuleIod.cs" />
+    <Compile Include="Iod\Modules\Tests\OverlayPlaneTests.cs" />
+    <Compile Include="Iod\PaletteColorLut.cs" />
+    <Compile Include="Iod\PatientDirection.cs" />
+    <Compile Include="Iod\PatientsSexNeutered.cs" />
+    <Compile Include="Iod\ResponsiblePersonRole.cs" />
+    <Compile Include="Iod\SequenceIodBase.cs" />
+    <Compile Include="Iod\SequenceIodList.cs" />
+    <Compile Include="Iod\Sequences\BasicColorImageSequenceIod.cs" />
+    <Compile Include="Iod\Sequences\BasicGrayscaleImageSequenceIod.cs" />
+    <Compile Include="Iod\Sequences\BillingSuppliesAndDevicesSequenceIod.cs" />
+    <Compile Include="Iod\Sequences\BreedRegistryCodeSequence.cs" />
+    <Compile Include="Iod\Sequences\BreedRegistrationSequence.cs" />
+    <Compile Include="Iod\Sequences\CodingSchemeIdentificationSequenceIod.cs" />
+    <Compile Include="Iod\Sequences\ContentTemplateSequence.cs" />
+    <Compile Include="Iod\Sequences\GraphicAnnotationSequenceItem.cs" />
+    <Compile Include="Iod\Sequences\MaskSubtractionSequenceIod.cs" />
+    <Compile Include="Iod\Sequences\OtherPatientIdsSequence.cs" />
+    <Compile Include="Iod\Sequences\DeIdentificationMethodCodeSequence.cs" />
+    <Compile Include="Iod\Sequences\PatientBreedCodeSequence.cs" />
+    <Compile Include="Iod\Sequences\ExposureDoseSequenceIod.cs" />
+    <Compile Include="Iod\Sequences\FilmConsumptionSequenceIod.cs" />
+    <Compile Include="Iod\Sequences\PatientSpeciesCodeSequence.cs" />
+    <Compile Include="Iod\Sequences\PerformedSeriesSequenceIod.cs" />
+    <Compile Include="Iod\Sequences\QuantitySequenceIod.cs" />
+    <Compile Include="Iod\Sequences\ReferencedDigitalSignatureSequence.cs" />
+    <Compile Include="Iod\Sequences\ReferencedInstanceSequenceIod.cs" />
+    <Compile Include="Iod\Sequences\ReferencedRequestSequence.cs" />
+    <Compile Include="Iod\Sequences\ReferencedSeriesSequenceIod.cs" />
+    <Compile Include="Iod\Sequences\ReferencedSopInstanceMacSequence.cs" />
+    <Compile Include="Iod\Sequences\RelatedSeriesSequence.cs" />
+    <Compile Include="Iod\Sequences\RequestAttributesSequenceIod.cs" />
+    <Compile Include="Iod\Sequences\ScheduledProcedureStepSequenceIod.cs" />
+    <Compile Include="Iod\Sequences\ScheduledStepAttributesSequenceIod.cs" />
+    <Compile Include="Iod\Sequences\SpecimenSequence.cs" />
+    <Compile Include="Iod\Sequences\SpecimenTypeCodeSequence.cs" />
+    <Compile Include="Iod\Sequences\ViewCodeSequenceIod.cs" />
+    <Compile Include="Iod\SeriesReferenceDictionary.cs" />
+    <Compile Include="Iod\ShutterShape.cs" />
+    <Compile Include="Iod\StandardPaletteColorLuts.cs" />
+    <Compile Include="Iod\Tests\ModuleIodAttributeTests.cs" />
+    <Compile Include="Iod\Tests\PatientDirectionTests.cs" />
+    <Compile Include="Iod\Tests\QuadrupedPatientDirectionTests.cs" />
+    <Compile Include="Iod\VerificationFlag.cs" />
+    <Compile Include="Iod\VoiDataLut.cs" />
+    <Compile Include="Iod\PatientIdentityRemoved.cs" />
+    <Compile Include="Iod\PatientsSex.cs" />
+    <Compile Include="Iod\TypeOfPatientId.cs" />
+    <Compile Include="Iod\ValueType.cs" />
+    <Compile Include="Network\NetworkSettings.cs" />
+    <Compile Include="Network\NetworkSettings.Designer.cs">
+      <AutoGen>True</AutoGen>
+      <DesignTimeSharedInput>True</DesignTimeSharedInput>
+      <DependentUpon>NetworkSettings.settings</DependentUpon>
+    </Compile>
+    <Compile Include="Network\Scp\DicomScp.cs" />
+    <Compile Include="Network\Scp\DicomScpExtensionPoint.cs" />
+    <Compile Include="Network\Scp\DicomScpHandler.cs" />
+    <Compile Include="Network\Scp\IDicomScp.cs" />
+    <Compile Include="Network\Scu\FindScu.cs" />
+    <Compile Include="Network\Scu\ModalityWorklistScu.cs" />
+    <Compile Include="Network\Scu\MoveScu.cs" />
+    <Compile Include="Network\Scu\PrinterStatusScu.cs" />
+    <Compile Include="Network\Scu\PrintScu.cs" />
+    <Compile Include="Network\Scu\PrintScu2.cs" />
+    <Compile Include="Network\Scu\ScuBase.cs" />
+    <Compile Include="Network\Scu\StorageCommitScu.cs" />
+    <Compile Include="Network\Scu\StorageInstance.cs" />
+    <Compile Include="Network\Scu\StorageScu.cs" />
+    <Compile Include="Network\Scu\VerificationScu.cs" />
+    <Compile Include="Network\SupportedSop.cs" />
+    <Compile Include="ServiceModel\ApplicationEntity.cs" />
+    <Compile Include="ServiceModel\FaultContracts.cs" />
+    <Compile Include="ServiceModel\Query\Comparers.cs" />
+    <Compile Include="ServiceModel\Query\DicomStudyRootQuery.cs" />
+    <Compile Include="ServiceModel\Query\FaultContracts.cs" />
+    <Compile Include="ServiceModel\Query\ImageIdentifier.cs" />
+    <Compile Include="Iod\IPatientData.cs" />
+    <Compile Include="ServiceModel\Query\IPatientRootQuery.cs" />
+    <Compile Include="Iod\IStudyData.cs" />
+    <Compile Include="Iod\ISeriesData.cs" />
+    <Compile Include="Iod\ISopInstanceData.cs" />
+    <Compile Include="ServiceModel\Query\IStudyRootQuery.cs" />
+    <Compile Include="ServiceModel\Query\IStudyRootQueryBridge.cs" />
+    <Compile Include="ServiceModel\Query\PatientRootPatientIdentifier.cs" />
+    <Compile Include="ServiceModel\Query\PatientRootStudyIdentifier.cs" />
+    <Compile Include="ServiceModel\Query\Identifier.cs" />
+    <Compile Include="ServiceModel\Query\SeriesIdentifier.cs" />
+    <Compile Include="ServiceModel\Query\StudyIdentifier.cs" />
+    <Compile Include="ServiceModel\Query\StudyRootQueryBridge.cs" />
+    <Compile Include="ServiceModel\Query\StudyRootQueryServiceClient.cs" />
+    <Compile Include="ServiceModel\Query\StudyRootStudyIdentifier.cs" />
+    <Compile Include="ServiceModel\Query\Tests\SortStudyTests.cs" />
+    <Compile Include="ServiceModel\Streaming\HeaderStreamingParameters.cs" />
+    <Compile Include="ServiceModel\Streaming\IHeaderStreamingService.cs" />
+    <Compile Include="ServiceModel\Streaming\StreamingClient.cs" />
+    <Compile Include="ServiceModel\Streaming\StreamingClientException.cs" />
+    <Compile Include="ServiceModel\Streaming\StreamingResultMetaData.cs" />
+    <Compile Include="ServiceModel\Streaming\StreamingSettings.cs" />
+    <Compile Include="ServiceModel\Streaming\StreamingSettings.Designer.cs">
+      <AutoGen>True</AutoGen>
+      <DesignTimeSharedInput>True</DesignTimeSharedInput>
+      <DependentUpon>StreamingSettings.settings</DependentUpon>
+    </Compile>
+    <Compile Include="ServiceModel\Streaming\StudyNotFoundFault.cs" />
+    <Compile Include="ServiceModel\Streaming\StudyIsInUseFault.cs" />
+    <Compile Include="ServiceModel\Streaming\StudyIsNearlineFault.cs" />
+    <Compile Include="Tests\AttributeCollectionTest.cs" />
+    <Compile Include="Tests\DicomOverlayTestHelper.cs" />
+    <Compile Include="Tests\DicomPixelDataTests.cs" />
+    <Compile Include="Tests\GlobalizedCultureAttributeTests.cs" />
+    <Compile Include="Tests\DicomDirectoryTests.cs" />
+    <Compile Include="Tests\ImageDisplayFormatTests.cs" />
+    <Compile Include="Tests\ScuTests.cs" />
+    <Compile Include="Tests\UnknownVrTests.cs" />
+    <Compile Include="Utilities\Anonymization\ValidationStrategy.cs" />
+    <Compile Include="Utilities\Command\CommandProcessor.cs" />
+    <Compile Include="Utilities\Command\CopyDirectoryCommand.cs" />
+    <Compile Include="Utilities\Command\CopyFileCommand.cs" />
+    <Compile Include="Utilities\Command\CreateDirectoryCommand.cs" />
+    <Compile Include="Utilities\Command\DeleteDirectoryCommand.cs" />
+    <Compile Include="Utilities\Command\DicomCompressCommand.cs" />
+    <Compile Include="Utilities\Command\FileDeleteCommand.cs" />
+    <Compile Include="Utilities\Command\IAggregateCommand.cs" />
+    <Compile Include="Utilities\Command\ICommandProcessorContext.cs" />
+    <Compile Include="Utilities\Command\ICommand.cs" />
+    <Compile Include="Utilities\Command\CommandBase.cs" />
+    <Compile Include="Utilities\Command\CommandStatistics.cs" />
+    <Compile Include="Utilities\Command\InsertInstanceXmlCommand.cs" />
+    <Compile Include="Utilities\Command\MoveDirectoryCommand.cs" />
+    <Compile Include="Utilities\Command\RenameFileCommand.cs" />
+    <Compile Include="Utilities\Command\SaveDicomFileCommand.cs" />
+    <Compile Include="Utilities\DicomTagPath.cs" />
+    <Compile Include="Utilities\Rules\ActionContext.cs" />
+    <Compile Include="Utilities\Rules\ActionItemBase.cs" />
+    <Compile Include="Utilities\Rules\ActionOperatorCompilerBase.cs" />
+    <Compile Include="Utilities\Rules\Rule.cs" />
+    <Compile Include="Utilities\Rules\RulesEngineStatistics.cs" />
+    <Compile Include="Utilities\Rules\RulesEngine.cs" />
+    <Compile Include="Utilities\Rules\RuleTypeCollection.cs" />
+    <Compile Include="Utilities\Rules\Specifications\DicomAgeGreaterThanSpecification.cs" />
+    <Compile Include="Utilities\Rules\Specifications\DicomAgeLessThanSpecification.cs" />
+    <Compile Include="Utilities\Rules\Specifications\DicomExpression.cs" />
+    <Compile Include="Utilities\StudyBuilder\DicomConverter.cs" />
+    <Compile Include="Utilities\StudyBuilder\IUidCollection.cs" />
+    <Compile Include="Utilities\StudyBuilder\PatientNode.cs" />
+    <Compile Include="Utilities\StudyBuilder\PatientNodeCollection.cs" />
+    <Compile Include="Utilities\StudyBuilder\PatientSex.cs" />
+    <Compile Include="Utilities\StudyBuilder\SeriesNode.cs" />
+    <Compile Include="Utilities\StudyBuilder\SeriesNodeCollection.cs" />
+    <Compile Include="Utilities\StudyBuilder\SopInstanceNode.cs" />
+    <Compile Include="Utilities\StudyBuilder\SopInstanceNodeCollection.cs" />
+    <Compile Include="Utilities\StudyBuilder\StudyBuilder.cs" />
+    <Compile Include="Utilities\StudyBuilder\StudyBuilderNode.cs" />
+    <Compile Include="Utilities\StudyBuilder\StudyNode.cs" />
+    <Compile Include="Utilities\StudyBuilder\StudyNodeCollection.cs" />
+    <Compile Include="Utilities\Tests\DicomTagPathTests.cs" />
+    <Compile Include="Utilities\Xml\InstanceXmlDicomAttributeCollection.cs" />
+    <Compile Include="Utilities\Xml\StudyXmlMemento.cs" />
+    <Compile Include="Utilities\Xml\Study\Series.cs" />
+    <Compile Include="Utilities\Xml\Study\SopInstance.cs" />
+    <Compile Include="Utilities\Xml\Study\Study.cs" />
+    <Compile Include="Utilities\Xml\Tests\InstanceXmlTests.cs" />
+    <Compile Include="Utilities\Xml\Tests\StudyXmlTests.cs" />
+    <Compile Include="Validation\DicomValidator.cs" />
+    <Compile Include="IDicomCharacterSetParser.cs" />
+    <Compile Include="Network\DicomNetworkException.cs" />
+    <Compile Include="Network\AssociationParameters.cs" />
+    <Compile Include="Network\DicomClient.cs" />
+    <Compile Include="Network\DicomServer.cs" />
+    <Compile Include="Network\DicomStatus.cs" />
+    <Compile Include="Network\IDicomClientHandler.cs" />
+    <Compile Include="Network\IDicomServerHandler.cs" />
+    <Compile Include="Network\Listener.cs" />
+    <Compile Include="Network\NetworkBase.cs" />
+    <Compile Include="Network\PDataTFStream.cs" />
+    <Compile Include="Network\PDU.cs" />
+    <Compile Include="Tests\AbstractTest.cs" />
+    <Compile Include="Tests\AssociationTests.cs" />
+    <Compile Include="Tests\AttributeTests.cs" />
+    <Compile Include="Tests\DicomFieldTests.cs" />
+    <Compile Include="Tests\DicomFileTests.cs" />
+    <Compile Include="Utilities\Anonymization\DicomAnonymizer.cs" />
+    <Compile Include="Utilities\Anonymization\DicomAnonymizerTags.cs" />
+    <Compile Include="Utilities\Anonymization\SeriesData.cs" />
+    <Compile Include="Utilities\Anonymization\StudyData.cs" />
+    <Compile Include="Utilities\Anonymization\Tests\AnonymizationTests.cs" />
+    <Compile Include="Utilities\DicomStringHelper.cs" />
+    <Compile Include="Utilities\Statistics\AssociationStatisticsRecorder.cs" />
+    <Compile Include="Utilities\Statistics\TransmissionStatistics.cs" />
+    <Compile Include="Utilities\Xml\BaseInstanceXml.cs" />
+    <Compile Include="Utilities\Xml\InstanceXml.cs" />
+    <Compile Include="Utilities\Xml\SeriesXml.cs" />
+    <Compile Include="Utilities\Xml\StudyXml.cs" />
+    <Compile Include="Utilities\Xml\StudyXmlIo.cs" />
+    <Compile Include="Utilities\Xml\StudyXmlOutputSettings.cs" />
+    <Compile Include="Utilities\Xml\Tests\GeneralStreamingTest.cs" />
+    <Compile Include="Validation\StringValueValidation.cs" />
+  </ItemGroup>
+  <ItemGroup>
+    <None Include="app.config">
+      <SubType>Designer</SubType>
+    </None>
+    <EmbeddedResource Include="Audit\DicomAuditMessageSchema.xsd">
+      <SubType>
+      </SubType>
+    </EmbeddedResource>
+    <None Include="Audit\DicomAuditMessageSchema.xsx">
+      <DependentUpon>DicomAuditMessageSchema.xsd</DependentUpon>
+    </None>
+    <None Include="DicomSettings.settings">
+      <Generator>SettingsSingleFileGenerator</Generator>
+      <LastGenOutput>DicomSettings.Designer.cs</LastGenOutput>
+    </None>
+    <EmbeddedResource Include="DicomTagDictionary.data" />
+    <None Include="Network\NetworkSettings.settings">
+      <Generator>SettingsSingleFileGenerator</Generator>
+      <LastGenOutput>NetworkSettings.Designer.cs</LastGenOutput>
+    </None>
+    <None Include="ServiceModel\Streaming\StreamingSettings.settings">
+      <Generator>SettingsSingleFileGenerator</Generator>
+      <LastGenOutput>StreamingSettings.Designer.cs</LastGenOutput>
+    </None>
+  </ItemGroup>
+  <ItemGroup>
+    <BootstrapperPackage Include="Microsoft.Net.Client.3.5">
+      <Visible>False</Visible>
+      <ProductName>.NET Framework 3.5 SP1 Client Profile</ProductName>
+      <Install>false</Install>
+    </BootstrapperPackage>
+    <BootstrapperPackage Include="Microsoft.Net.Framework.2.0">
+      <Visible>False</Visible>
+      <ProductName>.NET Framework 2.0 %28x86%29</ProductName>
+      <Install>true</Install>
+    </BootstrapperPackage>
+    <BootstrapperPackage Include="Microsoft.Net.Framework.3.0">
+      <Visible>False</Visible>
+      <ProductName>.NET Framework 3.0 %28x86%29</ProductName>
+      <Install>false</Install>
+    </BootstrapperPackage>
+    <BootstrapperPackage Include="Microsoft.Net.Framework.3.5">
+      <Visible>False</Visible>
+      <ProductName>.NET Framework 3.5</ProductName>
+      <Install>false</Install>
+    </BootstrapperPackage>
+    <BootstrapperPackage Include="Microsoft.Net.Framework.3.5.SP1">
+      <Visible>False</Visible>
+      <ProductName>.NET Framework 3.5 SP1</ProductName>
+      <Install>false</Install>
+    </BootstrapperPackage>
+  </ItemGroup>
+  <ItemGroup>
+    <EmbeddedResource Include="Iod\Resources\HotIronStandardColorPalette.xml" />
+    <EmbeddedResource Include="Iod\Resources\HotMetalBlueStandardColorPalette.xml" />
+    <EmbeddedResource Include="Iod\Resources\PET20StepStandardColorPalette.xml" />
+    <EmbeddedResource Include="Iod\Resources\PETStandardColorPalette.xml" />
+  </ItemGroup>
+  <Import Project="$(MSBuildBinPath)\Microsoft.CSharp.targets" />
+  <PropertyGroup>
+    <PreBuildEvent>
+    </PreBuildEvent>
+    <PostBuildEvent />
+  </PropertyGroup>
 </Project>