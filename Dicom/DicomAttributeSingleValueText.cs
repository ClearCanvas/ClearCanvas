--- conflicted
+++ resolved
@@ -1,598 +1,349 @@
-#region License
-
-// Copyright (c) 2013, ClearCanvas Inc.
-// All rights reserved.
-// http://www.clearcanvas.ca
-//
-// This file is part of the ClearCanvas RIS/PACS open source project.
-//
-// The ClearCanvas RIS/PACS open source project is free software: you can
-// redistribute it and/or modify it under the terms of the GNU General Public
-// License as published by the Free Software Foundation, either version 3 of the
-// License, or (at your option) any later version.
-//
-// The ClearCanvas RIS/PACS open source project is distributed in the hope that it
-// will be useful, but WITHOUT ANY WARRANTY; without even the implied warranty of
-// MERCHANTABILITY or FITNESS FOR A PARTICULAR PURPOSE.  See the GNU General
-// Public License for more details.
-//
-// You should have received a copy of the GNU General Public License along with
-// the ClearCanvas RIS/PACS open source project.  If not, see
-// <http://www.gnu.org/licenses/>.
-
-#endregion
-
-using System;
-using ClearCanvas.Dicom.IO;
-
-namespace ClearCanvas.Dicom
-{
-
-	#region DicomAttributeSingleValueText
-
-	/// <summary>
-	/// <see cref="DicomAttribute"/> derived class for storing single value text value representation attributes.
-	/// </summary>
-	public abstract class DicomAttributeSingleValueText : DicomAttribute
-	{
-<<<<<<< HEAD
-		private String _value = null;
-=======
-		private String _value;
->>>>>>> 0c62cc23
-
-		#region Constructors
-
-		internal DicomAttributeSingleValueText(uint tag)
-			: base(tag) {}
-
-		internal DicomAttributeSingleValueText(DicomTag tag)
-			: base(tag) {}
-
-		internal DicomAttributeSingleValueText(DicomTag tag, ByteBuffer item)
-			: base(tag)
-		{
-			_value = item.GetString();
-
-			// Saw some Osirix images that had padding on SH attributes with a null character, just
-			// pull them out here.
-			_value = _value.Trim(new char[] {tag.VR.PadChar, '\0'});
-
-			Count = 1;
-			StreamLength = (uint) _value.Length;
-		}
-
-		internal DicomAttributeSingleValueText(DicomAttributeSingleValueText attrib)
-			: base(attrib)
-		{
-<<<<<<< HEAD
-			string value = attrib.Values as string;
-			if (value != null)
-				_value = String.Copy(value);
-=======
-			var value = attrib.Values as string;
-		    if (value != null)
-		        _value = value;
->>>>>>> 0c62cc23
-		}
-
-		#endregion
-
-		#region Abstract Method Implementation
-
-		public override void SetNullValue()
-		{
-			_value = "";
-			base.StreamLength = 0;
-			base.Count = 1;
-		}
-
-		public override void SetEmptyValue()
-		{
-			_value = null;
-			base.StreamLength = 0;
-			base.Count = 0;
-		}
-
-		/// <summary>
-		/// The StreamLength of the attribute.
-		/// </summary>
-		public override uint StreamLength
-		{
-			get
-			{
-				if (IsNull || IsEmpty)
-				{
-					return 0;
-				}
-
-				if (ParentCollection != null && ParentCollection.SpecificCharacterSet != null)
-				{
-					return (uint) GetByteBuffer(TransferSyntax.ExplicitVrBigEndian, ParentCollection.SpecificCharacterSet).Length;
-				}
-				return base.StreamLength;
-			}
-		}
-<<<<<<< HEAD
-
-		public override bool TryGetString(int i, out String value)
-		{
-			if (i == 0)
-			{
-				value = _value;
-				return true;
-			}
-			value = "";
-			return false;
-		}
-
-		public override string ToString()
-		{
-			if (_value == null)
-				return "";
-
-			return _value;
-		}
-
-		public override bool Equals(object obj)
-		{
-			//Check for null and compare run-time types.
-			if (obj == null || GetType() != obj.GetType()) return false;
-
-			DicomAttribute a = (DicomAttribute) obj;
-			return Equals(a.Values, _value);
-		}
-
-		public override int GetHashCode()
-		{
-			return _value.GetHashCode();
-		}
-
-		public override Type GetValueType()
-		{
-			return typeof (string);
-		}
-
-		public override bool IsNull
-		{
-			get
-			{
-				if ((_value != null) && (_value.Length == 0))
-					return true;
-				return false;
-			}
-		}
-
-		public override bool IsEmpty
-		{
-			get
-			{
-				if ((Count == 0) && (_value == null))
-					return true;
-				return false;
-			}
-		}
-
-		public override Object Values
-		{
-			get { return _value; }
-			set
-			{
-				if (value is String)
-				{
-					SetStringValue((string) value);
-				}
-				else
-				{
-					throw new DicomException(SR.InvalidType);
-				}
-			}
-		}
-
-		public override void SetString(int index, string value)
-		{
-			if (index != 0)
-				throw new DicomException(SR.InvalidType);
-			SetStringValue(value);
-		}
-
-		public override void SetStringValue(String stringValue)
-		{
-			if (stringValue == null || stringValue.Length == 0)
-			{
-				Count = 1;
-				StreamLength = 0;
-				_value = "";
-				return;
-			}
-
-			_value = stringValue;
-
-			Count = 1;
-			StreamLength = (uint) _value.Length;
-		}
-
-		public abstract override DicomAttribute Copy();
-		internal abstract override DicomAttribute Copy(bool copyBinary);
-
-		internal override ByteBuffer GetByteBuffer(TransferSyntax syntax, String specificCharacterSet)
-		{
-			ByteBuffer bb = new ByteBuffer(syntax.Endian);
-			if (Tag.VR.SpecificCharacterSet)
-				bb.SpecificCharacterSet = specificCharacterSet;
-
-			//if (_value == null)
-			//{
-			//    return bb; // return empty buffer if the value is not set
-			//}
-
-			bb.SetString(_value, (byte) ' ');
-			return bb;
-		}
-
-		#endregion
-	}
-
-	#endregion
-
-	#region DicomAttributeLT
-
-	/// <summary>
-	/// <see cref="DicomAttributeSingleValueText"/> derived class for storing LT value representation attributes.
-	/// </summary>
-	public class DicomAttributeLT : DicomAttributeSingleValueText
-	{
-		#region Constructors
-
-		public DicomAttributeLT(uint tag)
-			: base(tag) {}
-
-		public DicomAttributeLT(DicomTag tag)
-			: base(tag)
-		{
-			if (!tag.VR.Equals(DicomVr.LTvr)
-			    && !tag.MultiVR)
-				throw new DicomException(SR.InvalidVR);
-		}
-
-		internal DicomAttributeLT(DicomTag tag, ByteBuffer item)
-			: base(tag, item) {}
-
-		internal DicomAttributeLT(DicomAttributeLT attrib)
-			: base(attrib) {}
-
-		#endregion
-
-		public override DicomAttribute Copy()
-		{
-			return new DicomAttributeLT(this);
-		}
-
-		internal override DicomAttribute Copy(bool copyBinary)
-		{
-			return new DicomAttributeLT(this);
-		}
-	}
-
-	#endregion
-
-	#region DicomAttributeST
-
-	/// <summary>
-	/// <see cref="DicomAttributeSingleValueText"/> derived class for storing ST value representation attributes.
-	/// </summary>
-	public class DicomAttributeST : DicomAttributeSingleValueText
-	{
-		#region Constructors
-
-		public DicomAttributeST(uint tag)
-			: base(tag) {}
-
-		public DicomAttributeST(DicomTag tag)
-			: base(tag)
-		{
-			if (!tag.VR.Equals(DicomVr.STvr)
-			    && !tag.MultiVR)
-				throw new DicomException(SR.InvalidVR);
-		}
-
-		internal DicomAttributeST(DicomTag tag, ByteBuffer item)
-			: base(tag, item) {}
-
-		internal DicomAttributeST(DicomAttributeST attrib)
-			: base(attrib) {}
-
-		#endregion
-
-		public override DicomAttribute Copy()
-		{
-			return new DicomAttributeST(this);
-		}
-
-		internal override DicomAttribute Copy(bool copyBinary)
-		{
-			return new DicomAttributeST(this);
-		}
-	}
-
-	#endregion
-
-	#region DicomAttributeUT
-
-	/// <summary>
-	/// <see cref="DicomAttributeSingleValueText"/> derived class for storing UT value representation attributes.
-	/// </summary>
-	public class DicomAttributeUT : DicomAttributeSingleValueText
-	{
-		#region Constructors
-
-		public DicomAttributeUT(uint tag)
-			: base(tag) {}
-
-		public DicomAttributeUT(DicomTag tag)
-			: base(tag)
-		{
-			if (!tag.VR.Equals(DicomVr.UTvr)
-			    && !tag.MultiVR)
-				throw new DicomException(SR.InvalidVR);
-		}
-
-		internal DicomAttributeUT(DicomTag tag, ByteBuffer item)
-			: base(tag, item) {}
-
-		internal DicomAttributeUT(DicomAttributeUT attrib)
-			: base(attrib) {}
-
-		#endregion
-
-		public override DicomAttribute Copy()
-		{
-			return new DicomAttributeUT(this);
-		}
-
-=======
-
-		public override bool TryGetString(int i, out String value)
-		{
-			if (i == 0)
-			{
-				value = _value;
-				return true;
-			}
-			value = "";
-			return false;
-		}
-
-		public override string ToString()
-		{
-			if (_value == null)
-				return "";
-
-			return _value;
-		}
-
-		public override bool Equals(object obj)
-		{
-			//Check for null and compare run-time types.
-			if (obj == null || GetType() != obj.GetType()) return false;
-
-			DicomAttribute a = (DicomAttribute) obj;
-			return Equals(a.Values, _value);
-		}
-
-		public override int GetHashCode()
-		{
-			return _value.GetHashCode();
-		}
-
-		public override Type GetValueType()
-		{
-			return typeof (string);
-		}
-
-		public override bool IsNull
-		{
-			get
-			{
-				if ((_value != null) && (_value.Length == 0))
-					return true;
-				return false;
-			}
-		}
-
-		public override bool IsEmpty
-		{
-			get
-			{
-				if ((Count == 0) && (_value == null))
-					return true;
-				return false;
-			}
-		}
-
-		public override Object Values
-		{
-			get { return _value; }
-			set
-			{
-				if (value is String)
-				{
-					SetStringValue((string) value);
-				}
-				else
-				{
-					throw new DicomException(SR.InvalidType);
-				}
-			}
-		}
-
-		public override void SetString(int index, string value)
-		{
-			if (index != 0)
-				throw new DicomException(SR.InvalidType);
-			SetStringValue(value);
-		}
-
-		public override void SetStringValue(String stringValue)
-		{
-			if (stringValue == null || stringValue.Length == 0)
-			{
-				Count = 1;
-				StreamLength = 0;
-				_value = "";
-				return;
-			}
-
-			_value = stringValue;
-
-			Count = 1;
-			StreamLength = (uint) _value.Length;
-		}
-
-		public abstract override DicomAttribute Copy();
-		internal abstract override DicomAttribute Copy(bool copyBinary);
-
-		internal override ByteBuffer GetByteBuffer(TransferSyntax syntax, String specificCharacterSet)
-		{
-			ByteBuffer bb = new ByteBuffer(syntax.Endian);
-			if (Tag.VR.SpecificCharacterSet)
-				bb.SpecificCharacterSet = specificCharacterSet;
-
-			//if (_value == null)
-			//{
-			//    return bb; // return empty buffer if the value is not set
-			//}
-
-			bb.SetString(_value, (byte) ' ');
-			return bb;
-		}
-
-		#endregion
-	}
-
-	#endregion
-
-	#region DicomAttributeLT
-
-	/// <summary>
-	/// <see cref="DicomAttributeSingleValueText"/> derived class for storing LT value representation attributes.
-	/// </summary>
-	public class DicomAttributeLT : DicomAttributeSingleValueText
-	{
-		#region Constructors
-
-		public DicomAttributeLT(uint tag)
-			: base(tag) {}
-
-		public DicomAttributeLT(DicomTag tag)
-			: base(tag)
-		{
-			if (!tag.VR.Equals(DicomVr.LTvr)
-			    && !tag.MultiVR)
-				throw new DicomException(SR.InvalidVR);
-		}
-
-		internal DicomAttributeLT(DicomTag tag, ByteBuffer item)
-			: base(tag, item) {}
-
-		internal DicomAttributeLT(DicomAttributeLT attrib)
-			: base(attrib) {}
-
-		#endregion
-
-		public override DicomAttribute Copy()
-		{
-			return new DicomAttributeLT(this);
-		}
-
-		internal override DicomAttribute Copy(bool copyBinary)
-		{
-			return new DicomAttributeLT(this);
-		}
-	}
-
-	#endregion
-
-	#region DicomAttributeST
-
-	/// <summary>
-	/// <see cref="DicomAttributeSingleValueText"/> derived class for storing ST value representation attributes.
-	/// </summary>
-	public class DicomAttributeST : DicomAttributeSingleValueText
-	{
-		#region Constructors
-
-		public DicomAttributeST(uint tag)
-			: base(tag) {}
-
-		public DicomAttributeST(DicomTag tag)
-			: base(tag)
-		{
-			if (!tag.VR.Equals(DicomVr.STvr)
-			    && !tag.MultiVR)
-				throw new DicomException(SR.InvalidVR);
-		}
-
-		internal DicomAttributeST(DicomTag tag, ByteBuffer item)
-			: base(tag, item) {}
-
-		internal DicomAttributeST(DicomAttributeST attrib)
-			: base(attrib) {}
-
-		#endregion
-
-		public override DicomAttribute Copy()
-		{
-			return new DicomAttributeST(this);
-		}
-
-		internal override DicomAttribute Copy(bool copyBinary)
-		{
-			return new DicomAttributeST(this);
-		}
-	}
-
-	#endregion
-
-	#region DicomAttributeUT
-
-	/// <summary>
-	/// <see cref="DicomAttributeSingleValueText"/> derived class for storing UT value representation attributes.
-	/// </summary>
-	public class DicomAttributeUT : DicomAttributeSingleValueText
-	{
-		#region Constructors
-
-		public DicomAttributeUT(uint tag)
-			: base(tag) {}
-
-		public DicomAttributeUT(DicomTag tag)
-			: base(tag)
-		{
-			if (!tag.VR.Equals(DicomVr.UTvr)
-			    && !tag.MultiVR)
-				throw new DicomException(SR.InvalidVR);
-		}
-
-		internal DicomAttributeUT(DicomTag tag, ByteBuffer item)
-			: base(tag, item) {}
-
-		internal DicomAttributeUT(DicomAttributeUT attrib)
-			: base(attrib) {}
-
-		#endregion
-
-		public override DicomAttribute Copy()
-		{
-			return new DicomAttributeUT(this);
-		}
-
->>>>>>> 0c62cc23
-		internal override DicomAttribute Copy(bool copyBinary)
-		{
-			return new DicomAttributeUT(this);
-		}
-	}
-
-	#endregion
+#region License
+
+// Copyright (c) 2013, ClearCanvas Inc.
+// All rights reserved.
+// http://www.clearcanvas.ca
+//
+// This file is part of the ClearCanvas RIS/PACS open source project.
+//
+// The ClearCanvas RIS/PACS open source project is free software: you can
+// redistribute it and/or modify it under the terms of the GNU General Public
+// License as published by the Free Software Foundation, either version 3 of the
+// License, or (at your option) any later version.
+//
+// The ClearCanvas RIS/PACS open source project is distributed in the hope that it
+// will be useful, but WITHOUT ANY WARRANTY; without even the implied warranty of
+// MERCHANTABILITY or FITNESS FOR A PARTICULAR PURPOSE.  See the GNU General
+// Public License for more details.
+//
+// You should have received a copy of the GNU General Public License along with
+// the ClearCanvas RIS/PACS open source project.  If not, see
+// <http://www.gnu.org/licenses/>.
+
+#endregion
+
+using System;
+using ClearCanvas.Dicom.IO;
+
+namespace ClearCanvas.Dicom
+{
+
+	#region DicomAttributeSingleValueText
+
+	/// <summary>
+	/// <see cref="DicomAttribute"/> derived class for storing single value text value representation attributes.
+	/// </summary>
+	public abstract class DicomAttributeSingleValueText : DicomAttribute
+	{
+		private String _value;
+
+		#region Constructors
+
+		internal DicomAttributeSingleValueText(uint tag)
+			: base(tag) {}
+
+		internal DicomAttributeSingleValueText(DicomTag tag)
+			: base(tag) {}
+
+		internal DicomAttributeSingleValueText(DicomTag tag, ByteBuffer item)
+			: base(tag)
+		{
+			_value = item.GetString();
+
+			// Saw some Osirix images that had padding on SH attributes with a null character, just
+			// pull them out here.
+			_value = _value.Trim(new char[] {tag.VR.PadChar, '\0'});
+
+			Count = 1;
+			StreamLength = (uint) _value.Length;
+		}
+
+		internal DicomAttributeSingleValueText(DicomAttributeSingleValueText attrib)
+			: base(attrib)
+		{
+			var value = attrib.Values as string;
+			if (value != null)
+		        _value = value;
+		}
+
+		#endregion
+
+		#region Abstract Method Implementation
+
+		public override void SetNullValue()
+		{
+			_value = "";
+			base.StreamLength = 0;
+			base.Count = 1;
+		}
+
+		public override void SetEmptyValue()
+		{
+			_value = null;
+			base.StreamLength = 0;
+			base.Count = 0;
+		}
+
+		/// <summary>
+		/// The StreamLength of the attribute.
+		/// </summary>
+		public override uint StreamLength
+		{
+			get
+			{
+				if (IsNull || IsEmpty)
+				{
+					return 0;
+				}
+
+				if (ParentCollection != null && ParentCollection.SpecificCharacterSet != null)
+				{
+					return (uint) GetByteBuffer(TransferSyntax.ExplicitVrBigEndian, ParentCollection.SpecificCharacterSet).Length;
+				}
+				return base.StreamLength;
+			}
+		}
+
+		public override bool TryGetString(int i, out String value)
+		{
+			if (i == 0)
+			{
+				value = _value;
+				return true;
+			}
+			value = "";
+			return false;
+		}
+
+		public override string ToString()
+		{
+			if (_value == null)
+				return "";
+
+			return _value;
+		}
+
+		public override bool Equals(object obj)
+		{
+			//Check for null and compare run-time types.
+			if (obj == null || GetType() != obj.GetType()) return false;
+
+			DicomAttribute a = (DicomAttribute) obj;
+			return Equals(a.Values, _value);
+		}
+
+		public override int GetHashCode()
+		{
+			return _value.GetHashCode();
+		}
+
+		public override Type GetValueType()
+		{
+			return typeof (string);
+		}
+
+		public override bool IsNull
+		{
+			get
+			{
+				if ((_value != null) && (_value.Length == 0))
+					return true;
+				return false;
+			}
+		}
+
+		public override bool IsEmpty
+		{
+			get
+			{
+				if ((Count == 0) && (_value == null))
+					return true;
+				return false;
+			}
+		}
+
+		public override Object Values
+		{
+			get { return _value; }
+			set
+			{
+				if (value is String)
+				{
+					SetStringValue((string) value);
+				}
+				else
+				{
+					throw new DicomException(SR.InvalidType);
+				}
+			}
+		}
+
+		public override void SetString(int index, string value)
+		{
+			if (index != 0)
+				throw new DicomException(SR.InvalidType);
+			SetStringValue(value);
+		}
+
+		public override void SetStringValue(String stringValue)
+		{
+			if (stringValue == null || stringValue.Length == 0)
+			{
+				Count = 1;
+				StreamLength = 0;
+				_value = "";
+				return;
+			}
+
+			_value = stringValue;
+
+			Count = 1;
+			StreamLength = (uint) _value.Length;
+		}
+
+		public abstract override DicomAttribute Copy();
+		internal abstract override DicomAttribute Copy(bool copyBinary);
+
+		internal override ByteBuffer GetByteBuffer(TransferSyntax syntax, String specificCharacterSet)
+		{
+			ByteBuffer bb = new ByteBuffer(syntax.Endian);
+			if (Tag.VR.SpecificCharacterSet)
+				bb.SpecificCharacterSet = specificCharacterSet;
+
+			//if (_value == null)
+			//{
+			//    return bb; // return empty buffer if the value is not set
+			//}
+
+			bb.SetString(_value, (byte) ' ');
+			return bb;
+		}
+
+		#endregion
+	}
+
+	#endregion
+
+	#region DicomAttributeLT
+
+	/// <summary>
+	/// <see cref="DicomAttributeSingleValueText"/> derived class for storing LT value representation attributes.
+	/// </summary>
+	public class DicomAttributeLT : DicomAttributeSingleValueText
+	{
+		#region Constructors
+
+		public DicomAttributeLT(uint tag)
+			: base(tag) {}
+
+		public DicomAttributeLT(DicomTag tag)
+			: base(tag)
+		{
+			if (!tag.VR.Equals(DicomVr.LTvr)
+			    && !tag.MultiVR)
+				throw new DicomException(SR.InvalidVR);
+		}
+
+		internal DicomAttributeLT(DicomTag tag, ByteBuffer item)
+			: base(tag, item) {}
+
+		internal DicomAttributeLT(DicomAttributeLT attrib)
+			: base(attrib) {}
+
+		#endregion
+
+		public override DicomAttribute Copy()
+		{
+			return new DicomAttributeLT(this);
+		}
+
+		internal override DicomAttribute Copy(bool copyBinary)
+		{
+			return new DicomAttributeLT(this);
+		}
+	}
+
+	#endregion
+
+	#region DicomAttributeST
+
+	/// <summary>
+	/// <see cref="DicomAttributeSingleValueText"/> derived class for storing ST value representation attributes.
+	/// </summary>
+	public class DicomAttributeST : DicomAttributeSingleValueText
+	{
+		#region Constructors
+
+		public DicomAttributeST(uint tag)
+			: base(tag) {}
+
+		public DicomAttributeST(DicomTag tag)
+			: base(tag)
+		{
+			if (!tag.VR.Equals(DicomVr.STvr)
+			    && !tag.MultiVR)
+				throw new DicomException(SR.InvalidVR);
+		}
+
+		internal DicomAttributeST(DicomTag tag, ByteBuffer item)
+			: base(tag, item) {}
+
+		internal DicomAttributeST(DicomAttributeST attrib)
+			: base(attrib) {}
+
+		#endregion
+
+		public override DicomAttribute Copy()
+		{
+			return new DicomAttributeST(this);
+		}
+
+		internal override DicomAttribute Copy(bool copyBinary)
+		{
+			return new DicomAttributeST(this);
+		}
+	}
+
+	#endregion
+
+	#region DicomAttributeUT
+
+	/// <summary>
+	/// <see cref="DicomAttributeSingleValueText"/> derived class for storing UT value representation attributes.
+	/// </summary>
+	public class DicomAttributeUT : DicomAttributeSingleValueText
+	{
+		#region Constructors
+
+		public DicomAttributeUT(uint tag)
+			: base(tag) {}
+
+		public DicomAttributeUT(DicomTag tag)
+			: base(tag)
+		{
+			if (!tag.VR.Equals(DicomVr.UTvr)
+			    && !tag.MultiVR)
+				throw new DicomException(SR.InvalidVR);
+		}
+
+		internal DicomAttributeUT(DicomTag tag, ByteBuffer item)
+			: base(tag, item) {}
+
+		internal DicomAttributeUT(DicomAttributeUT attrib)
+			: base(attrib) {}
+
+		#endregion
+
+		public override DicomAttribute Copy()
+		{
+			return new DicomAttributeUT(this);
+		}
+
+		internal override DicomAttribute Copy(bool copyBinary)
+		{
+			return new DicomAttributeUT(this);
+		}
+	}
+
+	#endregion
 }